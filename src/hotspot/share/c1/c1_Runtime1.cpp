--- conflicted
+++ resolved
@@ -757,13 +757,8 @@
   if (LockingMode == LM_MONITOR) {
     lock->set_obj(obj);
   }
-<<<<<<< HEAD
-  assert(UseFastLocking || obj == lock->obj(), "must match");
-  SharedRuntime::monitor_enter_helper(obj, UseFastLocking ? NULL : lock->lock(), current);
-=======
   assert(LockingMode == LM_LIGHTWEIGHT || obj == lock->obj(), "must match");
   SharedRuntime::monitor_enter_helper(obj, LockingMode == LM_LIGHTWEIGHT ? nullptr : lock->lock(), current);
->>>>>>> cc9f7ad9
 JRT_END
 
 
