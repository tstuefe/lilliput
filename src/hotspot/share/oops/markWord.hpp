/*
 * Copyright (c) 1997, 2021, Oracle and/or its affiliates. All rights reserved.
 * DO NOT ALTER OR REMOVE COPYRIGHT NOTICES OR THIS FILE HEADER.
 *
 * This code is free software; you can redistribute it and/or modify it
 * under the terms of the GNU General Public License version 2 only, as
 * published by the Free Software Foundation.
 *
 * This code is distributed in the hope that it will be useful, but WITHOUT
 * ANY WARRANTY; without even the implied warranty of MERCHANTABILITY or
 * FITNESS FOR A PARTICULAR PURPOSE.  See the GNU General Public License
 * version 2 for more details (a copy is included in the LICENSE file that
 * accompanied this code).
 *
 * You should have received a copy of the GNU General Public License version
 * 2 along with this work; if not, write to the Free Software Foundation,
 * Inc., 51 Franklin St, Fifth Floor, Boston, MA 02110-1301 USA.
 *
 * Please contact Oracle, 500 Oracle Parkway, Redwood Shores, CA 94065 USA
 * or visit www.oracle.com if you need additional information or have any
 * questions.
 *
 */

#ifndef SHARE_OOPS_MARKWORD_HPP
#define SHARE_OOPS_MARKWORD_HPP

#include "metaprogramming/integralConstant.hpp"
#include "metaprogramming/primitiveConversions.hpp"
#include "oops/oopsHierarchy.hpp"
#include "runtime/globals.hpp"

// The markWord describes the header of an object.
//
// Bit-format of an object header (most significant first, big endian layout below):
//
//  32 bits:
//  --------
//             hash:25 ------------>| age:4  unused_gap:1  lock:2 (normal object)
//
//  64 bits:
//  --------
<<<<<<< HEAD
//  unused:32 hash:25 -->|  age:4    biased_lock:1 lock:2 (normal object)
//  JavaThread*:55 epoch:2  age:4    biased_lock:1 lock:2 (biased object)
=======
//  unused:25 hash:31 -->| unused_gap:1  age:4  unused_gap:1  lock:2 (normal object)
>>>>>>> ffa34ed4
//
//  - hash contains the identity hash value: largest value is
//    31 bits, see os::random().  Also, 64-bit vm's require
//    a hash value no bigger than 32 bits because they will not
//    properly generate a mask larger than that: see library_call.cpp
//
//  - the two lock bits are used to describe three states: locked/unlocked and monitor.
//
//    [ptr             | 00]  locked             ptr points to real header on stack
//    [header          | 01]  unlocked           regular object header
//    [ptr             | 10]  monitor            inflated lock (header is wapped out)
//    [ptr             | 11]  marked             used to mark an object
//    [0 ............ 0| 00]  inflating          inflation in progress
//
//    We assume that stack/thread pointers have the lowest two bits cleared.
//
//  - INFLATING() is a distinguished markword value of all zeros that is
//    used when inflating an existing stack-lock into an ObjectMonitor.
//    See below for is_being_inflated() and INFLATING().

class BasicLock;
class ObjectMonitor;
class JavaThread;
class outputStream;

class markWord {
 private:
  uintptr_t _value;

 public:
  explicit markWord(uintptr_t value) : _value(value) {}

  markWord() { /* uninitialized */}

  // It is critical for performance that this class be trivially
  // destructable, copyable, and assignable.

  static markWord from_pointer(void* ptr) {
    return markWord((uintptr_t)ptr);
  }
  void* to_pointer() const {
    return (void*)_value;
  }

  bool operator==(const markWord& other) const {
    return _value == other._value;
  }
  bool operator!=(const markWord& other) const {
    return !operator==(other);
  }

  // Conversion
  uintptr_t value() const { return _value; }

  // Constants
  static const int age_bits                       = 4;
  static const int lock_bits                      = 2;
<<<<<<< HEAD
  static const int biased_lock_bits               = 1;
  static const int max_hash_bits                  = BitsPerWord - age_bits - lock_bits - biased_lock_bits;
  static const int hash_bits                      = max_hash_bits > 25 ? 25 : max_hash_bits;
  static const int epoch_bits                     = 2;
#ifdef _LP64
  static const int klass_bits                     = 32;
#endif
=======
  static const int first_unused_gap_bits          = 1;
  static const int max_hash_bits                  = BitsPerWord - age_bits - lock_bits - first_unused_gap_bits;
  static const int hash_bits                      = max_hash_bits > 31 ? 31 : max_hash_bits;
  static const int second_unused_gap_bits         = LP64_ONLY(1) NOT_LP64(0);
>>>>>>> ffa34ed4

  static const int lock_shift                     = 0;
<<<<<<< HEAD
  static const int biased_lock_shift              = lock_bits;
  static const int age_shift                      = lock_bits + biased_lock_bits;
  static const int hash_shift                     = age_shift + age_bits;
  static const int epoch_shift                    = hash_shift;
#ifdef _LP64
  static const int klass_shift                    = hash_shift + hash_bits;
#endif
=======
  static const int age_shift                      = lock_bits + first_unused_gap_bits;
  static const int hash_shift                     = age_shift + age_bits + second_unused_gap_bits;
>>>>>>> ffa34ed4

  static const uintptr_t lock_mask                = right_n_bits(lock_bits);
  static const uintptr_t lock_mask_in_place       = lock_mask << lock_shift;
  static const uintptr_t age_mask                 = right_n_bits(age_bits);
  static const uintptr_t age_mask_in_place        = age_mask << age_shift;
  static const uintptr_t hash_mask                = right_n_bits(hash_bits);
  static const uintptr_t hash_mask_in_place       = hash_mask << hash_shift;

<<<<<<< HEAD
#ifdef _LP64
  static const uintptr_t klass_mask               = right_n_bits(klass_bits);
  static const uintptr_t klass_mask_in_place      = klass_mask << klass_shift;
#endif

  // Alignment of JavaThread pointers encoded in object header required by biased locking
  static const size_t biased_lock_alignment       = 2 << (epoch_shift + epoch_bits);

=======
>>>>>>> ffa34ed4
  static const uintptr_t locked_value             = 0;
  static const uintptr_t unlocked_value           = 1;
  static const uintptr_t monitor_value            = 2;
  static const uintptr_t marked_value             = 3;

  static const uintptr_t no_hash                  = 0 ;  // no hash value assigned
  static const uintptr_t no_hash_in_place         = (address_word)no_hash << hash_shift;
  static const uintptr_t no_lock_in_place         = unlocked_value;

  static const uint max_age                       = age_mask;

  // Creates a markWord with all bits set to zero.
  static markWord zero() { return markWord(uintptr_t(0)); }

  // lock accessors (note that these assume lock_shift == 0)
  bool is_locked()   const {
    return (mask_bits(value(), lock_mask_in_place) != unlocked_value);
  }
  bool is_unlocked() const {
    return (mask_bits(value(), lock_mask_in_place) == unlocked_value);
  }
  bool is_marked()   const {
    return (mask_bits(value(), lock_mask_in_place) == marked_value);
  }
  bool is_neutral()  const {
    return (mask_bits(value(), lock_mask_in_place) == unlocked_value);
  }

  // Special temporary state of the markWord while being inflated.
  // Code that looks at mark outside a lock need to take this into account.
  bool is_being_inflated() const { return (value() == 0); }

  // Distinguished markword value - used when inflating over
  // an existing stack-lock.  0 indicates the markword is "BUSY".
  // Lockword mutators that use a LD...CAS idiom should always
  // check for and avoid overwriting a 0 value installed by some
  // other thread.  (They should spin or block instead.  The 0 value
  // is transient and *should* be short-lived).
  static markWord INFLATING() { return zero(); }    // inflate-in-progress

  // Should this header be preserved during GC?
  bool must_be_preserved(const oopDesc* obj) const {
    return (!is_unlocked() || !has_no_hash());
  }

  // Should this header (including its age bits) be preserved in the
  // case of a promotion failure during scavenge?
  bool must_be_preserved_for_promotion_failure(const oopDesc* obj) const {
    return (!is_unlocked() || !has_no_hash());
  }

  // WARNING: The following routines are used EXCLUSIVELY by
  // synchronization functions. They are not really gc safe.
  // They must get updated if markWord layout get changed.
  markWord set_unlocked() const {
    return markWord(value() | unlocked_value);
  }
  bool has_locker() const {
    return ((value() & lock_mask_in_place) == locked_value);
  }
  BasicLock* locker() const {
    assert(has_locker(), "check");
    return (BasicLock*) value();
  }
  bool has_monitor() const {
    return ((value() & monitor_value) != 0);
  }
  ObjectMonitor* monitor() const {
    assert(has_monitor(), "check");
    // Use xor instead of &~ to provide one extra tag-bit check.
    return (ObjectMonitor*) (value() ^ monitor_value);
  }
  bool has_displaced_mark_helper() const {
    return ((value() & unlocked_value) == 0);
  }
  markWord displaced_mark_helper() const;
  void set_displaced_mark_helper(markWord m) const;
  markWord copy_set_hash(intptr_t hash) const {
    uintptr_t tmp = value() & (~hash_mask_in_place);
    tmp |= ((hash & hash_mask) << hash_shift);
    return markWord(tmp);
  }
  // it is only used to be stored into BasicLock as the
  // indicator that the lock is using heavyweight monitor
  static markWord unused_mark() {
    return markWord(marked_value);
  }
  // the following two functions create the markWord to be
  // stored into object header, it encodes monitor info
  static markWord encode(BasicLock* lock) {
    return from_pointer(lock);
  }
  static markWord encode(ObjectMonitor* monitor) {
    uintptr_t tmp = (uintptr_t) monitor;
    return markWord(tmp | monitor_value);
  }

  // used to encode pointers during GC
  markWord clear_lock_bits() { return markWord(value() & ~lock_mask_in_place); }

  // age operations
  markWord set_marked()   { return markWord((value() & ~lock_mask_in_place) | marked_value); }
  markWord set_unmarked() { return markWord((value() & ~lock_mask_in_place) | unlocked_value); }

  uint     age()           const { return mask_bits(value() >> age_shift, age_mask); }
  markWord set_age(uint v) const {
    assert((v & ~age_mask) == 0, "shouldn't overflow age field");
    return markWord((value() & ~age_mask_in_place) | ((v & age_mask) << age_shift));
  }
  markWord incr_age()      const { return age() == max_age ? markWord(_value) : set_age(age() + 1); }

  // hash operations
  intptr_t hash() const {
    return mask_bits(value() >> hash_shift, hash_mask);
  }

  bool has_no_hash() const {
    return hash() == no_hash;
  }

#ifdef _LP64
  narrowKlass narrow_klass() const;
  Klass* klass() const;
  markWord set_klass(const Klass* klass) const;
  markWord set_narrow_klass(const narrowKlass klass) const;
#endif

  // Prototype mark for initialization
  static markWord prototype() {
    return markWord( no_hash_in_place | no_lock_in_place );
  }

  // Debugging
  void print_on(outputStream* st, bool print_monitor_info = true) const;

  // Prepare address of oop for placement into mark
  inline static markWord encode_pointer_as_mark(void* p) { return from_pointer(p).set_marked(); }

  // Recover address of oop from encoded form used in mark
  inline void* decode_pointer() { return (void*)clear_lock_bits().value(); }
};

// Support atomic operations.
template<>
struct PrimitiveConversions::Translate<markWord> : public TrueType {
  typedef markWord Value;
  typedef uintptr_t Decayed;

  static Decayed decay(const Value& x) { return x.value(); }
  static Value recover(Decayed x) { return Value(x); }
};

#endif // SHARE_OOPS_MARKWORD_HPP<|MERGE_RESOLUTION|>--- conflicted
+++ resolved
@@ -40,12 +40,7 @@
 //
 //  64 bits:
 //  --------
-<<<<<<< HEAD
-//  unused:32 hash:25 -->|  age:4    biased_lock:1 lock:2 (normal object)
-//  JavaThread*:55 epoch:2  age:4    biased_lock:1 lock:2 (biased object)
-=======
-//  unused:25 hash:31 -->| unused_gap:1  age:4  unused_gap:1  lock:2 (normal object)
->>>>>>> ffa34ed4
+//  nklass:32 hash:25 -->| unused_gap:1  age:4  unused_gap:1  lock:2 (normal object)
 //
 //  - hash contains the identity hash value: largest value is
 //    31 bits, see os::random().  Also, 64-bit vm's require
@@ -103,34 +98,20 @@
   // Constants
   static const int age_bits                       = 4;
   static const int lock_bits                      = 2;
-<<<<<<< HEAD
-  static const int biased_lock_bits               = 1;
-  static const int max_hash_bits                  = BitsPerWord - age_bits - lock_bits - biased_lock_bits;
-  static const int hash_bits                      = max_hash_bits > 25 ? 25 : max_hash_bits;
-  static const int epoch_bits                     = 2;
-#ifdef _LP64
-  static const int klass_bits                     = 32;
-#endif
-=======
   static const int first_unused_gap_bits          = 1;
   static const int max_hash_bits                  = BitsPerWord - age_bits - lock_bits - first_unused_gap_bits;
-  static const int hash_bits                      = max_hash_bits > 31 ? 31 : max_hash_bits;
+  static const int hash_bits                      = max_hash_bits > 25 ? 25 : max_hash_bits;
   static const int second_unused_gap_bits         = LP64_ONLY(1) NOT_LP64(0);
->>>>>>> ffa34ed4
+#ifdef _LP64
+  static const int klass_bits                     = 32;
+#endif
 
   static const int lock_shift                     = 0;
-<<<<<<< HEAD
-  static const int biased_lock_shift              = lock_bits;
-  static const int age_shift                      = lock_bits + biased_lock_bits;
+  static const int age_shift                      = lock_bits + first_unused_gap_bits;
   static const int hash_shift                     = age_shift + age_bits;
-  static const int epoch_shift                    = hash_shift;
 #ifdef _LP64
   static const int klass_shift                    = hash_shift + hash_bits;
 #endif
-=======
-  static const int age_shift                      = lock_bits + first_unused_gap_bits;
-  static const int hash_shift                     = age_shift + age_bits + second_unused_gap_bits;
->>>>>>> ffa34ed4
 
   static const uintptr_t lock_mask                = right_n_bits(lock_bits);
   static const uintptr_t lock_mask_in_place       = lock_mask << lock_shift;
@@ -139,17 +120,11 @@
   static const uintptr_t hash_mask                = right_n_bits(hash_bits);
   static const uintptr_t hash_mask_in_place       = hash_mask << hash_shift;
 
-<<<<<<< HEAD
 #ifdef _LP64
   static const uintptr_t klass_mask               = right_n_bits(klass_bits);
   static const uintptr_t klass_mask_in_place      = klass_mask << klass_shift;
 #endif
 
-  // Alignment of JavaThread pointers encoded in object header required by biased locking
-  static const size_t biased_lock_alignment       = 2 << (epoch_shift + epoch_bits);
-
-=======
->>>>>>> ffa34ed4
   static const uintptr_t locked_value             = 0;
   static const uintptr_t unlocked_value           = 1;
   static const uintptr_t monitor_value            = 2;
