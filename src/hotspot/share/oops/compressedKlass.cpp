/*
 * Copyright (c) 2019, 2023, Oracle and/or its affiliates. All rights reserved.
 * DO NOT ALTER OR REMOVE COPYRIGHT NOTICES OR THIS FILE HEADER.
 *
 * This code is free software; you can redistribute it and/or modify it
 * under the terms of the GNU General Public License version 2 only, as
 * published by the Free Software Foundation.
 *
 * This code is distributed in the hope that it will be useful, but WITHOUT
 * ANY WARRANTY; without even the implied warranty of MERCHANTABILITY or
 * FITNESS FOR A PARTICULAR PURPOSE.  See the GNU General Public License
 * version 2 for more details (a copy is included in the LICENSE file that
 * accompanied this code).
 *
 * You should have received a copy of the GNU General Public License version
 * 2 along with this work; if not, write to the Free Software Foundation,
 * Inc., 51 Franklin St, Fifth Floor, Boston, MA 02110-1301 USA.
 *
 * Please contact Oracle, 500 Oracle Parkway, Redwood Shores, CA 94065 USA
 * or visit www.oracle.com if you need additional information or have any
 * questions.
 *
 */

#include "precompiled.hpp"
#include "logging/log.hpp"
#include "memory/metaspace.hpp"
<<<<<<< HEAD
#include "oops/klass.hpp"
=======
>>>>>>> 7849f252
#include "oops/compressedKlass.inline.hpp"
#include "runtime/globals.hpp"
#include "runtime/java.hpp"
#include "runtime/os.hpp"
#include "utilities/debug.hpp"
#include "utilities/globalDefinitions.hpp"
#include "utilities/ostream.hpp"

<<<<<<< HEAD
int CompressedKlassPointers::_narrow_klass_pointer_bits = -1;
int CompressedKlassPointers::_max_shift = -1;

address CompressedKlassPointers::_base = (address)-1;
int CompressedKlassPointers::_shift = -1;
address CompressedKlassPointers::_klass_range_start = (address)-1;
address CompressedKlassPointers::_klass_range_end = (address)-1;
narrowKlass CompressedKlassPointers::_lowest_valid_narrow_klass_id = (narrowKlass)-1;
narrowKlass CompressedKlassPointers::_highest_valid_narrow_klass_id = (narrowKlass)-1;
=======
address CompressedKlassPointers::_base = nullptr;
int CompressedKlassPointers::_shift = 0;
address CompressedKlassPointers::_klass_range_start = nullptr;
address CompressedKlassPointers::_klass_range_end = nullptr;
>>>>>>> 7849f252

#ifdef _LP64

size_t CompressedKlassPointers::max_klass_range_size() {
  // We disallow klass range sizes larger than 4GB even if the encoding
  // range would allow for a larger Klass range (e.g. Base=zero, shift=3 -> 32GB).
  // That is because many CPU-specific compiler decodings do not want the
  // shifted nKlass to spill over into the third quadrant of the 64-bit target
  // address, e.g. to use a 16-bit move for a simplified base addition.
  return MIN2(4 * G, max_encoding_range_size());
}

void CompressedKlassPointers::pre_initialize() {
  if (UseCompactObjectHeaders) {
    _narrow_klass_pointer_bits = narrow_klass_pointer_bits_coh;
    _max_shift = max_shift_coh;
  } else {
    _narrow_klass_pointer_bits = narrow_klass_pointer_bits_noncoh;
    _max_shift = max_shift_noncoh;
  }
}

#ifdef ASSERT
void CompressedKlassPointers::sanity_check_after_initialization() {
  // In expectation of an assert, prepare condensed info to be printed with the assert.
  char tmp[256];
  os::snprintf(tmp, sizeof(tmp), "klass range: " RANGE2FMT ","
      " base " PTR_FORMAT ", shift %d, lowest/highest valid nKlass %u/%u",
      RANGE2FMTARGS(_klass_range_start, _klass_range_end),
      p2i(_base), _shift, _lowest_valid_narrow_klass_id, _highest_valid_narrow_klass_id);
#define ASSERT_HERE(cond) assert(cond, " (%s)", tmp);
#define ASSERT_HERE_2(cond, msg) assert(cond, msg " (%s)", tmp);

  // All values must be inited
  ASSERT_HERE(_max_shift != -1);
  ASSERT_HERE(_klass_range_start != (address)-1);
  ASSERT_HERE(_klass_range_end != (address)-1);
  ASSERT_HERE(_lowest_valid_narrow_klass_id != (narrowKlass)-1);
  ASSERT_HERE(_base != (address)-1);
  ASSERT_HERE(_shift != -1);

  const size_t klass_align = klass_alignment_in_bytes();

  // must be aligned enough hold 64-bit data
  ASSERT_HERE(is_aligned(klass_align, sizeof(uint64_t)));

  // should be smaller than the minimum metaspace chunk size (soft requirement)
  ASSERT_HERE(klass_align <= K);

  ASSERT_HERE(_klass_range_end > _klass_range_start);

  // Check that Klass range is fully engulfed in the encoding range
  const address encoding_start = _base;
  const address encoding_end = _base + nth_bit(narrow_klass_pointer_bits() + _shift);
  ASSERT_HERE_2(_klass_range_start >= _base && _klass_range_end <= encoding_end,
                "Resulting encoding range does not fully cover the class range");

  // Check that Klass range is aligned to Klass alignment. Note that this should never be
  // an issue since the Klass range is handed in by either CDS- or Metaspace-initialization, and
  // it should be the result of an mmap operation that operates on page sizes. So as long as
  // the Klass alignment is <= page size, we are fine.
  ASSERT_HERE_2(is_aligned(_klass_range_start, klass_align) &&
                is_aligned(_klass_range_end, klass_align),
                "Klass range must start and end at a properly aligned address");

  // Check _lowest_valid_narrow_klass_id and _highest_valid_narrow_klass_id
  ASSERT_HERE_2(_lowest_valid_narrow_klass_id > 0, "Null is not a valid narrowKlass");
  ASSERT_HERE(_highest_valid_narrow_klass_id > _lowest_valid_narrow_klass_id);

  Klass* const k1 = decode_not_null_without_asserts(_lowest_valid_narrow_klass_id, _base, _shift);
  if (encoding_start == _klass_range_start) {
    ASSERT_HERE_2((address)k1 == _klass_range_start + klass_align, "Not lowest");
  } else {
    ASSERT_HERE_2((address)k1 == _klass_range_start, "Not lowest");
  }
  narrowKlass nk1 = encode_not_null_without_asserts(k1, _base, _shift);
  ASSERT_HERE_2(nk1 == _lowest_valid_narrow_klass_id, "not reversible");

  Klass* const k2 = decode_not_null_without_asserts(_highest_valid_narrow_klass_id, _base, _shift);
  ASSERT_HERE((address)k2 == _klass_range_end - klass_align);
  narrowKlass nk2 = encode_not_null_without_asserts(k2, _base, _shift);
  ASSERT_HERE_2(nk2 == _highest_valid_narrow_klass_id, "not reversible");

#ifdef AARCH64
  // On aarch64, we never expect a shift value > 0 in standard (non-coh) mode
  ASSERT_HERE_2(UseCompactObjectHeaders || _shift == 0, "Shift > 0 in non-coh mode?");
#endif
#undef ASSERT_HERE
#undef ASSERT_HERE_2
}
#endif // ASSERT

// Helper function: given current Klass Range, Base and Shift, calculate the lowest and highest values
// of narrowKlass we can expect.
void CompressedKlassPointers::calc_lowest_highest_narrow_klass_id() {
  address lowest_possible_klass_location = _klass_range_start;

  // A Klass will never be placed at the Encoding range start, since that would translate to an nKlass=0, which
  // is disallowed. Note that both Metaspace and CDS prvent allocation at the first address for this reason.
  if (lowest_possible_klass_location == _base) {
    lowest_possible_klass_location += klass_alignment_in_bytes();
  }
  _lowest_valid_narrow_klass_id = (narrowKlass) ((uintptr_t)(lowest_possible_klass_location - _base) >> _shift);

  address highest_possible_klass_location = _klass_range_end - klass_alignment_in_bytes();
  _highest_valid_narrow_klass_id = (narrowKlass) ((uintptr_t)(highest_possible_klass_location - _base) >> _shift);
}

// Given a klass range [addr, addr+len) and a given encoding scheme, assert that this scheme covers the range, then
// set this encoding scheme. Used by CDS at runtime to re-instate the scheme used to pre-compute klass ids for
// archived heap objects.
void CompressedKlassPointers::initialize_for_given_encoding(address addr, size_t len, address requested_base, int requested_shift) {
  address const end = addr + len;

  if (len > max_klass_range_size()) {
    stringStream ss;
    ss.print("Class space size and CDS archive size combined (%zu) "
             "exceed the maximum possible size (%zu)",
             len, max_klass_range_size());
    vm_exit_during_initialization(ss.base());
  }

  // Note: While it would be technically valid for the encoding base to precede the start of the Klass range,
  // we never do this here. This is used at CDS runtime to re-instate the scheme used to precompute the
  // narrow Klass IDs in the archive, and the requested base should point to the start of the Klass range.
  assert(requested_base == addr, "Invalid requested base");

  // Remember Klass range:
  _klass_range_start = addr;
  _klass_range_end = addr + len;

<<<<<<< HEAD
  // Set Base and Shift from the requested values:
=======
>>>>>>> 7849f252
  _base = requested_base;
  _shift = requested_shift;

  calc_lowest_highest_narrow_klass_id();

#ifdef ASSERT
  sanity_check_after_initialization();
#endif

  DEBUG_ONLY(sanity_check_after_initialization();)
}

char* CompressedKlassPointers::reserve_address_space_X(uintptr_t from, uintptr_t to, size_t size, size_t alignment, bool aslr) {
  alignment = MAX2(Metaspace::reserve_alignment(), alignment);
  return os::attempt_reserve_memory_between((char*)from, (char*)to, size, alignment, aslr);
}

char* CompressedKlassPointers::reserve_address_space_for_unscaled_encoding(size_t size, bool aslr) {
  const size_t unscaled_max = nth_bit(narrow_klass_pointer_bits());
  return reserve_address_space_X(0, unscaled_max, size, Metaspace::reserve_alignment(), aslr);
}

char* CompressedKlassPointers::reserve_address_space_for_zerobased_encoding(size_t size, bool aslr) {
  const size_t unscaled_max = nth_bit(narrow_klass_pointer_bits());
  const size_t zerobased_max = nth_bit(narrow_klass_pointer_bits() + max_shift());
  return reserve_address_space_X(unscaled_max, zerobased_max, size, Metaspace::reserve_alignment(), aslr);
}

char* CompressedKlassPointers::reserve_address_space_for_16bit_move(size_t size, bool aslr) {
  return reserve_address_space_X(nth_bit(32), nth_bit(48), size, nth_bit(32), aslr);
}

void CompressedKlassPointers::initialize(address addr, size_t len) {
<<<<<<< HEAD
=======

  // Remember the Klass range:
  _klass_range_start = addr;
  _klass_range_end = addr + len;

  // The default version of this code tries, in order of preference:
  // -unscaled    (base=0 shift=0)
  // -zero-based  (base=0 shift>0)
  // -nonzero-base (base>0 shift=0)
  // Note that base>0 shift>0 should never be needed, since the klass range will
  // never exceed 4GB.
  constexpr uintptr_t unscaled_max = nth_bit(32);
  assert(len <= unscaled_max, "Klass range larger than 32 bits?");
>>>>>>> 7849f252

  if (len > max_klass_range_size()) {
    stringStream ss;
    ss.print("Class space size (%zu) exceeds the maximum possible size (%zu)",
              len, max_klass_range_size());
    vm_exit_during_initialization(ss.base());
  }

  // Remember the Klass range:
  _klass_range_start = addr;
  _klass_range_end = addr + len;

  // Calculate Base and Shift:

  if (UseCompactObjectHeaders) {

    // In compact object header mode, with 22-bit narrowKlass, we don't attempt for
    // zero-based mode. Instead, we set the base to the start of the klass range and
    // then try for the smallest shift possible that still covers the whole range.
    // The reason is that we want to avoid, if possible, shifts larger than
    // a cacheline size.
    _base = addr;

    const int log_cacheline = exact_log2(DEFAULT_CACHE_LINE_SIZE);
    int s = max_shift();
    while (s > log_cacheline && ((size_t)nth_bit(narrow_klass_pointer_bits() + s - 1) > len)) {
      s--;
    }
    _shift = s;

  } else {

    // Traditional (non-compact) header mode)
    const uintptr_t unscaled_max = nth_bit(narrow_klass_pointer_bits());
    const uintptr_t zerobased_max = nth_bit(narrow_klass_pointer_bits() + max_shift());

#ifdef AARCH64
    // Aarch64 avoids zero-base shifted mode (_base=0 _shift>0), instead prefers
    // non-zero-based mode with a zero shift.
    _shift = 0;
    address const end = addr + len;
    _base = (end <= (address)unscaled_max) ? nullptr : addr;
#else
    // We try, in order of preference:
    // -unscaled    (base=0 shift=0)
    // -zero-based  (base=0 shift>0)
    // -nonzero-base (base>0 shift=0)
    // Note that base>0 shift>0 should never be needed, since the klass range will
    // never exceed 4GB.
    address const end = addr + len;
    if (end <= (address)unscaled_max) {
      _base = nullptr;
      _shift = 0;
    } else {
      if (end <= (address)zerobased_max) {
        _base = nullptr;
        _shift = max_shift();
      } else {
        _base = addr;
        _shift = 0;
      }
    }
#endif // AARCH64
  }

  calc_lowest_highest_narrow_klass_id();

#ifdef ASSERT
  sanity_check_after_initialization();
#endif
}

void CompressedKlassPointers::print_mode(outputStream* st) {
<<<<<<< HEAD
  st->print_cr("UseCompressedClassPointers %d, UseCompactObjectHeaders %d, "
               "narrow klass pointer bits %d, max shift %d",
               UseCompressedClassPointers, UseCompactObjectHeaders,
               _narrow_klass_pointer_bits, _max_shift);
  if (_base == (address)-1) {
    st->print_cr("Narrow klass encoding not initialized");
    return;
  }
  st->print_cr("Narrow klass base: " PTR_FORMAT ", Narrow klass shift: %d, "
               "Klass range: " RANGE2FMT, p2i(base()), shift(),
               RANGE2FMTARGS(_klass_range_start, _klass_range_end));
  st->print_cr("Lowest valid nklass id: %u Highest valid nklass id: %u",
               _lowest_valid_narrow_klass_id, _highest_valid_narrow_klass_id);
=======
  if (UseCompressedClassPointers) {
    st->print_cr("Narrow klass base: " PTR_FORMAT ", Narrow klass shift: %d",
                  p2i(base()), shift());
    st->print_cr("Encoding Range: " RANGE2FMT, RANGE2FMTARGS(_base, encoding_range_end()));
    st->print_cr("Klass Range:    " RANGE2FMT, RANGE2FMTARGS(_klass_range_start, _klass_range_end));
  } else {
    st->print_cr("UseCompressedClassPointers off");
  }
>>>>>>> 7849f252
}

#endif // _LP64<|MERGE_RESOLUTION|>--- conflicted
+++ resolved
@@ -25,10 +25,7 @@
 #include "precompiled.hpp"
 #include "logging/log.hpp"
 #include "memory/metaspace.hpp"
-<<<<<<< HEAD
 #include "oops/klass.hpp"
-=======
->>>>>>> 7849f252
 #include "oops/compressedKlass.inline.hpp"
 #include "runtime/globals.hpp"
 #include "runtime/java.hpp"
@@ -37,22 +34,15 @@
 #include "utilities/globalDefinitions.hpp"
 #include "utilities/ostream.hpp"
 
-<<<<<<< HEAD
 int CompressedKlassPointers::_narrow_klass_pointer_bits = -1;
 int CompressedKlassPointers::_max_shift = -1;
 
 address CompressedKlassPointers::_base = (address)-1;
 int CompressedKlassPointers::_shift = -1;
-address CompressedKlassPointers::_klass_range_start = (address)-1;
-address CompressedKlassPointers::_klass_range_end = (address)-1;
+address CompressedKlassPointers::_klass_range_start = nullptr;
+address CompressedKlassPointers::_klass_range_end = nullptr;
 narrowKlass CompressedKlassPointers::_lowest_valid_narrow_klass_id = (narrowKlass)-1;
 narrowKlass CompressedKlassPointers::_highest_valid_narrow_klass_id = (narrowKlass)-1;
-=======
-address CompressedKlassPointers::_base = nullptr;
-int CompressedKlassPointers::_shift = 0;
-address CompressedKlassPointers::_klass_range_start = nullptr;
-address CompressedKlassPointers::_klass_range_end = nullptr;
->>>>>>> 7849f252
 
 #ifdef _LP64
 
@@ -184,10 +174,6 @@
   _klass_range_start = addr;
   _klass_range_end = addr + len;
 
-<<<<<<< HEAD
-  // Set Base and Shift from the requested values:
-=======
->>>>>>> 7849f252
   _base = requested_base;
   _shift = requested_shift;
 
@@ -221,22 +207,6 @@
 }
 
 void CompressedKlassPointers::initialize(address addr, size_t len) {
-<<<<<<< HEAD
-=======
-
-  // Remember the Klass range:
-  _klass_range_start = addr;
-  _klass_range_end = addr + len;
-
-  // The default version of this code tries, in order of preference:
-  // -unscaled    (base=0 shift=0)
-  // -zero-based  (base=0 shift>0)
-  // -nonzero-base (base>0 shift=0)
-  // Note that base>0 shift>0 should never be needed, since the klass range will
-  // never exceed 4GB.
-  constexpr uintptr_t unscaled_max = nth_bit(32);
-  assert(len <= unscaled_max, "Klass range larger than 32 bits?");
->>>>>>> 7849f252
 
   if (len > max_klass_range_size()) {
     stringStream ss;
@@ -310,30 +280,20 @@
 }
 
 void CompressedKlassPointers::print_mode(outputStream* st) {
-<<<<<<< HEAD
-  st->print_cr("UseCompressedClassPointers %d, UseCompactObjectHeaders %d, "
-               "narrow klass pointer bits %d, max shift %d",
-               UseCompressedClassPointers, UseCompactObjectHeaders,
-               _narrow_klass_pointer_bits, _max_shift);
-  if (_base == (address)-1) {
-    st->print_cr("Narrow klass encoding not initialized");
-    return;
-  }
-  st->print_cr("Narrow klass base: " PTR_FORMAT ", Narrow klass shift: %d, "
-               "Klass range: " RANGE2FMT, p2i(base()), shift(),
-               RANGE2FMTARGS(_klass_range_start, _klass_range_end));
-  st->print_cr("Lowest valid nklass id: %u Highest valid nklass id: %u",
-               _lowest_valid_narrow_klass_id, _highest_valid_narrow_klass_id);
-=======
+  st->print_cr("UseCompressedClassPointers %d, UseCompactObjectHeaders %d",
+               UseCompressedClassPointers, UseCompactObjectHeaders);
   if (UseCompressedClassPointers) {
+    st->print_cr("Narrow klass pointer bits %d, Max shift %d",
+                 _narrow_klass_pointer_bits, _max_shift);
     st->print_cr("Narrow klass base: " PTR_FORMAT ", Narrow klass shift: %d",
                   p2i(base()), shift());
     st->print_cr("Encoding Range: " RANGE2FMT, RANGE2FMTARGS(_base, encoding_range_end()));
     st->print_cr("Klass Range:    " RANGE2FMT, RANGE2FMTARGS(_klass_range_start, _klass_range_end));
+    st->print_cr("Klass ID Range:  [%u - %u) (%u)", _lowest_valid_narrow_klass_id, _highest_valid_narrow_klass_id + 1,
+                 _highest_valid_narrow_klass_id + 1 - _lowest_valid_narrow_klass_id);
   } else {
     st->print_cr("UseCompressedClassPointers off");
   }
->>>>>>> 7849f252
 }
 
 #endif // _LP64