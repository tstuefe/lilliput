/*
 * Copyright (c) 2014, 2022, Oracle and/or its affiliates. All rights reserved.
 * DO NOT ALTER OR REMOVE COPYRIGHT NOTICES OR THIS FILE HEADER.
 *
 * This code is free software; you can redistribute it and/or modify it
 * under the terms of the GNU General Public License version 2 only, as
 * published by the Free Software Foundation.
 *
 * This code is distributed in the hope that it will be useful, but WITHOUT
 * ANY WARRANTY; without even the implied warranty of MERCHANTABILITY or
 * FITNESS FOR A PARTICULAR PURPOSE.  See the GNU General Public License
 * version 2 for more details (a copy is included in the LICENSE file that
 * accompanied this code).
 *
 * You should have received a copy of the GNU General Public License version
 * 2 along with this work; if not, write to the Free Software Foundation,
 * Inc., 51 Franklin St, Fifth Floor, Boston, MA 02110-1301 USA.
 *
 * Please contact Oracle, 500 Oracle Parkway, Redwood Shores, CA 94065 USA
 * or visit www.oracle.com if you need additional information or have any
 * questions.
 *
 */

#include "precompiled.hpp"
#include "cds/archiveUtils.hpp"
#include "cds/archiveBuilder.hpp"
#include "cds/classListParser.hpp"
#include "cds/classListWriter.hpp"
#include "cds/dynamicArchive.hpp"
#include "cds/filemap.hpp"
#include "cds/heapShared.hpp"
#include "cds/cdsProtectionDomain.hpp"
#include "cds/dumpTimeClassInfo.inline.hpp"
#include "cds/metaspaceShared.hpp"
#include "cds/runTimeClassInfo.hpp"
#include "classfile/classFileStream.hpp"
#include "classfile/classLoader.hpp"
#include "classfile/classLoaderData.inline.hpp"
#include "classfile/classLoaderDataGraph.hpp"
#include "classfile/classLoaderExt.hpp"
#include "classfile/dictionary.hpp"
#include "classfile/javaClasses.hpp"
#include "classfile/javaClasses.inline.hpp"
#include "classfile/symbolTable.hpp"
#include "classfile/systemDictionary.hpp"
#include "classfile/systemDictionaryShared.hpp"
#include "classfile/verificationType.hpp"
#include "classfile/vmClasses.hpp"
#include "classfile/vmSymbols.hpp"
#include "interpreter/bootstrapInfo.hpp"
#include "jfr/jfrEvents.hpp"
#include "logging/log.hpp"
#include "logging/logStream.hpp"
#include "memory/allocation.hpp"
#include "memory/metadataFactory.hpp"
#include "memory/metaspaceClosure.hpp"
#include "memory/oopFactory.hpp"
#include "memory/resourceArea.hpp"
#include "memory/universe.hpp"
#include "oops/compressedKlass.hpp"
#include "oops/instanceKlass.hpp"
#include "oops/klass.inline.hpp"
#include "oops/objArrayOop.inline.hpp"
#include "oops/oop.inline.hpp"
#include "oops/oopHandle.inline.hpp"
#include "oops/typeArrayOop.inline.hpp"
#include "runtime/arguments.hpp"
#include "runtime/handles.inline.hpp"
#include "runtime/java.hpp"
#include "runtime/javaCalls.hpp"
#include "runtime/mutexLocker.hpp"
#include "utilities/hashtable.inline.hpp"
#include "utilities/resourceHash.hpp"
#include "utilities/stringUtils.hpp"

DumpTimeSharedClassTable* SystemDictionaryShared::_dumptime_table = NULL;
DumpTimeSharedClassTable* SystemDictionaryShared::_cloned_dumptime_table = NULL;
DumpTimeLambdaProxyClassDictionary* SystemDictionaryShared::_dumptime_lambda_proxy_class_dictionary = NULL;
DumpTimeLambdaProxyClassDictionary* SystemDictionaryShared::_cloned_dumptime_lambda_proxy_class_dictionary = NULL;
// SystemDictionaries in the base layer static archive
RunTimeSharedDictionary SystemDictionaryShared::_builtin_dictionary;
RunTimeSharedDictionary SystemDictionaryShared::_unregistered_dictionary;
// SystemDictionaries in the top layer dynamic archive
RunTimeSharedDictionary SystemDictionaryShared::_dynamic_builtin_dictionary;
RunTimeSharedDictionary SystemDictionaryShared::_dynamic_unregistered_dictionary;

LambdaProxyClassDictionary SystemDictionaryShared::_lambda_proxy_class_dictionary;
LambdaProxyClassDictionary SystemDictionaryShared::_dynamic_lambda_proxy_class_dictionary;

DEBUG_ONLY(bool SystemDictionaryShared::_no_class_loading_should_happen = false;)
bool SystemDictionaryShared::_dump_in_progress = false;

InstanceKlass* SystemDictionaryShared::load_shared_class_for_builtin_loader(
                 Symbol* class_name, Handle class_loader, TRAPS) {
  assert(UseSharedSpaces, "must be");
  InstanceKlass* ik = find_builtin_class(class_name);

  if (ik != NULL && !ik->shared_loading_failed()) {
    if ((SystemDictionary::is_system_class_loader(class_loader()) && ik->is_shared_app_class())  ||
        (SystemDictionary::is_platform_class_loader(class_loader()) && ik->is_shared_platform_class())) {
      SharedClassLoadingMark slm(THREAD, ik);
      PackageEntry* pkg_entry = CDSProtectionDomain::get_package_entry_from_class(ik, class_loader);
      Handle protection_domain =
        CDSProtectionDomain::init_security_info(class_loader, ik, pkg_entry, CHECK_NULL);
      return load_shared_class(ik, class_loader, protection_domain, NULL, pkg_entry, THREAD);
    }
  }
  return NULL;
}

// This function is called for loading only UNREGISTERED classes
InstanceKlass* SystemDictionaryShared::lookup_from_stream(Symbol* class_name,
                                                          Handle class_loader,
                                                          Handle protection_domain,
                                                          const ClassFileStream* cfs,
                                                          TRAPS) {
  if (!UseSharedSpaces) {
    return NULL;
  }
  if (class_name == NULL) {  // don't do this for hidden classes
    return NULL;
  }
  if (class_loader.is_null() ||
      SystemDictionary::is_system_class_loader(class_loader()) ||
      SystemDictionary::is_platform_class_loader(class_loader())) {
    // Do nothing for the BUILTIN loaders.
    return NULL;
  }

  const RunTimeClassInfo* record = find_record(&_unregistered_dictionary, &_dynamic_unregistered_dictionary, class_name);
  if (record == NULL) {
    return NULL;
  }

  int clsfile_size  = cfs->length();
  int clsfile_crc32 = ClassLoader::crc32(0, (const char*)cfs->buffer(), cfs->length());

  if (!record->matches(clsfile_size, clsfile_crc32)) {
    return NULL;
  }

  return acquire_class_for_current_thread(record->_klass, class_loader,
                                          protection_domain, cfs,
                                          THREAD);
}

InstanceKlass* SystemDictionaryShared::acquire_class_for_current_thread(
                   InstanceKlass *ik,
                   Handle class_loader,
                   Handle protection_domain,
                   const ClassFileStream *cfs,
                   TRAPS) {
  ClassLoaderData* loader_data = ClassLoaderData::class_loader_data(class_loader());

  {
    MutexLocker mu(THREAD, SharedDictionary_lock);
    if (ik->class_loader_data() != NULL) {
      //    ik is already loaded (by this loader or by a different loader)
      // or ik is being loaded by a different thread (by this loader or by a different loader)
      return NULL;
    }

    // No other thread has acquired this yet, so give it to *this thread*
    ik->set_class_loader_data(loader_data);
  }

  // No longer holding SharedDictionary_lock
  // No need to lock, as <ik> can be held only by a single thread.
  loader_data->add_class(ik);

  // Get the package entry.
  PackageEntry* pkg_entry = CDSProtectionDomain::get_package_entry_from_class(ik, class_loader);

  // Load and check super/interfaces, restore unsharable info
  InstanceKlass* shared_klass = load_shared_class(ik, class_loader, protection_domain,
                                                  cfs, pkg_entry, THREAD);
  if (shared_klass == NULL || HAS_PENDING_EXCEPTION) {
    // TODO: clean up <ik> so it can be used again
    return NULL;
  }

  return shared_klass;
}

void SystemDictionaryShared::start_dumping() {
  MutexLocker ml(DumpTimeTable_lock, Mutex::_no_safepoint_check_flag);
  _dump_in_progress = true;
}

void SystemDictionaryShared::stop_dumping() {
  assert_lock_strong(DumpTimeTable_lock);
  _dump_in_progress = false;
}

DumpTimeClassInfo* SystemDictionaryShared::find_or_allocate_info_for(InstanceKlass* k) {
  MutexLocker ml(DumpTimeTable_lock, Mutex::_no_safepoint_check_flag);
  return find_or_allocate_info_for_locked(k);
}

DumpTimeClassInfo* SystemDictionaryShared::find_or_allocate_info_for_locked(InstanceKlass* k) {
  assert_lock_strong(DumpTimeTable_lock);
  if (_dumptime_table == NULL) {
    _dumptime_table = new (ResourceObj::C_HEAP, mtClass) DumpTimeSharedClassTable;
  }
  return _dumptime_table->find_or_allocate_info_for(k, _dump_in_progress);
}

bool SystemDictionaryShared::check_for_exclusion(InstanceKlass* k, DumpTimeClassInfo* info) {
  if (MetaspaceShared::is_in_shared_metaspace(k)) {
    // We have reached a super type that's already in the base archive. Treat it
    // as "not excluded".
    assert(DynamicDumpSharedSpaces, "must be");
    return false;
  }

  if (info == NULL) {
    info = _dumptime_table->get(k);
    assert(info != NULL, "supertypes of any classes in _dumptime_table must either be shared, or must also be in _dumptime_table");
  }

  if (!info->has_checked_exclusion()) {
    if (check_for_exclusion_impl(k)) {
      info->set_excluded();
    }
    info->set_has_checked_exclusion();
  }

  return info->is_excluded();
}

// Returns true so the caller can do:    return warn_excluded(".....");
bool SystemDictionaryShared::warn_excluded(InstanceKlass* k, const char* reason) {
  ResourceMark rm;
  log_warning(cds)("Skipping %s: %s", k->name()->as_C_string(), reason);
  return true;
}

bool SystemDictionaryShared::is_jfr_event_class(InstanceKlass *k) {
  while (k) {
    if (k->name()->equals("jdk/internal/event/Event")) {
      return true;
    }
    k = k->java_super();
  }
  return false;
}

bool SystemDictionaryShared::is_registered_lambda_proxy_class(InstanceKlass* ik) {
  DumpTimeClassInfo* info = _dumptime_table->get(ik);
  return (info != NULL) ? info->_is_archived_lambda_proxy : false;
}

void SystemDictionaryShared::reset_registered_lambda_proxy_class(InstanceKlass* ik) {
  DumpTimeClassInfo* info = _dumptime_table->get(ik);
  if (info != NULL) {
    info->_is_archived_lambda_proxy = false;
    info->set_excluded();
  }
}

bool SystemDictionaryShared::is_early_klass(InstanceKlass* ik) {
  DumpTimeClassInfo* info = _dumptime_table->get(ik);
  return (info != NULL) ? info->is_early_klass() : false;
}

bool SystemDictionaryShared::is_hidden_lambda_proxy(InstanceKlass* ik) {
  assert(ik->is_shared(), "applicable to only a shared class");
  if (ik->is_hidden()) {
    return true;
  } else {
    return false;
  }
}

bool SystemDictionaryShared::check_for_exclusion_impl(InstanceKlass* k) {
  if (k->is_in_error_state()) {
    return warn_excluded(k, "In error state");
  }
  if (k->is_scratch_class()) {
    return warn_excluded(k, "A scratch class");
  }
  if (!k->is_loaded()) {
    return warn_excluded(k, "Not in loaded state");
  }
  if (has_been_redefined(k)) {
    return warn_excluded(k, "Has been redefined");
  }
  if (!k->is_hidden() && k->shared_classpath_index() < 0 && is_builtin(k)) {
    // These are classes loaded from unsupported locations (such as those loaded by JVMTI native
    // agent during dump time).
    return warn_excluded(k, "Unsupported location");
  }
  if (k->signers() != NULL) {
    // We cannot include signed classes in the archive because the certificates
    // used during dump time may be different than those used during
    // runtime (due to expiration, etc).
    return warn_excluded(k, "Signed JAR");
  }
  if (is_jfr_event_class(k)) {
    // We cannot include JFR event classes because they need runtime-specific
    // instrumentation in order to work with -XX:FlightRecorderOptions:retransform=false.
    // There are only a small number of these classes, so it's not worthwhile to
    // support them and make CDS more complicated.
    return warn_excluded(k, "JFR event class");
  }

  if (!k->is_linked()) {
    if (has_class_failed_verification(k)) {
      return warn_excluded(k, "Failed verification");
    }
  } else {
    if (!k->can_be_verified_at_dumptime()) {
      // We have an old class that has been linked (e.g., it's been executed during
      // dump time). This class has been verified using the old verifier, which
      // doesn't save the verification constraints, so check_verification_constraints()
      // won't work at runtime.
      // As a result, we cannot store this class. It must be loaded and fully verified
      // at runtime.
      return warn_excluded(k, "Old class has been linked");
    }
  }

  if (k->is_hidden() && !is_registered_lambda_proxy_class(k)) {
    ResourceMark rm;
    log_debug(cds)("Skipping %s: Hidden class", k->name()->as_C_string());
    return true;
  }

  InstanceKlass* super = k->java_super();
  if (super != NULL && check_for_exclusion(super, NULL)) {
    ResourceMark rm;
    log_warning(cds)("Skipping %s: super class %s is excluded", k->name()->as_C_string(), super->name()->as_C_string());
    return true;
  }

  Array<InstanceKlass*>* interfaces = k->local_interfaces();
  int len = interfaces->length();
  for (int i = 0; i < len; i++) {
    InstanceKlass* intf = interfaces->at(i);
    if (check_for_exclusion(intf, NULL)) {
      ResourceMark rm;
      log_warning(cds)("Skipping %s: interface %s is excluded", k->name()->as_C_string(), intf->name()->as_C_string());
      return true;
    }
  }

  return false; // false == k should NOT be excluded
}

bool SystemDictionaryShared::is_builtin_loader(ClassLoaderData* loader_data) {
  oop class_loader = loader_data->class_loader();
  return (class_loader == NULL ||
          SystemDictionary::is_system_class_loader(class_loader) ||
          SystemDictionary::is_platform_class_loader(class_loader));
}

bool SystemDictionaryShared::has_platform_or_app_classes() {
  if (FileMapInfo::current_info()->has_platform_or_app_classes()) {
    return true;
  }
  if (DynamicArchive::is_mapped() &&
      FileMapInfo::dynamic_info()->has_platform_or_app_classes()) {
    return true;
  }
  return false;
}

// The following stack shows how this code is reached:
//
//   [0] SystemDictionaryShared::find_or_load_shared_class()
//   [1] JVM_FindLoadedClass
//   [2] java.lang.ClassLoader.findLoadedClass0()
//   [3] java.lang.ClassLoader.findLoadedClass()
//   [4] jdk.internal.loader.BuiltinClassLoader.loadClassOrNull()
//   [5] jdk.internal.loader.BuiltinClassLoader.loadClass()
//   [6] jdk.internal.loader.ClassLoaders$AppClassLoader.loadClass(), or
//       jdk.internal.loader.ClassLoaders$PlatformClassLoader.loadClass()
//
// AppCDS supports fast class loading for these 2 built-in class loaders:
//    jdk.internal.loader.ClassLoaders$PlatformClassLoader
//    jdk.internal.loader.ClassLoaders$AppClassLoader
// with the following assumptions (based on the JDK core library source code):
//
// [a] these two loaders use the BuiltinClassLoader.loadClassOrNull() to
//     load the named class.
// [b] BuiltinClassLoader.loadClassOrNull() first calls findLoadedClass(name).
// [c] At this point, if we can find the named class inside the
//     shared_dictionary, we can perform further checks (see
//     SystemDictionary::is_shared_class_visible) to ensure that this class
//     was loaded by the same class loader during dump time.
//
// Given these assumptions, we intercept the findLoadedClass() call to invoke
// SystemDictionaryShared::find_or_load_shared_class() to load the shared class from
// the archive for the 2 built-in class loaders. This way,
// we can improve start-up because we avoid decoding the classfile,
// and avoid delegating to the parent loader.
//
// NOTE: there's a lot of assumption about the Java code. If any of that change, this
// needs to be redesigned.

InstanceKlass* SystemDictionaryShared::find_or_load_shared_class(
                 Symbol* name, Handle class_loader, TRAPS) {
  InstanceKlass* k = NULL;
  if (UseSharedSpaces) {
    if (!has_platform_or_app_classes()) {
      return NULL;
    }

    if (SystemDictionary::is_system_class_loader(class_loader()) ||
        SystemDictionary::is_platform_class_loader(class_loader())) {
      // Fix for 4474172; see evaluation for more details
      class_loader = Handle(
        THREAD, java_lang_ClassLoader::non_reflection_class_loader(class_loader()));
      ClassLoaderData *loader_data = register_loader(class_loader);
      Dictionary* dictionary = loader_data->dictionary();
      unsigned int d_hash = dictionary->compute_hash(name);

      // Note: currently, find_or_load_shared_class is called only from
      // JVM_FindLoadedClass and used for PlatformClassLoader and AppClassLoader,
      // which are parallel-capable loaders, so a lock here is NOT taken.
      assert(get_loader_lock_or_null(class_loader) == NULL, "ObjectLocker not required");
      {
        MutexLocker mu(THREAD, SystemDictionary_lock);
        InstanceKlass* check = dictionary->find_class(d_hash, name);
        if (check != NULL) {
          return check;
        }
      }

      k = load_shared_class_for_builtin_loader(name, class_loader, THREAD);
      if (k != NULL) {
        SharedClassLoadingMark slm(THREAD, k);
        k = find_or_define_instance_class(name, class_loader, k, CHECK_NULL);
      }
    }
  }
  return k;
}

class UnregisteredClassesTable : public ResourceHashtable<
  Symbol*, InstanceKlass*,
  15889, // prime number
  ResourceObj::C_HEAP> {};

static UnregisteredClassesTable* _unregistered_classes_table = NULL;

// true == class was successfully added; false == a duplicated class (with the same name) already exists.
bool SystemDictionaryShared::add_unregistered_class(Thread* current, InstanceKlass* klass) {
  // We don't allow duplicated unregistered classes with the same name.
  // We only archive the first class with that name that succeeds putting
  // itself into the table.
  assert(Arguments::is_dumping_archive() || ClassListWriter::is_enabled(), "sanity");
  MutexLocker ml(current, UnregisteredClassesTable_lock);
  Symbol* name = klass->name();
  if (_unregistered_classes_table == NULL) {
    _unregistered_classes_table = new (ResourceObj::C_HEAP, mtClass)UnregisteredClassesTable();
  }
  bool created;
  InstanceKlass** v = _unregistered_classes_table->put_if_absent(name, klass, &created);
  if (created) {
    name->increment_refcount();
  }
  return (klass == *v);
}

// This function is called to lookup the super/interfaces of shared classes for
// unregistered loaders. E.g., SharedClass in the below example
// where "super:" (and optionally "interface:") have been specified.
//
// java/lang/Object id: 0
// Interface    id: 2 super: 0 source: cust.jar
// SharedClass  id: 4 super: 0 interfaces: 2 source: cust.jar
InstanceKlass* SystemDictionaryShared::lookup_super_for_unregistered_class(
    Symbol* class_name, Symbol* super_name, bool is_superclass) {

  assert(DumpSharedSpaces, "only when static dumping");

  if (!ClassListParser::is_parsing_thread()) {
    // Unregistered classes can be created only by ClassListParser::_parsing_thread.

    return NULL;
  }

  ClassListParser* parser = ClassListParser::instance();
  if (parser == NULL) {
    // We're still loading the well-known classes, before the ClassListParser is created.
    return NULL;
  }
  if (class_name->equals(parser->current_class_name())) {
    // When this function is called, all the numbered super and interface types
    // must have already been loaded. Hence this function is never recursively called.
    if (is_superclass) {
      return parser->lookup_super_for_current_class(super_name);
    } else {
      return parser->lookup_interface_for_current_class(super_name);
    }
  } else {
    // The VM is not trying to resolve a super type of parser->current_class_name().
    // Instead, it's resolving an error class (because parser->current_class_name() has
    // failed parsing or verification). Don't do anything here.
    return NULL;
  }
}

void SystemDictionaryShared::set_shared_class_misc_info(InstanceKlass* k, ClassFileStream* cfs) {
  Arguments::assert_is_dumping_archive();
  assert(!is_builtin(k), "must be unregistered class");
  DumpTimeClassInfo* info = find_or_allocate_info_for(k);
  if (info != NULL) {
    info->_clsfile_size  = cfs->length();
    info->_clsfile_crc32 = ClassLoader::crc32(0, (const char*)cfs->buffer(), cfs->length());
  }
}

void SystemDictionaryShared::init_dumptime_info(InstanceKlass* k) {
  (void)find_or_allocate_info_for(k);
}

void SystemDictionaryShared::remove_dumptime_info(InstanceKlass* k) {
  MutexLocker ml(DumpTimeTable_lock, Mutex::_no_safepoint_check_flag);
  DumpTimeClassInfo* p = _dumptime_table->get(k);
  if (p == NULL) {
    return;
  }
  if (p->_verifier_constraints != NULL) {
    for (int i = 0; i < p->_verifier_constraints->length(); i++) {
      DumpTimeClassInfo::DTVerifierConstraint constraint = p->_verifier_constraints->at(i);
      if (constraint._name != NULL ) {
        constraint._name->decrement_refcount();
      }
      if (constraint._from_name != NULL ) {
        constraint._from_name->decrement_refcount();
      }
    }
    FREE_C_HEAP_ARRAY(DumpTimeClassInfo::DTVerifierConstraint, p->_verifier_constraints);
    p->_verifier_constraints = NULL;
    FREE_C_HEAP_ARRAY(char, p->_verifier_constraint_flags);
    p->_verifier_constraint_flags = NULL;
  }
  if (p->_loader_constraints != NULL) {
    for (int i = 0; i < p->_loader_constraints->length(); i++) {
      DumpTimeClassInfo::DTLoaderConstraint ld =  p->_loader_constraints->at(i);
      if (ld._name != NULL) {
        ld._name->decrement_refcount();
      }
    }
    FREE_C_HEAP_ARRAY(DumpTimeClassInfo::DTLoaderConstraint, p->_loader_constraints);
    p->_loader_constraints = NULL;
  }
  _dumptime_table->remove(k);
}

void SystemDictionaryShared::handle_class_unloading(InstanceKlass* klass) {
  if (Arguments::is_dumping_archive()) {
    remove_dumptime_info(klass);
  }

  if (_unregistered_classes_table != NULL) {
    // Remove the class from _unregistered_classes_table: keep the entry but
    // set it to NULL. This ensure no classes with the same name can be
    // added again.
    MutexLocker ml(Thread::current(), UnregisteredClassesTable_lock);
    InstanceKlass** v = _unregistered_classes_table->get(klass->name());
    if (v != NULL) {
      *v = NULL;
    }
  }

  if (ClassListWriter::is_enabled()) {
    ClassListWriter cw;
    cw.handle_class_unloading((const InstanceKlass*)klass);
  }
}

// Check if a class or any of its supertypes has been redefined.
bool SystemDictionaryShared::has_been_redefined(InstanceKlass* k) {
  if (k->has_been_redefined()) {
    return true;
  }
  if (k->java_super() != NULL && has_been_redefined(k->java_super())) {
    return true;
  }
  Array<InstanceKlass*>* interfaces = k->local_interfaces();
  int len = interfaces->length();
  for (int i = 0; i < len; i++) {
    if (has_been_redefined(interfaces->at(i))) {
      return true;
    }
  }
  return false;
}

// k is a class before relocating by ArchiveBuilder
void SystemDictionaryShared::validate_before_archiving(InstanceKlass* k) {
  ResourceMark rm;
  const char* name = k->name()->as_C_string();
  DumpTimeClassInfo* info = _dumptime_table->get(k);
  assert(_no_class_loading_should_happen, "class loading must be disabled");
  guarantee(info != NULL, "Class %s must be entered into _dumptime_table", name);
  guarantee(!info->is_excluded(), "Should not attempt to archive excluded class %s", name);
  if (is_builtin(k)) {
    if (k->is_hidden()) {
      assert(is_registered_lambda_proxy_class(k), "unexpected hidden class %s", name);
    }
    guarantee(!k->is_shared_unregistered_class(),
              "Class loader type must be set for BUILTIN class %s", name);

  } else {
    guarantee(k->is_shared_unregistered_class(),
              "Class loader type must not be set for UNREGISTERED class %s", name);
  }
}

class UnregisteredClassesDuplicationChecker : StackObj {
  GrowableArray<InstanceKlass*> _list;
  Thread* _thread;
public:
  UnregisteredClassesDuplicationChecker() : _thread(Thread::current()) {}

  bool do_entry(InstanceKlass* k, DumpTimeClassInfo& info) {
    if (!SystemDictionaryShared::is_builtin(k)) {
      _list.append(k);
    }
    return true;  // keep on iterating
  }

  static int compare_by_loader(InstanceKlass** a, InstanceKlass** b) {
    ClassLoaderData* loader_a = a[0]->class_loader_data();
    ClassLoaderData* loader_b = b[0]->class_loader_data();

    if (loader_a != loader_b) {
      return intx(loader_a) - intx(loader_b);
    } else {
      return intx(a[0]) - intx(b[0]);
    }
  }

  void mark_duplicated_classes() {
    // Two loaders may load two identical or similar hierarchies of classes. If we
    // check for duplication in random order, we may end up excluding important base classes
    // in both hierarchies, causing most of the classes to be excluded.
    // We sort the classes by their loaders. This way we're likely to archive
    // all classes in the one of the two hierarchies.
    _list.sort(compare_by_loader);
    for (int i = 0; i < _list.length(); i++) {
      InstanceKlass* k = _list.at(i);
      bool i_am_first = SystemDictionaryShared::add_unregistered_class(_thread, k);
      if (!i_am_first) {
        SystemDictionaryShared::warn_excluded(k, "Duplicated unregistered class");
        SystemDictionaryShared::set_excluded_locked(k);
      }
    }
  }
};

class ExcludeDumpTimeSharedClasses : StackObj {
public:
  bool do_entry(InstanceKlass* k, DumpTimeClassInfo& info) {
    SystemDictionaryShared::check_for_exclusion(k, &info);
    return true; // keep on iterating
  }
};

void SystemDictionaryShared::check_excluded_classes() {
  assert(no_class_loading_should_happen(), "sanity");
  assert_lock_strong(DumpTimeTable_lock);

  if (DynamicDumpSharedSpaces) {
    // Do this first -- if a base class is excluded due to duplication,
    // all of its subclasses will also be excluded by ExcludeDumpTimeSharedClasses
    ResourceMark rm;
    UnregisteredClassesDuplicationChecker dup_checker;
    _dumptime_table->iterate(&dup_checker);
    dup_checker.mark_duplicated_classes();
  }

  ExcludeDumpTimeSharedClasses excl;
  _dumptime_table->iterate(&excl);
  _dumptime_table->update_counts();

  cleanup_lambda_proxy_class_dictionary();
}

bool SystemDictionaryShared::is_excluded_class(InstanceKlass* k) {
  assert(_no_class_loading_should_happen, "sanity");
  assert_lock_strong(DumpTimeTable_lock);
  Arguments::assert_is_dumping_archive();
  DumpTimeClassInfo* p = find_or_allocate_info_for_locked(k);
  return (p == NULL) ? true : p->is_excluded();
}

void SystemDictionaryShared::set_excluded_locked(InstanceKlass* k) {
  assert_lock_strong(DumpTimeTable_lock);
  Arguments::assert_is_dumping_archive();
  DumpTimeClassInfo* info = find_or_allocate_info_for_locked(k);
  if (info != NULL) {
    info->set_excluded();
  }
}

void SystemDictionaryShared::set_excluded(InstanceKlass* k) {
  Arguments::assert_is_dumping_archive();
  DumpTimeClassInfo* info = find_or_allocate_info_for(k);
  if (info != NULL) {
    info->set_excluded();
  }
}

void SystemDictionaryShared::set_class_has_failed_verification(InstanceKlass* ik) {
  Arguments::assert_is_dumping_archive();
  DumpTimeClassInfo* p = find_or_allocate_info_for(ik);
  if (p != NULL) {
    p->set_failed_verification();
  }
}

bool SystemDictionaryShared::has_class_failed_verification(InstanceKlass* ik) {
  Arguments::assert_is_dumping_archive();
  if (_dumptime_table == NULL) {
    assert(DynamicDumpSharedSpaces, "sanity");
    assert(ik->is_shared(), "must be a shared class in the static archive");
    return false;
  }
  DumpTimeClassInfo* p = _dumptime_table->get(ik);
  return (p == NULL) ? false : p->failed_verification();
}

class IterateDumpTimeSharedClassTable : StackObj {
  MetaspaceClosure *_it;
public:
  IterateDumpTimeSharedClassTable(MetaspaceClosure* it) : _it(it) {}

  bool do_entry(InstanceKlass* k, DumpTimeClassInfo& info) {
    assert_lock_strong(DumpTimeTable_lock);
    if (k->is_loader_alive() && !info.is_excluded()) {
      info.metaspace_pointers_do(_it);
    }
    return true; // keep on iterating
  }
};

class IterateDumpTimeLambdaProxyClassDictionary : StackObj {
  MetaspaceClosure *_it;
public:
  IterateDumpTimeLambdaProxyClassDictionary(MetaspaceClosure* it) : _it(it) {}

  bool do_entry(LambdaProxyClassKey& key, DumpTimeLambdaProxyClassInfo& info) {
    assert_lock_strong(DumpTimeTable_lock);
    if (key.caller_ik()->is_loader_alive()) {
      info.metaspace_pointers_do(_it);
      key.metaspace_pointers_do(_it);
    }
    return true; // keep on iterating
  }
};

void SystemDictionaryShared::dumptime_classes_do(class MetaspaceClosure* it) {
  assert_lock_strong(DumpTimeTable_lock);
  IterateDumpTimeSharedClassTable iter(it);
  _dumptime_table->iterate(&iter);
  if (_dumptime_lambda_proxy_class_dictionary != NULL) {
    IterateDumpTimeLambdaProxyClassDictionary iter_lambda(it);
    _dumptime_lambda_proxy_class_dictionary->iterate(&iter_lambda);
  }
}

bool SystemDictionaryShared::add_verification_constraint(InstanceKlass* k, Symbol* name,
         Symbol* from_name, bool from_field_is_protected, bool from_is_array, bool from_is_object) {
  Arguments::assert_is_dumping_archive();
  DumpTimeClassInfo* info = find_or_allocate_info_for(k);
  if (info != NULL) {
    info->add_verification_constraint(k, name, from_name, from_field_is_protected,
                                      from_is_array, from_is_object);
  } else {
    return true;
  }
  if (DynamicDumpSharedSpaces) {
    // For dynamic dumping, we can resolve all the constraint classes for all class loaders during
    // the initial run prior to creating the archive before vm exit. We will also perform verification
    // check when running with the archive.
    return false;
  } else {
    if (is_builtin(k)) {
      // For builtin class loaders, we can try to complete the verification check at dump time,
      // because we can resolve all the constraint classes. We will also perform verification check
      // when running with the archive.
      return false;
    } else {
      // For non-builtin class loaders, we cannot complete the verification check at dump time,
      // because at dump time we don't know how to resolve classes for such loaders.
      return true;
    }
  }
}

void SystemDictionaryShared::add_to_dump_time_lambda_proxy_class_dictionary(LambdaProxyClassKey& key,
                                                           InstanceKlass* proxy_klass) {
  assert_lock_strong(DumpTimeTable_lock);
  if (_dumptime_lambda_proxy_class_dictionary == NULL) {
    _dumptime_lambda_proxy_class_dictionary =
      new (ResourceObj::C_HEAP, mtClass) DumpTimeLambdaProxyClassDictionary;
  }
  DumpTimeLambdaProxyClassInfo* lambda_info = _dumptime_lambda_proxy_class_dictionary->get(key);
  if (lambda_info == NULL) {
    DumpTimeLambdaProxyClassInfo info;
    info.add_proxy_klass(proxy_klass);
    _dumptime_lambda_proxy_class_dictionary->put(key, info);
    //lambda_info = _dumptime_lambda_proxy_class_dictionary->get(key);
    //assert(lambda_info->_proxy_klass == proxy_klass, "must be"); // debug only -- remove
    ++_dumptime_lambda_proxy_class_dictionary->_count;
  } else {
    lambda_info->add_proxy_klass(proxy_klass);
  }
}

void SystemDictionaryShared::add_lambda_proxy_class(InstanceKlass* caller_ik,
                                                    InstanceKlass* lambda_ik,
                                                    Symbol* invoked_name,
                                                    Symbol* invoked_type,
                                                    Symbol* method_type,
                                                    Method* member_method,
                                                    Symbol* instantiated_method_type,
                                                    TRAPS) {

  assert(caller_ik->class_loader() == lambda_ik->class_loader(), "mismatched class loader");
  assert(caller_ik->class_loader_data() == lambda_ik->class_loader_data(), "mismatched class loader data");
  assert(java_lang_Class::class_data(lambda_ik->java_mirror()) == NULL, "must not have class data");

  MutexLocker ml(DumpTimeTable_lock, Mutex::_no_safepoint_check_flag);

  lambda_ik->assign_class_loader_type();
  lambda_ik->set_shared_classpath_index(caller_ik->shared_classpath_index());
  InstanceKlass* nest_host = caller_ik->nest_host(CHECK);
  assert(nest_host != NULL, "unexpected NULL nest_host");

  DumpTimeClassInfo* info = _dumptime_table->get(lambda_ik);
  if (info != NULL && !lambda_ik->is_non_strong_hidden() && is_builtin(lambda_ik) && is_builtin(caller_ik)
      // Don't include the lambda proxy if its nest host is not in the "linked" state.
      && nest_host->is_linked()) {
    // Set _is_archived_lambda_proxy in DumpTimeClassInfo so that the lambda_ik
    // won't be excluded during dumping of shared archive. See ExcludeDumpTimeSharedClasses.
    info->_is_archived_lambda_proxy = true;
    info->set_nest_host(nest_host);

    LambdaProxyClassKey key(caller_ik,
                            invoked_name,
                            invoked_type,
                            method_type,
                            member_method,
                            instantiated_method_type);
    add_to_dump_time_lambda_proxy_class_dictionary(key, lambda_ik);
  }
}

InstanceKlass* SystemDictionaryShared::get_shared_lambda_proxy_class(InstanceKlass* caller_ik,
                                                                     Symbol* invoked_name,
                                                                     Symbol* invoked_type,
                                                                     Symbol* method_type,
                                                                     Method* member_method,
                                                                     Symbol* instantiated_method_type) {
  MutexLocker ml(CDSLambda_lock, Mutex::_no_safepoint_check_flag);
  LambdaProxyClassKey key(caller_ik, invoked_name, invoked_type,
                          method_type, member_method, instantiated_method_type);
  const RunTimeLambdaProxyClassInfo* info = _lambda_proxy_class_dictionary.lookup(&key, key.hash(), 0);
  if (info == NULL) {
    // Try lookup from the dynamic lambda proxy class dictionary.
    info = _dynamic_lambda_proxy_class_dictionary.lookup(&key, key.hash(), 0);
  }
  InstanceKlass* proxy_klass = NULL;
  if (info != NULL) {
    InstanceKlass* curr_klass = info->proxy_klass_head();
    InstanceKlass* prev_klass = curr_klass;
    if (curr_klass->lambda_proxy_is_available()) {
      while (curr_klass->next_link() != NULL) {
        prev_klass = curr_klass;
        curr_klass = InstanceKlass::cast(curr_klass->next_link());
      }
      assert(curr_klass->is_hidden(), "must be");
      assert(curr_klass->lambda_proxy_is_available(), "must be");

      prev_klass->set_next_link(NULL);
      proxy_klass = curr_klass;
      proxy_klass->clear_lambda_proxy_is_available();
      if (log_is_enabled(Debug, cds)) {
        ResourceMark rm;
        log_debug(cds)("Loaded lambda proxy: %s ", proxy_klass->external_name());
      }
    } else {
      if (log_is_enabled(Debug, cds)) {
        ResourceMark rm;
        log_debug(cds)("Used all archived lambda proxy classes for: %s %s%s",
                       caller_ik->external_name(), invoked_name->as_C_string(), invoked_type->as_C_string());
      }
    }
  }
  return proxy_klass;
}

InstanceKlass* SystemDictionaryShared::get_shared_nest_host(InstanceKlass* lambda_ik) {
  assert(!DumpSharedSpaces && UseSharedSpaces, "called at run time with CDS enabled only");
  RunTimeClassInfo* record = RunTimeClassInfo::get_for(lambda_ik);
  return record->nest_host();
}

InstanceKlass* SystemDictionaryShared::prepare_shared_lambda_proxy_class(InstanceKlass* lambda_ik,
                                                                         InstanceKlass* caller_ik, TRAPS) {
  Handle class_loader(THREAD, caller_ik->class_loader());
  Handle protection_domain;
  PackageEntry* pkg_entry = caller_ik->package();
  if (caller_ik->class_loader() != NULL) {
    protection_domain = CDSProtectionDomain::init_security_info(class_loader, caller_ik, pkg_entry, CHECK_NULL);
  }

  InstanceKlass* shared_nest_host = get_shared_nest_host(lambda_ik);
  assert(shared_nest_host != NULL, "unexpected NULL _nest_host");

  InstanceKlass* loaded_lambda =
    SystemDictionary::load_shared_lambda_proxy_class(lambda_ik, class_loader, protection_domain, pkg_entry, CHECK_NULL);

  if (loaded_lambda == NULL) {
    return NULL;
  }

  // Ensures the nest host is the same as the lambda proxy's
  // nest host recorded at dump time.
  InstanceKlass* nest_host = caller_ik->nest_host(THREAD);
  assert(nest_host == shared_nest_host, "mismatched nest host");

  EventClassLoad class_load_start_event;
  {
    MutexLocker mu_r(THREAD, Compile_lock);

    // Add to class hierarchy, and do possible deoptimizations.
    SystemDictionary::add_to_hierarchy(loaded_lambda);
    // But, do not add to dictionary.
  }
  loaded_lambda->link_class(CHECK_NULL);
  // notify jvmti
  if (JvmtiExport::should_post_class_load()) {
    JvmtiExport::post_class_load(THREAD, loaded_lambda);
  }
  if (class_load_start_event.should_commit()) {
    SystemDictionary::post_class_load_event(&class_load_start_event, loaded_lambda, ClassLoaderData::class_loader_data(class_loader()));
  }

  loaded_lambda->initialize(CHECK_NULL);

  return loaded_lambda;
}

void SystemDictionaryShared::check_verification_constraints(InstanceKlass* klass,
                                                            TRAPS) {
  assert(!DumpSharedSpaces && UseSharedSpaces, "called at run time with CDS enabled only");
  RunTimeClassInfo* record = RunTimeClassInfo::get_for(klass);

  int length = record->_num_verifier_constraints;
  if (length > 0) {
    for (int i = 0; i < length; i++) {
      RunTimeClassInfo::RTVerifierConstraint* vc = record->verifier_constraint_at(i);
      Symbol* name      = vc->name();
      Symbol* from_name = vc->from_name();
      char c            = record->verifier_constraint_flag(i);

      if (log_is_enabled(Trace, cds, verification)) {
        ResourceMark rm(THREAD);
        log_trace(cds, verification)("check_verification_constraint: %s: %s must be subclass of %s [0x%x]",
                                     klass->external_name(), from_name->as_klass_external_name(),
                                     name->as_klass_external_name(), c);
      }

      bool from_field_is_protected = (c & SystemDictionaryShared::FROM_FIELD_IS_PROTECTED) ? true : false;
      bool from_is_array           = (c & SystemDictionaryShared::FROM_IS_ARRAY)           ? true : false;
      bool from_is_object          = (c & SystemDictionaryShared::FROM_IS_OBJECT)          ? true : false;

      bool ok = VerificationType::resolve_and_check_assignability(klass, name,
         from_name, from_field_is_protected, from_is_array, from_is_object, CHECK);
      if (!ok) {
        ResourceMark rm(THREAD);
        stringStream ss;

        ss.print_cr("Bad type on operand stack");
        ss.print_cr("Exception Details:");
        ss.print_cr("  Location:\n    %s", klass->name()->as_C_string());
        ss.print_cr("  Reason:\n    Type '%s' is not assignable to '%s'",
                    from_name->as_quoted_ascii(), name->as_quoted_ascii());
        THROW_MSG(vmSymbols::java_lang_VerifyError(), ss.as_string());
      }
    }
  }
}

static oop get_class_loader_by(char type) {
  if (type == (char)ClassLoader::BOOT_LOADER) {
    return (oop)NULL;
  } else if (type == (char)ClassLoader::PLATFORM_LOADER) {
    return SystemDictionary::java_platform_loader();
  } else {
    assert (type == (char)ClassLoader::APP_LOADER, "Sanity");
    return SystemDictionary::java_system_loader();
  }
}

// Record class loader constraints that are checked inside
// InstanceKlass::link_class(), so that these can be checked quickly
// at runtime without laying out the vtable/itables.
void SystemDictionaryShared::record_linking_constraint(Symbol* name, InstanceKlass* klass,
                                                    Handle loader1, Handle loader2) {
  // A linking constraint check is executed when:
  //   - klass extends or implements type S
  //   - klass overrides method S.M(...) with X.M
  //     - If klass defines the method M, X is
  //       the same as klass.
  //     - If klass does not define the method M,
  //       X must be a supertype of klass and X.M is
  //       a default method defined by X.
  //   - loader1 = X->class_loader()
  //   - loader2 = S->class_loader()
  //   - loader1 != loader2
  //   - M's paramater(s) include an object type T
  // We require that
  //   - whenever loader1 and loader2 try to
  //     resolve the type T, they must always resolve to
  //     the same InstanceKlass.
  // NOTE: type T may or may not be currently resolved in
  // either of these two loaders. The check itself does not
  // try to resolve T.
  oop klass_loader = klass->class_loader();

  if (!is_system_class_loader(klass_loader) &&
      !is_platform_class_loader(klass_loader)) {
    // If klass is loaded by system/platform loaders, we can
    // guarantee that klass and S must be loaded by the same
    // respective loader between dump time and run time, and
    // the exact same check on (name, loader1, loader2) will
    // be executed. Hence, we can cache this check and execute
    // it at runtime without walking the vtable/itables.
    //
    // This cannot be guaranteed for classes loaded by other
    // loaders, so we bail.
    return;
  }

  if (DumpSharedSpaces && !is_builtin(klass)) {
    // During static dump, unregistered classes (those intended for
    // custom loaders) are loaded by the boot loader. Need to
    // exclude these for the same reason as above.
    // This should be fixed by JDK-8261941.
    return;
  }

  assert(klass_loader != NULL, "should not be called for boot loader");
  assert(loader1 != loader2, "must be");

  if (DynamicDumpSharedSpaces && Thread::current()->is_VM_thread()) {
    // We are re-laying out the vtable/itables of the *copy* of
    // a class during the final stage of dynamic dumping. The
    // linking constraints for this class has already been recorded.
    return;
  }
  assert(!Thread::current()->is_VM_thread(), "must be");

  Arguments::assert_is_dumping_archive();
  DumpTimeClassInfo* info = find_or_allocate_info_for(klass);
  if (info != NULL) {
    info->record_linking_constraint(name, loader1, loader2);
  }
}

// returns true IFF there's no need to re-initialize the i/v-tables for klass for
// the purpose of checking class loader constraints.
bool SystemDictionaryShared::check_linking_constraints(Thread* current, InstanceKlass* klass) {
  assert(!DumpSharedSpaces && UseSharedSpaces, "called at run time with CDS enabled only");
  LogTarget(Info, class, loader, constraints) log;
  if (klass->is_shared_boot_class()) {
    // No class loader constraint check performed for boot classes.
    return true;
  }
  if (klass->is_shared_platform_class() || klass->is_shared_app_class()) {
    RunTimeClassInfo* info = RunTimeClassInfo::get_for(klass);
    assert(info != NULL, "Sanity");
    if (info->_num_loader_constraints > 0) {
      HandleMark hm(current);
      for (int i = 0; i < info->_num_loader_constraints; i++) {
        RunTimeClassInfo::RTLoaderConstraint* lc = info->loader_constraint_at(i);
        Symbol* name = lc->constraint_name();
        Handle loader1(current, get_class_loader_by(lc->_loader_type1));
        Handle loader2(current, get_class_loader_by(lc->_loader_type2));
        if (log.is_enabled()) {
          ResourceMark rm(current);
          log.print("[CDS add loader constraint for class %s symbol %s loader[0] %s loader[1] %s",
                    klass->external_name(), name->as_C_string(),
                    ClassLoaderData::class_loader_data(loader1())->loader_name_and_id(),
                    ClassLoaderData::class_loader_data(loader2())->loader_name_and_id());
        }
        if (!SystemDictionary::add_loader_constraint(name, klass, loader1, loader2)) {
          // Loader constraint violation has been found. The caller
          // will re-layout the vtable/itables to produce the correct
          // exception.
          if (log.is_enabled()) {
            log.print(" failed]");
          }
          return false;
        }
        if (log.is_enabled()) {
            log.print(" succeeded]");
        }
      }
      return true; // for all recorded constraints added successully.
    }
  }
  if (log.is_enabled()) {
    ResourceMark rm(current);
    log.print("[CDS has not recorded loader constraint for class %s]", klass->external_name());
  }
  return false;
}

bool SystemDictionaryShared::is_supported_invokedynamic(BootstrapInfo* bsi) {
  LogTarget(Debug, cds, lambda) log;
  if (bsi->arg_values() == NULL || !bsi->arg_values()->is_objArray()) {
    if (log.is_enabled()) {
      LogStream log_stream(log);
      log.print("bsi check failed");
      log.print("    bsi->arg_values().not_null() %d", bsi->arg_values().not_null());
      if (bsi->arg_values().not_null()) {
        log.print("    bsi->arg_values()->is_objArray() %d", bsi->arg_values()->is_objArray());
        bsi->print_msg_on(&log_stream);
      }
    }
    return false;
  }

  Handle bsm = bsi->bsm();
  if (bsm.is_null() || !java_lang_invoke_DirectMethodHandle::is_instance(bsm())) {
    if (log.is_enabled()) {
      log.print("bsm check failed");
      log.print("    bsm.is_null() %d", bsm.is_null());
      log.print("    java_lang_invoke_DirectMethodHandle::is_instance(bsm()) %d",
        java_lang_invoke_DirectMethodHandle::is_instance(bsm()));
    }
    return false;
  }

  oop mn = java_lang_invoke_DirectMethodHandle::member(bsm());
  Method* method = java_lang_invoke_MemberName::vmtarget(mn);
  if (method->klass_name()->equals("java/lang/invoke/LambdaMetafactory") &&
      method->name()->equals("metafactory") &&
      method->signature()->equals("(Ljava/lang/invoke/MethodHandles$Lookup;Ljava/lang/String;Ljava/lang/invoke/MethodType;Ljava/lang/invoke/MethodType;Ljava/lang/invoke/MethodHandle;Ljava/lang/invoke/MethodType;)Ljava/lang/invoke/CallSite;")) {
      return true;
  } else {
    if (log.is_enabled()) {
      ResourceMark rm;
      log.print("method check failed");
      log.print("    klass_name() %s", method->klass_name()->as_C_string());
      log.print("    name() %s", method->name()->as_C_string());
      log.print("    signature() %s", method->signature()->as_C_string());
    }
  }

  return false;
}

class EstimateSizeForArchive : StackObj {
  size_t _shared_class_info_size;
  int _num_builtin_klasses;
  int _num_unregistered_klasses;

public:
  EstimateSizeForArchive() {
    _shared_class_info_size = 0;
    _num_builtin_klasses = 0;
    _num_unregistered_klasses = 0;
  }

  bool do_entry(InstanceKlass* k, DumpTimeClassInfo& info) {
    if (!info.is_excluded()) {
      size_t byte_size = RunTimeClassInfo::byte_size(info._klass, info.num_verifier_constraints(), info.num_loader_constraints());
      _shared_class_info_size += align_up(byte_size, SharedSpaceObjectAlignment);
    }
    return true; // keep on iterating
  }

  size_t total() {
    return _shared_class_info_size;
  }
};

size_t SystemDictionaryShared::estimate_size_for_archive() {
  EstimateSizeForArchive est;
  _dumptime_table->iterate(&est);
  size_t total_size = est.total() +
    CompactHashtableWriter::estimate_size(_dumptime_table->count_of(true)) +
    CompactHashtableWriter::estimate_size(_dumptime_table->count_of(false));
  if (_dumptime_lambda_proxy_class_dictionary != NULL) {
    size_t bytesize = align_up(sizeof(RunTimeLambdaProxyClassInfo), SharedSpaceObjectAlignment);
    total_size +=
      (bytesize * _dumptime_lambda_proxy_class_dictionary->_count) +
      CompactHashtableWriter::estimate_size(_dumptime_lambda_proxy_class_dictionary->_count);
  } else {
    total_size += CompactHashtableWriter::estimate_size(0);
  }
  return total_size;
}

unsigned int SystemDictionaryShared::hash_for_shared_dictionary(address ptr) {
  if (ArchiveBuilder::is_active()) {
    uintx offset = ArchiveBuilder::current()->any_to_offset(ptr);
    unsigned int hash = primitive_hash<uintx>(offset);
    DEBUG_ONLY({
        if (MetaspaceObj::is_shared((const MetaspaceObj*)ptr)) {
          assert(hash == SystemDictionaryShared::hash_for_shared_dictionary_quick(ptr), "must be");
        }
      });
    return hash;
  } else {
    return SystemDictionaryShared::hash_for_shared_dictionary_quick(ptr);
  }
}

class CopyLambdaProxyClassInfoToArchive : StackObj {
  CompactHashtableWriter* _writer;
  ArchiveBuilder* _builder;
public:
  CopyLambdaProxyClassInfoToArchive(CompactHashtableWriter* writer)
  : _writer(writer), _builder(ArchiveBuilder::current()) {}
  bool do_entry(LambdaProxyClassKey& key, DumpTimeLambdaProxyClassInfo& info) {
    // In static dump, info._proxy_klasses->at(0) is already relocated to point to the archived class
    // (not the original class).
    //
    // The following check has been moved to SystemDictionaryShared::check_excluded_classes(), which
    // happens before the classes are copied.
    //
    // if (SystemDictionaryShared::is_excluded_class(info._proxy_klasses->at(0))) {
    //  return true;
    //}
    ResourceMark rm;
    log_info(cds,dynamic)("Archiving hidden %s", info._proxy_klasses->at(0)->external_name());
    size_t byte_size = sizeof(RunTimeLambdaProxyClassInfo);
    RunTimeLambdaProxyClassInfo* runtime_info =
        (RunTimeLambdaProxyClassInfo*)ArchiveBuilder::ro_region_alloc(byte_size);
    runtime_info->init(key, info);
    unsigned int hash = runtime_info->hash();
    u4 delta = _builder->any_to_offset_u4((void*)runtime_info);
    _writer->add(hash, delta);
    return true;
  }
};

class AdjustLambdaProxyClassInfo : StackObj {
public:
  AdjustLambdaProxyClassInfo() {}
  bool do_entry(LambdaProxyClassKey& key, DumpTimeLambdaProxyClassInfo& info) {
    int len = info._proxy_klasses->length();
    if (len > 1) {
      for (int i = 0; i < len-1; i++) {
        InstanceKlass* ok0 = info._proxy_klasses->at(i+0); // this is original klass
        InstanceKlass* ok1 = info._proxy_klasses->at(i+1); // this is original klass
        assert(ArchiveBuilder::current()->is_in_buffer_space(ok0), "must be");
        assert(ArchiveBuilder::current()->is_in_buffer_space(ok1), "must be");
        InstanceKlass* bk0 = ok0;
        InstanceKlass* bk1 = ok1;
        assert(bk0->next_link() == 0, "must be called after Klass::remove_unshareable_info()");
        assert(bk1->next_link() == 0, "must be called after Klass::remove_unshareable_info()");
        bk0->set_next_link(bk1);
        bk1->set_lambda_proxy_is_available();
        ArchivePtrMarker::mark_pointer(bk0->next_link_addr());
      }
    }
    info._proxy_klasses->at(0)->set_lambda_proxy_is_available();

    return true;
  }
};

class CopySharedClassInfoToArchive : StackObj {
  CompactHashtableWriter* _writer;
  bool _is_builtin;
  ArchiveBuilder *_builder;
public:
  CopySharedClassInfoToArchive(CompactHashtableWriter* writer,
                               bool is_builtin)
    : _writer(writer), _is_builtin(is_builtin), _builder(ArchiveBuilder::current()) {}

  bool do_entry(InstanceKlass* k, DumpTimeClassInfo& info) {
    if (!info.is_excluded() && info.is_builtin() == _is_builtin) {
      size_t byte_size = RunTimeClassInfo::byte_size(info._klass, info.num_verifier_constraints(), info.num_loader_constraints());
      RunTimeClassInfo* record;
      record = (RunTimeClassInfo*)ArchiveBuilder::ro_region_alloc(byte_size);
      record->init(info);

      unsigned int hash;
      Symbol* name = info._klass->name();
      hash = SystemDictionaryShared::hash_for_shared_dictionary((address)name);
      u4 delta = _builder->buffer_to_offset_u4((address)record);
      if (_is_builtin && info._klass->is_hidden()) {
        // skip
      } else {
        _writer->add(hash, delta);
      }
      if (log_is_enabled(Trace, cds, hashtables)) {
        ResourceMark rm;
        log_trace(cds,hashtables)("%s dictionary: %s", (_is_builtin ? "builtin" : "unregistered"), info._klass->external_name());
      }

      // Save this for quick runtime lookup of InstanceKlass* -> RunTimeClassInfo*
      RunTimeClassInfo::set_for(info._klass, record);
    }
    return true; // keep on iterating
  }
};

void SystemDictionaryShared::write_lambda_proxy_class_dictionary(LambdaProxyClassDictionary *dictionary) {
  CompactHashtableStats stats;
  dictionary->reset();
  CompactHashtableWriter writer(_dumptime_lambda_proxy_class_dictionary->_count, &stats);
  CopyLambdaProxyClassInfoToArchive copy(&writer);
  _dumptime_lambda_proxy_class_dictionary->iterate(&copy);
  writer.dump(dictionary, "lambda proxy class dictionary");
}

void SystemDictionaryShared::write_dictionary(RunTimeSharedDictionary* dictionary,
                                              bool is_builtin) {
  CompactHashtableStats stats;
  dictionary->reset();
  CompactHashtableWriter writer(_dumptime_table->count_of(is_builtin), &stats);
  CopySharedClassInfoToArchive copy(&writer, is_builtin);
  assert_lock_strong(DumpTimeTable_lock);
  _dumptime_table->iterate(&copy);
  writer.dump(dictionary, is_builtin ? "builtin dictionary" : "unregistered dictionary");
}

void SystemDictionaryShared::write_to_archive(bool is_static_archive) {
  if (is_static_archive) {
    write_dictionary(&_builtin_dictionary, true);
    write_dictionary(&_unregistered_dictionary, false);
  } else {
    write_dictionary(&_dynamic_builtin_dictionary, true);
    write_dictionary(&_dynamic_unregistered_dictionary, false);
  }
  if (_dumptime_lambda_proxy_class_dictionary != NULL) {
    write_lambda_proxy_class_dictionary(&_lambda_proxy_class_dictionary);
  }
}

void SystemDictionaryShared::adjust_lambda_proxy_class_dictionary() {
  if (_dumptime_lambda_proxy_class_dictionary != NULL) {
    AdjustLambdaProxyClassInfo adjuster;
    _dumptime_lambda_proxy_class_dictionary->iterate(&adjuster);
  }
}

void SystemDictionaryShared::serialize_dictionary_headers(SerializeClosure* soc,
                                                          bool is_static_archive) {
  FileMapInfo *dynamic_mapinfo = FileMapInfo::dynamic_info();
  if (is_static_archive) {
    _builtin_dictionary.serialize_header(soc);
    _unregistered_dictionary.serialize_header(soc);
    if (dynamic_mapinfo == NULL || DynamicDumpSharedSpaces || (dynamic_mapinfo != NULL && UseSharedSpaces)) {
      _lambda_proxy_class_dictionary.serialize_header(soc);
    }
  } else {
    _dynamic_builtin_dictionary.serialize_header(soc);
    _dynamic_unregistered_dictionary.serialize_header(soc);
    if (DynamicDumpSharedSpaces) {
      _lambda_proxy_class_dictionary.serialize_header(soc);
    } else {
      _dynamic_lambda_proxy_class_dictionary.serialize_header(soc);
    }
  }
}

void SystemDictionaryShared::serialize_vm_classes(SerializeClosure* soc) {
  for (auto id : EnumRange<vmClassID>{}) {
    soc->do_ptr((void**)vmClasses::klass_addr_at(id));
  }
}

const RunTimeClassInfo*
SystemDictionaryShared::find_record(RunTimeSharedDictionary* static_dict, RunTimeSharedDictionary* dynamic_dict, Symbol* name) {
  if (!UseSharedSpaces || !name->is_shared()) {
    // The names of all shared classes must also be a shared Symbol.
    return NULL;
  }

  unsigned int hash = SystemDictionaryShared::hash_for_shared_dictionary_quick(name);
  const RunTimeClassInfo* record = NULL;
  if (DynamicArchive::is_mapped()) {
    // Those regenerated holder classes are in dynamic archive
    if (name == vmSymbols::java_lang_invoke_Invokers_Holder() ||
        name == vmSymbols::java_lang_invoke_DirectMethodHandle_Holder() ||
        name == vmSymbols::java_lang_invoke_LambdaForm_Holder() ||
        name == vmSymbols::java_lang_invoke_DelegatingMethodHandle_Holder()) {
      record = dynamic_dict->lookup(name, hash, 0);
      if (record != nullptr) {
        return record;
      }
    }
  }

  if (!MetaspaceShared::is_shared_dynamic(name)) {
    // The names of all shared classes in the static dict must also be in the
    // static archive
    record = static_dict->lookup(name, hash, 0);
  }

  if (record == NULL && DynamicArchive::is_mapped()) {
    record = dynamic_dict->lookup(name, hash, 0);
  }

  return record;
}

InstanceKlass* SystemDictionaryShared::find_builtin_class(Symbol* name) {
  const RunTimeClassInfo* record = find_record(&_builtin_dictionary, &_dynamic_builtin_dictionary, name);
  if (record != NULL) {
#ifdef ASSERT
    if (UseCompressedClassPointers) {
      CompressedKlassPointers::verify_klass_pointer(record->_klass);
    }
#endif
    assert(!record->_klass->is_hidden(), "hidden class cannot be looked up by name");
<<<<<<< HEAD
=======
    assert(check_alignment(record->_klass), "Address not aligned");
    // We did not save the classfile data of the regenerated LambdaForm invoker classes,
    // so we cannot support CLFH for such classes.
    if (record->_klass->is_regenerated() && JvmtiExport::should_post_class_file_load_hook()) {
       return NULL;
    }
>>>>>>> d658d945
    return record->_klass;
  } else {
    return NULL;
  }
}

void SystemDictionaryShared::update_shared_entry(InstanceKlass* k, int id) {
  assert(DumpSharedSpaces, "supported only when dumping");
  DumpTimeClassInfo* info = find_or_allocate_info_for(k);
  info->_id = id;
}

const char* class_loader_name_for_shared(Klass* k) {
  assert(k != nullptr, "Sanity");
  assert(k->is_shared(), "Must be");
  assert(k->is_instance_klass(), "Must be");
  InstanceKlass* ik = InstanceKlass::cast(k);
  if (ik->is_shared_boot_class()) {
    return "boot_loader";
  } else if (ik->is_shared_platform_class()) {
    return "platform_loader";
  } else if (ik->is_shared_app_class()) {
    return "app_loader";
  } else if (ik->is_shared_unregistered_class()) {
    return "unregistered_loader";
  } else {
    return "unknown loader";
  }
}

class SharedDictionaryPrinter : StackObj {
  outputStream* _st;
  int _index;
public:
  SharedDictionaryPrinter(outputStream* st) : _st(st), _index(0) {}

  void do_value(const RunTimeClassInfo* record) {
    ResourceMark rm;
    _st->print_cr("%4d: %s %s", _index++, record->_klass->external_name(),
        class_loader_name_for_shared(record->_klass));
  }
  int index() const { return _index; }
};

class SharedLambdaDictionaryPrinter : StackObj {
  outputStream* _st;
  int _index;
public:
  SharedLambdaDictionaryPrinter(outputStream* st, int idx) : _st(st), _index(idx) {}

  void do_value(const RunTimeLambdaProxyClassInfo* record) {
    if (record->proxy_klass_head()->lambda_proxy_is_available()) {
      ResourceMark rm;
      Klass* k = record->proxy_klass_head();
      while (k != nullptr) {
        _st->print_cr("%4d: %s %s", _index++, k->external_name(),
                      class_loader_name_for_shared(k));
        k = k->next_link();
      }
    }
  }
};

void SystemDictionaryShared::print_on(const char* prefix,
                                      RunTimeSharedDictionary* builtin_dictionary,
                                      RunTimeSharedDictionary* unregistered_dictionary,
                                      LambdaProxyClassDictionary* lambda_dictionary,
                                      outputStream* st) {
  st->print_cr("%sShared Dictionary", prefix);
  SharedDictionaryPrinter p(st);
  st->print_cr("%sShared Builtin Dictionary", prefix);
  builtin_dictionary->iterate(&p);
  st->print_cr("%sShared Unregistered Dictionary", prefix);
  unregistered_dictionary->iterate(&p);
  if (!lambda_dictionary->empty()) {
    st->print_cr("%sShared Lambda Dictionary", prefix);
    SharedLambdaDictionaryPrinter ldp(st, p.index());
    lambda_dictionary->iterate(&ldp);
  }
}

void SystemDictionaryShared::print_shared_archive(outputStream* st, bool is_static) {
  if (UseSharedSpaces) {
    if (is_static) {
      print_on("", &_builtin_dictionary, &_unregistered_dictionary, &_lambda_proxy_class_dictionary, st);
    } else {
      if (DynamicArchive::is_mapped()) {
        print_on("", &_dynamic_builtin_dictionary, &_dynamic_unregistered_dictionary,
               &_dynamic_lambda_proxy_class_dictionary, st);
      }
    }
  }
}

void SystemDictionaryShared::print_on(outputStream* st) {
  if (UseSharedSpaces) {
    print_on("", &_builtin_dictionary, &_unregistered_dictionary, &_lambda_proxy_class_dictionary, st);
    if (DynamicArchive::is_mapped()) {
      print_on("", &_dynamic_builtin_dictionary, &_dynamic_unregistered_dictionary,
               &_dynamic_lambda_proxy_class_dictionary, st);
    }
  }
}

void SystemDictionaryShared::print_table_statistics(outputStream* st) {
  if (UseSharedSpaces) {
    _builtin_dictionary.print_table_statistics(st, "Builtin Shared Dictionary");
    _unregistered_dictionary.print_table_statistics(st, "Unregistered Shared Dictionary");
    _lambda_proxy_class_dictionary.print_table_statistics(st, "Lambda Shared Dictionary");
    if (DynamicArchive::is_mapped()) {
      _dynamic_builtin_dictionary.print_table_statistics(st, "Dynamic Builtin Shared Dictionary");
      _dynamic_unregistered_dictionary.print_table_statistics(st, "Unregistered Shared Dictionary");
      _dynamic_lambda_proxy_class_dictionary.print_table_statistics(st, "Dynamic Lambda Shared Dictionary");
    }
  }
}

bool SystemDictionaryShared::is_dumptime_table_empty() {
  assert_lock_strong(DumpTimeTable_lock);
  if (_dumptime_table == NULL) {
    return true;
  }
  _dumptime_table->update_counts();
  if (_dumptime_table->count_of(true) == 0 && _dumptime_table->count_of(false) == 0){
    return true;
  }
  return false;
}

class CloneDumpTimeClassTable: public StackObj {
  DumpTimeSharedClassTable* _table;
  DumpTimeSharedClassTable* _cloned_table;
 public:
  CloneDumpTimeClassTable(DumpTimeSharedClassTable* table, DumpTimeSharedClassTable* clone) :
                      _table(table), _cloned_table(clone) {
    assert(_table != NULL, "_dumptime_table is NULL");
    assert(_cloned_table != NULL, "_cloned_table is NULL");
  }
  bool do_entry(InstanceKlass* k, DumpTimeClassInfo& info) {
    if (!info.is_excluded()) {
      bool created;
      _cloned_table->put_if_absent(k, info.clone(), &created);
    }
    return true; // keep on iterating
  }
};

class CloneDumpTimeLambdaProxyClassTable: StackObj {
  DumpTimeLambdaProxyClassDictionary* _table;
  DumpTimeLambdaProxyClassDictionary* _cloned_table;
 public:
  CloneDumpTimeLambdaProxyClassTable(DumpTimeLambdaProxyClassDictionary* table,
                                     DumpTimeLambdaProxyClassDictionary* clone) :
                      _table(table), _cloned_table(clone) {
    assert(_table != NULL, "_dumptime_table is NULL");
    assert(_cloned_table != NULL, "_cloned_table is NULL");
  }

  bool do_entry(LambdaProxyClassKey& key, DumpTimeLambdaProxyClassInfo& info) {
    assert_lock_strong(DumpTimeTable_lock);
    bool created;
    // make copies then store in _clone_table
    LambdaProxyClassKey keyCopy = key;
    _cloned_table->put_if_absent(keyCopy, info.clone(), &created);
    ++ _cloned_table->_count;
    return true; // keep on iterating
  }
};

void SystemDictionaryShared::clone_dumptime_tables() {
  Arguments::assert_is_dumping_archive();
  assert_lock_strong(DumpTimeTable_lock);
  if (_dumptime_table != NULL) {
    assert(_cloned_dumptime_table == NULL, "_cloned_dumptime_table must be cleaned");
    _cloned_dumptime_table = new (ResourceObj::C_HEAP, mtClass) DumpTimeSharedClassTable;
    CloneDumpTimeClassTable copy_classes(_dumptime_table, _cloned_dumptime_table);
    _dumptime_table->iterate(&copy_classes);
    _cloned_dumptime_table->update_counts();
  }
  if (_dumptime_lambda_proxy_class_dictionary != NULL) {
    assert(_cloned_dumptime_lambda_proxy_class_dictionary == NULL,
           "_cloned_dumptime_lambda_proxy_class_dictionary must be cleaned");
    _cloned_dumptime_lambda_proxy_class_dictionary =
                                          new (ResourceObj::C_HEAP, mtClass) DumpTimeLambdaProxyClassDictionary;
    CloneDumpTimeLambdaProxyClassTable copy_proxy_classes(_dumptime_lambda_proxy_class_dictionary,
                                                          _cloned_dumptime_lambda_proxy_class_dictionary);
    _dumptime_lambda_proxy_class_dictionary->iterate(&copy_proxy_classes);
  }
}

void SystemDictionaryShared::restore_dumptime_tables() {
  assert_lock_strong(DumpTimeTable_lock);
  delete _dumptime_table;
  _dumptime_table = _cloned_dumptime_table;
  _cloned_dumptime_table = NULL;
  delete _dumptime_lambda_proxy_class_dictionary;
  _dumptime_lambda_proxy_class_dictionary = _cloned_dumptime_lambda_proxy_class_dictionary;
  _cloned_dumptime_lambda_proxy_class_dictionary = NULL;
}

class CleanupDumpTimeLambdaProxyClassTable: StackObj {
 public:
  bool do_entry(LambdaProxyClassKey& key, DumpTimeLambdaProxyClassInfo& info) {
    assert_lock_strong(DumpTimeTable_lock);
    InstanceKlass* caller_ik = key.caller_ik();
    if (SystemDictionaryShared::check_for_exclusion(caller_ik, NULL)) {
      // If the caller class is excluded, unregister all the associated lambda proxy classes
      // so that they will not be included in the CDS archive.
      for (int i = info._proxy_klasses->length() - 1; i >= 0; i--) {
        SystemDictionaryShared::reset_registered_lambda_proxy_class(info._proxy_klasses->at(i));
        info._proxy_klasses->remove_at(i);
      }
    }
    for (int i = info._proxy_klasses->length() - 1; i >= 0; i--) {
      InstanceKlass* ik = info._proxy_klasses->at(i);
      if (SystemDictionaryShared::check_for_exclusion(ik, NULL)) {
        SystemDictionaryShared::reset_registered_lambda_proxy_class(ik);
        info._proxy_klasses->remove_at(i);
      }
    }
    return info._proxy_klasses->length() == 0 ? true /* delete the node*/ : false;
  }
};

void SystemDictionaryShared::cleanup_lambda_proxy_class_dictionary() {
  assert_lock_strong(DumpTimeTable_lock);
  if (_dumptime_lambda_proxy_class_dictionary != NULL) {
    CleanupDumpTimeLambdaProxyClassTable cleanup_proxy_classes;
    _dumptime_lambda_proxy_class_dictionary->unlink(&cleanup_proxy_classes);
  }
}

#if INCLUDE_CDS_JAVA_HEAP

class ArchivedMirrorPatcher {
protected:
  static void update(Klass* k) {
    if (k->has_archived_mirror_index()) {
      oop m = k->archived_java_mirror();
      if (m != NULL) {
        java_lang_Class::update_archived_mirror_native_pointers(m);
      }
    }
  }

public:
  static void update_array_klasses(Klass* ak) {
    while (ak != NULL) {
      update(ak);
      ak = ArrayKlass::cast(ak)->higher_dimension();
    }
  }

  void do_value(const RunTimeClassInfo* info) {
    InstanceKlass* ik = info->_klass;
    update(ik);
    update_array_klasses(ik->array_klasses());
  }
};

class ArchivedLambdaMirrorPatcher : public ArchivedMirrorPatcher {
public:
  void do_value(const RunTimeLambdaProxyClassInfo* info) {
    InstanceKlass* ik = info->proxy_klass_head();
    while (ik != NULL) {
      update(ik);
      Klass* k = ik->next_link();
      ik = (k != NULL) ? InstanceKlass::cast(k) : NULL;
    }
  }
};

void SystemDictionaryShared::update_archived_mirror_native_pointers_for(RunTimeSharedDictionary* dict) {
  ArchivedMirrorPatcher patcher;
  dict->iterate(&patcher);
}

void SystemDictionaryShared::update_archived_mirror_native_pointers_for(LambdaProxyClassDictionary* dict) {
  ArchivedLambdaMirrorPatcher patcher;
  dict->iterate(&patcher);
}

void SystemDictionaryShared::update_archived_mirror_native_pointers() {
  if (!HeapShared::are_archived_mirrors_available()) {
    return;
  }
  if (MetaspaceShared::relocation_delta() == 0) {
    return;
  }
  update_archived_mirror_native_pointers_for(&_builtin_dictionary);
  update_archived_mirror_native_pointers_for(&_unregistered_dictionary);
  update_archived_mirror_native_pointers_for(&_lambda_proxy_class_dictionary);

  for (int t = T_BOOLEAN; t <= T_LONG; t++) {
    Klass* k = Universe::typeArrayKlassObj((BasicType)t);
    ArchivedMirrorPatcher::update_array_klasses(k);
  }
}
#endif<|MERGE_RESOLUTION|>--- conflicted
+++ resolved
@@ -1420,15 +1420,12 @@
     }
 #endif
     assert(!record->_klass->is_hidden(), "hidden class cannot be looked up by name");
-<<<<<<< HEAD
-=======
-    assert(check_alignment(record->_klass), "Address not aligned");
+    // assert(check_alignment(record->_klass), "Address not aligned");
     // We did not save the classfile data of the regenerated LambdaForm invoker classes,
     // so we cannot support CLFH for such classes.
     if (record->_klass->is_regenerated() && JvmtiExport::should_post_class_file_load_hook()) {
        return NULL;
     }
->>>>>>> d658d945
     return record->_klass;
   } else {
     return NULL;
