/*
 * Copyright (c) 2022, Red Hat, Inc. All rights reserved.
 * Copyright Amazon.com Inc. or its affiliates. All Rights Reserved.
 * Copyright (c) 2024, Oracle and/or its affiliates. All rights reserved.
 * DO NOT ALTER OR REMOVE COPYRIGHT NOTICES OR THIS FILE HEADER.
 *
 * This code is free software; you can redistribute it and/or modify it
 * under the terms of the GNU General Public License version 2 only, as
 * published by the Free Software Foundation.
 *
 * This code is distributed in the hope that it will be useful, but WITHOUT
 * ANY WARRANTY; without even the implied warranty of MERCHANTABILITY or
 * FITNESS FOR A PARTICULAR PURPOSE.  See the GNU General Public License
 * version 2 for more details (a copy is included in the LICENSE file that
 * accompanied this code).
 *
 * You should have received a copy of the GNU General Public License version
 * 2 along with this work; if not, write to the Free Software Foundation,
 * Inc., 51 Franklin St, Fifth Floor, Boston, MA 02110-1301 USA.
 *
 * Please contact Oracle, 500 Oracle Parkway, Redwood Shores, CA 94065 USA
 * or visit www.oracle.com if you need additional information or have any
 * questions.
 *
 */

#ifndef SHARE_RUNTIME_LOCKSTACK_HPP
#define SHARE_RUNTIME_LOCKSTACK_HPP

#include "oops/oopsHierarchy.hpp"
#include "utilities/globalDefinitions.hpp"
#include "utilities/sizes.hpp"

class JavaThread;
class ObjectMonitor;
class OopClosure;
class outputStream;
class Thread;

class LockStack {
  friend class LockStackTest;
  friend class VMStructs;
  JVMCI_ONLY(friend class JVMCIVMStructs;)
public:
  static const int CAPACITY = 8;
private:

  // TODO: It would be very useful if JavaThread::lock_stack_offset() and friends were constexpr,
  // but this is currently not the case because we're using offset_of() which is non-constexpr,
  // GCC would warn about non-standard-layout types if we were using offsetof() (which *is* constexpr).
  static const int lock_stack_offset;
  static const int lock_stack_top_offset;
  static const int lock_stack_base_offset;

  // The offset of the next element, in bytes, relative to the JavaThread structure.
  // We do this instead of a simple index into the array because this allows for
  // efficient addressing in generated code.
  uint32_t _top;
<<<<<<< HEAD
  bool _wait_was_inflated;
=======
>>>>>>> 18cea823
  // The _bad_oop_sentinel acts as a sentinel value to elide underflow checks in generated code.
  // The correct layout is statically asserted in the constructor.
  const uintptr_t _bad_oop_sentinel = badOopVal;
  oop _base[CAPACITY];

  // Get the owning thread of this lock-stack.
  inline JavaThread* get_thread() const;

  // Tests if the calling thread is the thread that owns this lock-stack.
  bool is_owning_thread() const;

  // Verifies consistency of the lock-stack.
  void verify(const char* msg) const PRODUCT_RETURN;

  // Given an offset (in bytes) calculate the index into the lock-stack.
  static inline int to_index(uint32_t offset);

public:
  static ByteSize top_offset()  { return byte_offset_of(LockStack, _top); }
  static ByteSize base_offset() { return byte_offset_of(LockStack, _base); }

  LockStack(JavaThread* jt);

  // The boundary indicies of the lock-stack.
  static uint32_t start_offset();
  static uint32_t end_offset();

<<<<<<< HEAD
  // Return true if we have room to push n oops onto this lock-stack, false otherwise.
  inline bool can_push(int n = 1) const;

=======
>>>>>>> 18cea823
  // Returns true if the lock-stack is full. False otherwise.
  inline bool is_full() const;

  // Pushes an oop on this lock-stack.
  inline void push(oop o);

  // Get the oldest oop from this lock-stack.
  // Precondition: This lock-stack must not be empty.
  inline oop bottom() const;

  // Is the lock-stack empty.
  inline bool is_empty() const;

<<<<<<< HEAD
  // Get the oldest oop in the stack
  inline oop top();

=======
>>>>>>> 18cea823
  // Check if object is recursive.
  // Precondition: This lock-stack must contain the oop.
  inline bool is_recursive(oop o) const;

  // Try recursive enter.
<<<<<<< HEAD
=======
  // Precondition: This lock-stack must not be full.
>>>>>>> 18cea823
  inline bool try_recursive_enter(oop o);

  // Try recursive exit.
  // Precondition: This lock-stack must contain the oop.
  inline bool try_recursive_exit(oop o);

  // Removes an oop from an arbitrary location of this lock-stack.
  // Precondition: This lock-stack must contain the oop.
  // Returns the number of oops removed.
  inline size_t remove(oop o);

  // Tests whether the oop is on this lock-stack.
  inline bool contains(oop o) const;

  // GC support
  inline void oops_do(OopClosure* cl);

  bool wait_was_inflated() const { return _wait_was_inflated; };
  void set_wait_was_inflated() { _wait_was_inflated = true; };
  void clear_wait_was_inflated() { _wait_was_inflated = false; };

  // Printing
  void print_on(outputStream* st);
};

class OMCache {
  friend class VMStructs;
public:
  static constexpr int CAPACITY = 8;

private:
  oop _oops[CAPACITY];
  const oop _null_sentinel;
  ObjectMonitor* _monitors[CAPACITY];

public:
  static ByteSize oops_offset() { return byte_offset_of(OMCache, _oops); }
  static ByteSize monitors_offset() { return byte_offset_of(OMCache, _monitors); }
  static ByteSize oop_to_monitor_difference() { return monitors_offset() - oops_offset(); }

  explicit OMCache(JavaThread* jt) : _oops(), _null_sentinel(nullptr), _monitors() {};

  inline ObjectMonitor* get_monitor(oop o);
  inline void set_monitor(ObjectMonitor* monitor);
  inline void clear();

};

#endif // SHARE_RUNTIME_LOCKSTACK_HPP<|MERGE_RESOLUTION|>--- conflicted
+++ resolved
@@ -56,10 +56,7 @@
   // We do this instead of a simple index into the array because this allows for
   // efficient addressing in generated code.
   uint32_t _top;
-<<<<<<< HEAD
   bool _wait_was_inflated;
-=======
->>>>>>> 18cea823
   // The _bad_oop_sentinel acts as a sentinel value to elide underflow checks in generated code.
   // The correct layout is statically asserted in the constructor.
   const uintptr_t _bad_oop_sentinel = badOopVal;
@@ -87,12 +84,9 @@
   static uint32_t start_offset();
   static uint32_t end_offset();
 
-<<<<<<< HEAD
   // Return true if we have room to push n oops onto this lock-stack, false otherwise.
   inline bool can_push(int n = 1) const;
 
-=======
->>>>>>> 18cea823
   // Returns true if the lock-stack is full. False otherwise.
   inline bool is_full() const;
 
@@ -106,21 +100,15 @@
   // Is the lock-stack empty.
   inline bool is_empty() const;
 
-<<<<<<< HEAD
   // Get the oldest oop in the stack
   inline oop top();
 
-=======
->>>>>>> 18cea823
   // Check if object is recursive.
   // Precondition: This lock-stack must contain the oop.
   inline bool is_recursive(oop o) const;
 
   // Try recursive enter.
-<<<<<<< HEAD
-=======
   // Precondition: This lock-stack must not be full.
->>>>>>> 18cea823
   inline bool try_recursive_enter(oop o);
 
   // Try recursive exit.
