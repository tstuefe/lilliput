--- conflicted
+++ resolved
@@ -78,11 +78,7 @@
     int top = to_index(_top);
     for (int i = 0; i < top; i++) {
       assert(_base[i] != nullptr, "no zapped before top");
-<<<<<<< HEAD
-      if (LockingMode == LM_PLACEHOLDER) {
-=======
       if (VM_Version::supports_recursive_lightweight_locking()) {
->>>>>>> 18cea823
         oop o = _base[i];
         for (; i < top - 1; i++) {
           // Consecutive entries may be the same
