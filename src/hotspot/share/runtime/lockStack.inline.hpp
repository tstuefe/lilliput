/*
 * Copyright (c) 2022, Red Hat, Inc. All rights reserved.
 * Copyright Amazon.com Inc. or its affiliates. All Rights Reserved.
 * Copyright (c) 2024, Oracle and/or its affiliates. All rights reserved.
 * DO NOT ALTER OR REMOVE COPYRIGHT NOTICES OR THIS FILE HEADER.
 *
 * This code is free software; you can redistribute it and/or modify it
 * under the terms of the GNU General Public License version 2 only, as
 * published by the Free Software Foundation.
 *
 * This code is distributed in the hope that it will be useful, but WITHOUT
 * ANY WARRANTY; without even the implied warranty of MERCHANTABILITY or
 * FITNESS FOR A PARTICULAR PURPOSE.  See the GNU General Public License
 * version 2 for more details (a copy is included in the LICENSE file that
 * accompanied this code).
 *
 * You should have received a copy of the GNU General Public License version
 * 2 along with this work; if not, write to the Free Software Foundation,
 * Inc., 51 Franklin St, Fifth Floor, Boston, MA 02110-1301 USA.
 *
 * Please contact Oracle, 500 Oracle Parkway, Redwood Shores, CA 94065 USA
 * or visit www.oracle.com if you need additional information or have any
 * questions.
 *
 */

#ifndef SHARE_RUNTIME_LOCKSTACK_INLINE_HPP
#define SHARE_RUNTIME_LOCKSTACK_INLINE_HPP

#include "runtime/lockStack.hpp"

#include "memory/iterator.hpp"
#include "oops/oop.inline.hpp"
#include "runtime/globals.hpp"
#include "runtime/javaThread.hpp"
<<<<<<< HEAD
#include "runtime/objectMonitor.inline.hpp"
=======
>>>>>>> 18cea823
#include "runtime/safepoint.hpp"
#include "runtime/stackWatermark.hpp"
#include "runtime/stackWatermarkSet.inline.hpp"
#include "utilities/align.hpp"
#include "utilities/globalDefinitions.hpp"
<<<<<<< HEAD
#include "runtime/synchronizer.hpp"
#include "runtime/placeholderSynchronizer.hpp"

inline int LockStack::to_index(uint32_t offset) {
  assert(is_aligned(offset, oopSize), "Bad alignment: %u", offset);
=======

inline int LockStack::to_index(uint32_t offset) {
  assert(is_aligned(offset, oopSize), "Bad alignment: %u", offset);
  assert((offset <= end_offset()), "lockstack overflow: offset %d end_offset %d", offset, end_offset());
  assert((offset >= start_offset()), "lockstack underflow: offset %d start_offset %d", offset, start_offset());
>>>>>>> 18cea823
  return (offset - lock_stack_base_offset) / oopSize;
}

JavaThread* LockStack::get_thread() const {
  char* addr = reinterpret_cast<char*>(const_cast<LockStack*>(this));
  return reinterpret_cast<JavaThread*>(addr - lock_stack_offset);
}

inline bool LockStack::is_full() const {
  return to_index(_top) == CAPACITY;
<<<<<<< HEAD
}

inline bool LockStack::can_push(int n) const {
  return (CAPACITY - to_index(_top)) >= n;
=======
>>>>>>> 18cea823
}

inline bool LockStack::is_owning_thread() const {
  Thread* current = Thread::current();
  if (current->is_Java_thread()) {
    JavaThread* thread = JavaThread::cast(current);
    bool is_owning = &thread->lock_stack() == this;
    assert(is_owning == (get_thread() == thread), "is_owning sanity");
    return is_owning;
  }
  return false;
}

inline void LockStack::push(oop o) {
  verify("pre-push");
  assert(oopDesc::is_oop(o), "must be");
  assert(!contains(o), "entries must be unique");
  assert(!is_full(), "must have room");
  assert(_base[to_index(_top)] == nullptr, "expect zapped entry");
  _base[to_index(_top)] = o;
  _top += oopSize;
  verify("post-push");
}

inline oop LockStack::bottom() const {
  assert(to_index(_top) > 0, "must contain an oop");
  return _base[0];
}

<<<<<<< HEAD
inline oop LockStack::top() {
  assert(to_index(_top) > 0, "may only call with at least one element in the stack");
  return _base[to_index(_top) - 1];
}

=======
>>>>>>> 18cea823
inline bool LockStack::is_empty() const {
  return to_index(_top) == 0;
}

inline bool LockStack::is_recursive(oop o) const {
<<<<<<< HEAD
  if (LockingMode != LM_PLACEHOLDER) {
    return false;
  }

  assert(contains(o), "entries must exist");
  int end = to_index(_top);
  for (int i = 1; i < end; i++) {
    if (_base[i - 1] == o && _base[i] == o) {
      return true;
    }
  }

=======
  if (!VM_Version::supports_recursive_lightweight_locking()) {
    return false;
  }
  verify("pre-is_recursive");

  // This will succeed iff there is a consecutive run of oops on the
  // lock-stack with a length of at least 2.

  assert(contains(o), "at least one entry must exist");
  int end = to_index(_top);
  // Start iterating from the top because the runtime code is more
  // interested in the balanced locking case when the top oop on the
  // lock-stack matches o. This will cause the for loop to break out
  // in the first loop iteration if it is non-recursive.
  for (int i = end - 1; i > 0; i--) {
    if (_base[i - 1] == o && _base[i] == o) {
      verify("post-is_recursive");
      return true;
    }
    if (_base[i] == o) {
      // o can only occur in one consecutive run on the lock-stack.
      // Only one of the two oops checked matched o, so this run
      // must be of length 1 and thus not be recursive. Stop the search.
      break;
    }
  }

  verify("post-is_recursive");
>>>>>>> 18cea823
  return false;
}

inline bool LockStack::try_recursive_enter(oop o) {
<<<<<<< HEAD
  if (LockingMode != LM_PLACEHOLDER) {
    return false;
  }
=======
  if (!VM_Version::supports_recursive_lightweight_locking()) {
    return false;
  }
  verify("pre-try_recursive_enter");

  // This will succeed iff the top oop on the stack matches o.
  // When successful o will be pushed to the lock-stack creating
  // a consecutive run at least 2 oops that matches o on top of
  // the lock-stack.
>>>>>>> 18cea823

  assert(!is_full(), "precond");

  int end = to_index(_top);
  if (end == 0 || _base[end - 1] != o) {
    // Topmost oop does not match o.
<<<<<<< HEAD
=======
    verify("post-try_recursive_enter");
>>>>>>> 18cea823
    return false;
  }

  _base[end] = o;
  _top += oopSize;
<<<<<<< HEAD
=======
  verify("post-try_recursive_enter");
>>>>>>> 18cea823
  return true;
}

inline bool LockStack::try_recursive_exit(oop o) {
<<<<<<< HEAD
  if (LockingMode != LM_PLACEHOLDER) {
    return false;
  }
=======
  if (!VM_Version::supports_recursive_lightweight_locking()) {
    return false;
  }
  verify("pre-try_recursive_exit");

  // This will succeed iff the top two oops on the stack matches o.
  // When successful the top oop will be popped of the lock-stack.
  // When unsuccessful the lock may still be recursive, in which
  // case the locking is unbalanced. This case is handled externally.
>>>>>>> 18cea823

  assert(contains(o), "entries must exist");

  int end = to_index(_top);
<<<<<<< HEAD
  if (end <= 1 || _base[end - 1] != o ||  _base[end - 2] != o) {
    // The two topmost oops do not match o.
=======
  if (end <= 1 || _base[end - 1] != o || _base[end - 2] != o) {
    // The two topmost oops do not match o.
    verify("post-try_recursive_exit");
>>>>>>> 18cea823
    return false;
  }

  _top -= oopSize;
  DEBUG_ONLY(_base[to_index(_top)] = nullptr;)
<<<<<<< HEAD
=======
  verify("post-try_recursive_exit");
>>>>>>> 18cea823
  return true;
}

inline size_t LockStack::remove(oop o) {
  verify("pre-remove");
  assert(contains(o), "entry must be present: " PTR_FORMAT, p2i(o));

  int end = to_index(_top);
  int inserted = 0;
  for (int i = 0; i < end; i++) {
    if (_base[i] != o) {
      if (inserted != i) {
        _base[inserted] = _base[i];
      }
      inserted++;
    }
  }

#ifdef ASSERT
  for (int i = inserted; i < end; i++) {
    _base[i] = nullptr;
  }
#endif

  uint32_t removed = end - inserted;
  _top -= removed * oopSize;
  assert(!contains(o), "entry must have been removed: " PTR_FORMAT, p2i(o));
  verify("post-remove");
  return removed;
}

inline bool LockStack::contains(oop o) const {
  assert(o != nullptr, "Catch me!");
  verify("pre-contains");

  // Can't poke around in thread oops without having started stack watermark processing.
  assert(StackWatermarkSet::processing_started(get_thread()), "Processing must have started!");

  int end = to_index(_top);
  for (int i = end - 1; i >= 0; i--) {
    if (_base[i] == o) {
      verify("post-contains");
      return true;
    }
  }
  verify("post-contains");
  return false;
}

inline void LockStack::oops_do(OopClosure* cl) {
  verify("pre-oops-do");
  int end = to_index(_top);
  for (int i = 0; i < end; i++) {
    cl->do_oop(&_base[i]);
  }
  verify("post-oops-do");
}

inline void OMCache::set_monitor(ObjectMonitor *monitor) {
  const int end = OMCacheSize - 1;
  if (end < 0) {
    return;
  }

  oop obj = monitor->object_peek();
  assert(obj != nullptr, "must be alive");
  assert(monitor == PlaceholderSynchronizer::read_monitor(JavaThread::current(), obj), "must be exist in table");

  oop cmp_obj = obj;
  for (int i = 0; i < end; ++i) {
    if (_oops[i] == cmp_obj ||
        _monitors[i] == nullptr ||
        _monitors[i]->is_being_async_deflated()) {
      _oops[i] = obj;
      _monitors[i] = monitor;
      return;
    }
    // Remember Most Recent Values
    oop tmp_oop = obj;
    ObjectMonitor* tmp_mon = monitor;
    // Set next pair to the next most recent
    obj = _oops[i];
    monitor = _monitors[i];
    // Store most recent values
    _oops[i] = tmp_oop;
    _monitors[i] = tmp_mon;
  }
  _oops[end] = obj;
  _monitors[end] = monitor;
}

inline ObjectMonitor* OMCache::get_monitor(oop o) {
  for (int i = 0; i < OMCacheSize; ++i) {
    if (_oops[i] == o) {
      assert(_monitors[i] != nullptr, "monitor must exist");
      if (_monitors[i]->is_being_async_deflated()) {
        // Bad monitor
        // Shift down rest
        for (; i < OMCacheSize - 1; ++i) {
          _oops[i] = _oops[i + 1];
          _monitors[i] =  _monitors[i + 1];
        }
        // i == CAPACITY - 1
        _oops[i] = nullptr;
        _monitors[i] = nullptr;
        return nullptr;
      }
      return _monitors[i];
    }
  }
  return nullptr;
}

inline void OMCache::clear() {
  for (size_t i = 0 , r = 0; i < CAPACITY; ++i) {
    _oops[i] = nullptr;
    _monitors[i] = nullptr;
  }
}

#endif // SHARE_RUNTIME_LOCKSTACK_INLINE_HPP<|MERGE_RESOLUTION|>--- conflicted
+++ resolved
@@ -33,28 +33,19 @@
 #include "oops/oop.inline.hpp"
 #include "runtime/globals.hpp"
 #include "runtime/javaThread.hpp"
-<<<<<<< HEAD
 #include "runtime/objectMonitor.inline.hpp"
-=======
->>>>>>> 18cea823
 #include "runtime/safepoint.hpp"
 #include "runtime/stackWatermark.hpp"
 #include "runtime/stackWatermarkSet.inline.hpp"
 #include "utilities/align.hpp"
 #include "utilities/globalDefinitions.hpp"
-<<<<<<< HEAD
 #include "runtime/synchronizer.hpp"
 #include "runtime/placeholderSynchronizer.hpp"
-
-inline int LockStack::to_index(uint32_t offset) {
-  assert(is_aligned(offset, oopSize), "Bad alignment: %u", offset);
-=======
 
 inline int LockStack::to_index(uint32_t offset) {
   assert(is_aligned(offset, oopSize), "Bad alignment: %u", offset);
   assert((offset <= end_offset()), "lockstack overflow: offset %d end_offset %d", offset, end_offset());
   assert((offset >= start_offset()), "lockstack underflow: offset %d start_offset %d", offset, start_offset());
->>>>>>> 18cea823
   return (offset - lock_stack_base_offset) / oopSize;
 }
 
@@ -65,13 +56,10 @@
 
 inline bool LockStack::is_full() const {
   return to_index(_top) == CAPACITY;
-<<<<<<< HEAD
 }
 
 inline bool LockStack::can_push(int n) const {
   return (CAPACITY - to_index(_top)) >= n;
-=======
->>>>>>> 18cea823
 }
 
 inline bool LockStack::is_owning_thread() const {
@@ -101,33 +89,16 @@
   return _base[0];
 }
 
-<<<<<<< HEAD
 inline oop LockStack::top() {
   assert(to_index(_top) > 0, "may only call with at least one element in the stack");
   return _base[to_index(_top) - 1];
 }
 
-=======
->>>>>>> 18cea823
 inline bool LockStack::is_empty() const {
   return to_index(_top) == 0;
 }
 
 inline bool LockStack::is_recursive(oop o) const {
-<<<<<<< HEAD
-  if (LockingMode != LM_PLACEHOLDER) {
-    return false;
-  }
-
-  assert(contains(o), "entries must exist");
-  int end = to_index(_top);
-  for (int i = 1; i < end; i++) {
-    if (_base[i - 1] == o && _base[i] == o) {
-      return true;
-    }
-  }
-
-=======
   if (!VM_Version::supports_recursive_lightweight_locking()) {
     return false;
   }
@@ -156,16 +127,10 @@
   }
 
   verify("post-is_recursive");
->>>>>>> 18cea823
   return false;
 }
 
 inline bool LockStack::try_recursive_enter(oop o) {
-<<<<<<< HEAD
-  if (LockingMode != LM_PLACEHOLDER) {
-    return false;
-  }
-=======
   if (!VM_Version::supports_recursive_lightweight_locking()) {
     return false;
   }
@@ -175,35 +140,23 @@
   // When successful o will be pushed to the lock-stack creating
   // a consecutive run at least 2 oops that matches o on top of
   // the lock-stack.
->>>>>>> 18cea823
 
   assert(!is_full(), "precond");
 
   int end = to_index(_top);
   if (end == 0 || _base[end - 1] != o) {
     // Topmost oop does not match o.
-<<<<<<< HEAD
-=======
     verify("post-try_recursive_enter");
->>>>>>> 18cea823
     return false;
   }
 
   _base[end] = o;
   _top += oopSize;
-<<<<<<< HEAD
-=======
   verify("post-try_recursive_enter");
->>>>>>> 18cea823
   return true;
 }
 
 inline bool LockStack::try_recursive_exit(oop o) {
-<<<<<<< HEAD
-  if (LockingMode != LM_PLACEHOLDER) {
-    return false;
-  }
-=======
   if (!VM_Version::supports_recursive_lightweight_locking()) {
     return false;
   }
@@ -213,28 +166,19 @@
   // When successful the top oop will be popped of the lock-stack.
   // When unsuccessful the lock may still be recursive, in which
   // case the locking is unbalanced. This case is handled externally.
->>>>>>> 18cea823
 
   assert(contains(o), "entries must exist");
 
   int end = to_index(_top);
-<<<<<<< HEAD
-  if (end <= 1 || _base[end - 1] != o ||  _base[end - 2] != o) {
-    // The two topmost oops do not match o.
-=======
   if (end <= 1 || _base[end - 1] != o || _base[end - 2] != o) {
     // The two topmost oops do not match o.
     verify("post-try_recursive_exit");
->>>>>>> 18cea823
     return false;
   }
 
   _top -= oopSize;
   DEBUG_ONLY(_base[to_index(_top)] = nullptr;)
-<<<<<<< HEAD
-=======
   verify("post-try_recursive_exit");
->>>>>>> 18cea823
   return true;
 }
 
