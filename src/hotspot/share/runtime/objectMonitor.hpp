/*
 * Copyright (c) 1998, 2024, Oracle and/or its affiliates. All rights reserved.
 * DO NOT ALTER OR REMOVE COPYRIGHT NOTICES OR THIS FILE HEADER.
 *
 * This code is free software; you can redistribute it and/or modify it
 * under the terms of the GNU General Public License version 2 only, as
 * published by the Free Software Foundation.
 *
 * This code is distributed in the hope that it will be useful, but WITHOUT
 * ANY WARRANTY; without even the implied warranty of MERCHANTABILITY or
 * FITNESS FOR A PARTICULAR PURPOSE.  See the GNU General Public License
 * version 2 for more details (a copy is included in the LICENSE file that
 * accompanied this code).
 *
 * You should have received a copy of the GNU General Public License version
 * 2 along with this work; if not, write to the Free Software Foundation,
 * Inc., 51 Franklin St, Fifth Floor, Boston, MA 02110-1301 USA.
 *
 * Please contact Oracle, 500 Oracle Parkway, Redwood Shores, CA 94065 USA
 * or visit www.oracle.com if you need additional information or have any
 * questions.
 *
 */

#ifndef SHARE_RUNTIME_OBJECTMONITOR_HPP
#define SHARE_RUNTIME_OBJECTMONITOR_HPP

#include "memory/allocation.hpp"
#include "memory/padded.hpp"
#include "oops/markWord.hpp"
#include "oops/weakHandle.hpp"
#include "runtime/perfDataTypes.hpp"
#include "utilities/checkedCast.hpp"

class ObjectMonitor;
class ParkEvent;

// ObjectWaiter serves as a "proxy" or surrogate thread.
// TODO-FIXME: Eliminate ObjectWaiter and use the thread-specific
// ParkEvent instead.  Beware, however, that the JVMTI code
// knows about ObjectWaiters, so we'll have to reconcile that code.
// See next_waiter(), first_waiter(), etc.

class ObjectWaiter : public StackObj {
 public:
  enum TStates { TS_UNDEF, TS_READY, TS_RUN, TS_WAIT, TS_ENTER, TS_CXQ };
  ObjectWaiter* volatile _next;
  ObjectWaiter* volatile _prev;
  JavaThread*   _thread;
  uint64_t      _notifier_tid;
  ParkEvent *   _event;
  volatile int  _notified;
  volatile TStates TState;
  bool          _active;           // Contention monitoring is enabled
 public:
  ObjectWaiter(JavaThread* current);

  void wait_reenter_begin(ObjectMonitor *mon);
  void wait_reenter_end(ObjectMonitor *mon);
};

// The ObjectMonitor class implements the heavyweight version of a
// JavaMonitor. The lightweight BasicLock/stack lock version has been
// inflated into an ObjectMonitor. This inflation is typically due to
// contention or use of Object.wait().
//
// WARNING: This is a very sensitive and fragile class. DO NOT make any
// changes unless you are fully aware of the underlying semantics.
//
// ObjectMonitor Layout Overview/Highlights/Restrictions:
//
// - The _header field must be at offset 0 because the displaced header
//   from markWord is stored there. We do not want markWord.hpp to include
//   ObjectMonitor.hpp to avoid exposing ObjectMonitor everywhere. This
//   means that ObjectMonitor cannot inherit from any other class nor can
//   it use any virtual member functions. This restriction is critical to
//   the proper functioning of the VM.
// - The _header and _owner fields should be separated by enough space
//   to avoid false sharing due to parallel access by different threads.
//   This is an advisory recommendation.
// - The general layout of the fields in ObjectMonitor is:
//     _header
//     <lightly_used_fields>
//     <optional padding>
//     _owner
//     <remaining_fields>
// - The VM assumes write ordering and machine word alignment with
//   respect to the _owner field and the <remaining_fields> that can
//   be read in parallel by other threads.
// - Generally fields that are accessed closely together in time should
//   be placed proximally in space to promote data cache locality. That
//   is, temporal locality should condition spatial locality.
// - We have to balance avoiding false sharing with excessive invalidation
//   from coherence traffic. As such, we try to cluster fields that tend
//   to be _written_ at approximately the same time onto the same data
//   cache line.
// - We also have to balance the natural tension between minimizing
//   single threaded capacity misses with excessive multi-threaded
//   coherency misses. There is no single optimal layout for both
//   single-threaded and multi-threaded environments.
//
// - See TEST_VM(ObjectMonitor, sanity) gtest for how critical restrictions are
//   enforced.
// - Adjacent ObjectMonitors should be separated by enough space to avoid
//   false sharing. This is handled by the ObjectMonitor allocation code
//   in synchronizer.cpp. Also see TEST_VM(SynchronizerTest, sanity) gtest.
//
// Futures notes:
//   - Separating _owner from the <remaining_fields> by enough space to
//     avoid false sharing might be profitable. Given
//     http://blogs.oracle.com/dave/entry/cas_and_cache_trivia_invalidate
//     we know that the CAS in monitorenter will invalidate the line
//     underlying _owner. We want to avoid an L1 data cache miss on that
//     same line for monitorexit. Putting these <remaining_fields>:
//     _recursions, _EntryList, _cxq, and _succ, all of which may be
//     fetched in the inflated unlock path, on a different cache line
//     would make them immune to CAS-based invalidation from the _owner
//     field.
//
//   - The _recursions field should be of type int, or int32_t but not
//     intptr_t. There's no reason to use a 64-bit type for this field
//     in a 64-bit JVM.

#ifndef OM_CACHE_LINE_SIZE
// Use DEFAULT_CACHE_LINE_SIZE if not already specified for
// the current build platform.
#define OM_CACHE_LINE_SIZE DEFAULT_CACHE_LINE_SIZE
#endif

class ObjectMonitor : public CHeapObj<mtObjectMonitor> {
  friend class ObjectSynchronizer;
  friend class ObjectWaiter;
  friend class VMStructs;
  JVMCI_ONLY(friend class JVMCIVMStructs;)

  static OopStorage* _oop_storage;

  // The sync code expects the header field to be at offset zero (0).
  // Enforced by the assert() in header_addr().
  volatile markWord _header;        // displaced object header word - mark
  WeakHandle _object;               // backward object pointer
  // Separate _header and _owner on different cache lines since both can
  // have busy multi-threaded access. _header and _object are set at initial
  // inflation. The _object does not change, so it is a good choice to share
  // its cache line with _header.
  DEFINE_PAD_MINUS_SIZE(0, OM_CACHE_LINE_SIZE, sizeof(volatile markWord) +
                        sizeof(WeakHandle));
  // Used by async deflation as a marker in the _owner field.
  // Note that the choice of the two markers is peculiar:
  // - They need to represent values that cannot be pointers. In particular,
  //   we achieve this by using the lowest two bits.
  // - ANONYMOUS_OWNER should be a small value, it is used in generated code
  //   and small values encode much better.
  // - We test for anonymous owner by testing for the lowest bit, therefore
  //   DEFLATER_MARKER must *not* have that bit set.
  static const uintptr_t DEFLATER_MARKER_VALUE = 2;
  #define DEFLATER_MARKER reinterpret_cast<void*>(DEFLATER_MARKER_VALUE)
public:
  // NOTE: Typed as uintptr_t so that we can pick it up in SA, via vmStructs.
  static const uintptr_t ANONYMOUS_OWNER = 1;
  static const uintptr_t ANONYMOUS_OWNER_OR_DEFLATER_MARKER = ANONYMOUS_OWNER | DEFLATER_MARKER_VALUE;

private:
  static void* anon_owner_ptr() { return reinterpret_cast<void*>(ANONYMOUS_OWNER); }

  void* volatile _owner;            // pointer to owning thread OR BasicLock
  volatile uint64_t _previous_owner_tid;  // thread id of the previous owner of the monitor
  // Separate _owner and _next_om on different cache lines since
  // both can have busy multi-threaded access. _previous_owner_tid is only
  // changed by ObjectMonitor::exit() so it is a good choice to share the
  // cache line with _owner.
  DEFINE_PAD_MINUS_SIZE(1, OM_CACHE_LINE_SIZE, sizeof(void* volatile) +
                        sizeof(volatile uint64_t));
  ObjectMonitor* _next_om;          // Next ObjectMonitor* linkage
  volatile intx _recursions;        // recursion count, 0 for first entry
  ObjectWaiter* volatile _EntryList;  // Threads blocked on entry or reentry.
                                      // The list is actually composed of WaitNodes,
                                      // acting as proxies for Threads.

  ObjectWaiter* volatile _cxq;      // LL of recently-arrived threads blocked on entry.
  JavaThread* volatile _succ;       // Heir presumptive thread - used for futile wakeup throttling
  JavaThread* volatile _Responsible;

  volatile int _Spinner;            // for exit->spinner handoff optimization
  volatile int _SpinDuration;

  int _contentions;                 // Number of active contentions in enter(). It is used by is_busy()
                                    // along with other fields to determine if an ObjectMonitor can be
                                    // deflated. It is also used by the async deflation protocol. See
                                    // ObjectMonitor::deflate_monitor().
 protected:
  ObjectWaiter* volatile _WaitSet;  // LL of threads wait()ing on the monitor
  volatile int  _waiters;           // number of waiting threads
 private:
  volatile int _WaitSetLock;        // protects Wait Queue - simple spinlock

 public:

  static void Initialize();

  // Only perform a PerfData operation if the PerfData object has been
  // allocated and if the PerfDataManager has not freed the PerfData
  // objects which can happen at normal VM shutdown.
  //
  #define OM_PERFDATA_OP(f, op_str)                 \
    do {                                            \
      if (ObjectMonitor::_sync_ ## f != nullptr &&  \
          PerfDataManager::has_PerfData()) {        \
        ObjectMonitor::_sync_ ## f->op_str;         \
      }                                             \
    } while (0)

  static PerfCounter * _sync_ContendedLockAttempts;
  static PerfCounter * _sync_FutileWakeups;
  static PerfCounter * _sync_Parks;
  static PerfCounter * _sync_Notifications;
  static PerfCounter * _sync_Inflations;
  static PerfCounter * _sync_Deflations;
  static PerfLongVariable * _sync_MonExtant;

  static int Knob_SpinLimit;

  static ByteSize owner_offset()       { return byte_offset_of(ObjectMonitor, _owner); }
  static ByteSize recursions_offset()  { return byte_offset_of(ObjectMonitor, _recursions); }
  static ByteSize cxq_offset()         { return byte_offset_of(ObjectMonitor, _cxq); }
  static ByteSize succ_offset()        { return byte_offset_of(ObjectMonitor, _succ); }
  static ByteSize EntryList_offset()   { return byte_offset_of(ObjectMonitor, _EntryList); }

  // ObjectMonitor references can be ORed with markWord::monitor_value
  // as part of the ObjectMonitor tagging mechanism. When we combine an
  // ObjectMonitor reference with an offset, we need to remove the tag
  // value in order to generate the proper address.
  //
  // We can either adjust the ObjectMonitor reference and then add the
  // offset or we can adjust the offset that is added to the ObjectMonitor
  // reference. The latter avoids an AGI (Address Generation Interlock)
  // stall so the helper macro adjusts the offset value that is returned
  // to the ObjectMonitor reference manipulation code:
  //
  // Placeholder locking fetches ObjectMonitor references from a cache
  // instead of the markWord and doesn't work with tagged values.
  //
  #define OM_OFFSET_NO_MONITOR_VALUE_TAG(f) \
    ((in_bytes(ObjectMonitor::f ## _offset())) - (LockingMode == LM_PLACEHOLDER ? 0 : checked_cast<int>(markWord::monitor_value)))

  markWord           header() const;
  uintptr_t          header_value() const;
  volatile markWord* header_addr();
  void               set_header(markWord hdr);

  intptr_t           hash_placeholder() const;
  void               set_hash_placeholder(intptr_t hash);

  bool is_busy() const {
    // TODO-FIXME: assert _owner == null implies _recursions = 0
    intptr_t ret_code = intptr_t(_waiters) | intptr_t(_cxq) | intptr_t(_EntryList);
    int cnts = contentions(); // read once
    if (cnts > 0) {
      ret_code |= intptr_t(cnts);
    }
    if (!owner_is_DEFLATER_MARKER()) {
      ret_code |= intptr_t(owner_raw());
    }
    return ret_code != 0;
  }
  bool is_contended() const {
    intptr_t ret_code = intptr_t(_waiters) | intptr_t(_cxq) | intptr_t(_EntryList);
    int cnts = contentions();
    if (cnts > 0) {
      ret_code |= intptr_t(cnts);
    }
    return ret_code != 0;
  }
  const char* is_busy_to_string(stringStream* ss);

  bool is_entered(JavaThread* current) const;

  // Returns true if this OM has an owner, false otherwise.
  bool      has_owner() const;
  void*     owner() const;  // Returns null if DEFLATER_MARKER is observed.
  void*     owner_raw() const;
  // Returns true if owner field == DEFLATER_MARKER and false otherwise.
  bool      owner_is_DEFLATER_MARKER() const;
  // Returns true if 'this' is being async deflated and false otherwise.
  bool      is_being_async_deflated();
  // Clear _owner field; current value must match old_value.
  void      release_clear_owner(void* old_value);
  // Simply set _owner field to new_value; current value must match old_value.
  void      set_owner_from(void* old_value, void* new_value);
  // Simply set _owner field to current; current value must match basic_lock_p.
  void      set_owner_from_BasicLock(void* basic_lock_p, JavaThread* current);
  // Try to set _owner field to new_value if the current value matches
  // old_value, using Atomic::cmpxchg(). Otherwise, does not change the
  // _owner field. Returns the prior value of the _owner field.
  void*     try_set_owner_from(void* old_value, void* new_value);

  void set_owner_anonymous() {
    set_owner_from(nullptr, anon_owner_ptr());
  }

  bool is_owner_anonymous() const {
    return owner_raw() == anon_owner_ptr();
  }

  void set_owner_from_anonymous(Thread* owner) {
    set_owner_from(anon_owner_ptr(), owner);
  }

  // Simply get _next_om field.
  ObjectMonitor* next_om() const;
  // Simply set _next_om field to new_value.
  void set_next_om(ObjectMonitor* new_value);

  int       waiters() const;

  int       contentions() const;
  void      add_to_contentions(int value);
  intx      recursions() const                                         { return _recursions; }
  void      set_recursions(size_t recursions);

  // JVM/TI GetObjectMonitorUsage() needs this:
  ObjectWaiter* first_waiter()                                         { return _WaitSet; }
  ObjectWaiter* next_waiter(ObjectWaiter* o)                           { return o->_next; }
  JavaThread* thread_of_waiter(ObjectWaiter* o)                        { return o->_thread; }

  ObjectMonitor(oop object);
  ~ObjectMonitor();

  oop       object() const;
  oop       object_peek() const;
  bool      object_is_cleared() const;
  bool      object_is_dead() const;
  bool      object_refers_to(oop obj) const;

  // Returns true if the specified thread owns the ObjectMonitor. Otherwise
  // returns false and throws IllegalMonitorStateException (IMSE).
  bool      check_owner(TRAPS);

 private:
  class ExitOnSuspend {
   protected:
    ObjectMonitor* _om;
    bool _om_exited;
   public:
    ExitOnSuspend(ObjectMonitor* om) : _om(om), _om_exited(false) {}
    void operator()(JavaThread* current);
    bool exited() { return _om_exited; }
  };
  class ClearSuccOnSuspend {
   protected:
    ObjectMonitor* _om;
   public:
    ClearSuccOnSuspend(ObjectMonitor* om) : _om(om)  {}
    void operator()(JavaThread* current);
  };
 public:
<<<<<<< HEAD
  bool      try_enter(JavaThread* current);
=======
  bool      enter_for(JavaThread* locking_thread);
>>>>>>> 18cea823
  bool      enter(JavaThread* current);
  void      exit(JavaThread* current, bool not_suspended = true);
  void      wait(jlong millis, bool interruptible, TRAPS);
  void      notify(TRAPS);
  void      notifyAll(TRAPS);

  void      print() const;
#ifdef ASSERT
  void      print_debug_style_on(outputStream* st) const;
#endif
  void      print_on(outputStream* st) const;

  // Use the following at your own risk
  intx      complete_exit(JavaThread* current);

 private:
  void      AddWaiter(ObjectWaiter* waiter);
  void      INotify(JavaThread* current);
  ObjectWaiter* DequeueWaiter();
  void      DequeueSpecificWaiter(ObjectWaiter* waiter);
  void      EnterI(JavaThread* current);
  void      ReenterI(JavaThread* current, ObjectWaiter* current_node);
  void      UnlinkAfterAcquire(JavaThread* current, ObjectWaiter* current_node);
  int       TryLock(JavaThread* current);
  int       TrySpin(JavaThread* current);
  void      ExitEpilog(JavaThread* current, ObjectWaiter* Wakee);

  // Deflation support
  bool      deflate_monitor(Thread* current);
public:
  bool      deflate_anon_monitor(JavaThread* current);
private:
  void      install_displaced_markword_in_object(const oop obj);
};

// RAII object to ensure that ObjectMonitor::is_being_async_deflated() is
// stable within the context of this mark.
class ObjectMonitorContentionMark {
  ObjectMonitor* _monitor;

public:
  ObjectMonitorContentionMark(ObjectMonitor* monitor);
  ~ObjectMonitorContentionMark();
};

#endif // SHARE_RUNTIME_OBJECTMONITOR_HPP<|MERGE_RESOLUTION|>--- conflicted
+++ resolved
@@ -354,11 +354,8 @@
     void operator()(JavaThread* current);
   };
  public:
-<<<<<<< HEAD
   bool      try_enter(JavaThread* current);
-=======
   bool      enter_for(JavaThread* locking_thread);
->>>>>>> 18cea823
   bool      enter(JavaThread* current);
   void      exit(JavaThread* current, bool not_suspended = true);
   void      wait(jlong millis, bool interruptible, TRAPS);
