--- conflicted
+++ resolved
@@ -703,13 +703,8 @@
   nonstatic_field(Thread,                      _tlab,                                         ThreadLocalAllocBuffer)                \
   nonstatic_field(Thread,                      _allocated_bytes,                              jlong)                                 \
   nonstatic_field(JavaThread,                  _lock_stack,                                   LockStack)                             \
-<<<<<<< HEAD
-  nonstatic_field(LockStack,                   _current,                                      oop*)                                  \
-  nonstatic_field(LockStack,                   _base,                                         oop*)                                  \
-=======
   nonstatic_field(LockStack,                   _top,                                          uint32_t)                              \
   nonstatic_field(LockStack,                   _base[0],                                      oop)                                   \
->>>>>>> cc9f7ad9
   nonstatic_field(NamedThread,                 _name,                                         char*)                                 \
   nonstatic_field(NamedThread,                 _processed_thread,                             Thread*)                               \
   nonstatic_field(JavaThread,                  _threadObj,                                    OopHandle)                             \
