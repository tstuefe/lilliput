--- conflicted
+++ resolved
@@ -493,11 +493,7 @@
 
   _SleepEvent(ParkEvent::Allocate(this)),
 
-<<<<<<< HEAD
-  _lock_stack() {
-=======
   _lock_stack(this) {
->>>>>>> cc9f7ad9
   set_jni_functions(jni_functions());
 
 #if INCLUDE_JVMCI
@@ -1000,11 +996,7 @@
 }
 
 bool JavaThread::is_lock_owned(address adr) const {
-<<<<<<< HEAD
-  assert(!UseFastLocking, "should not be called with fast-locking");
-=======
   assert(LockingMode != LM_LIGHTWEIGHT, "should not be called with new lightweight locking");
->>>>>>> cc9f7ad9
   if (Thread::is_lock_owned(adr)) return true;
 
   for (MonitorChunk* chunk = monitor_chunks(); chunk != nullptr; chunk = chunk->next()) {
@@ -1399,11 +1391,7 @@
     entry = entry->parent();
   }
 
-<<<<<<< HEAD
-  if (!UseHeavyMonitors && UseFastLocking) {
-=======
   if (LockingMode == LM_LIGHTWEIGHT) {
->>>>>>> cc9f7ad9
     lock_stack().oops_do(f);
   }
 }
