--- conflicted
+++ resolved
@@ -30,12 +30,10 @@
 #include "memory/metaspace/counters.hpp"
 #include "memory/metaspace/freeBlocks.hpp"
 #include "memory/metaspace/internalStats.hpp"
-#include "memory/metaspace/metablock.inline.hpp"
 #include "memory/metaspace/metachunk.hpp"
 #include "memory/metaspace/metaspaceArena.hpp"
 #include "memory/metaspace/metaspaceArenaGrowthPolicy.hpp"
 #include "memory/metaspace/metaspaceCommon.hpp"
-#include "memory/metaspace/metaspaceContext.hpp"
 #include "memory/metaspace/metaspaceSettings.hpp"
 #include "memory/metaspace/metaspaceStatistics.hpp"
 #include "memory/metaspace/virtualSpaceList.hpp"
@@ -58,25 +56,24 @@
   return _growth_policy->get_level_at_step(growth_step);
 }
 
-// Given a chunk, return the committed remainder of this chunk.
-MetaBlock MetaspaceArena::salvage_chunk(Metachunk* c) {
-  MetaBlock result;
-  const size_t remaining_words = c->free_below_committed_words();
+// Given a chunk, add its remaining free committed space to the free block list.
+void MetaspaceArena::salvage_chunk(Metachunk* c) {
+  size_t remaining_words = c->free_below_committed_words();
   if (remaining_words >= FreeBlocks::MinWordSize) {
 
     UL2(trace, "salvaging chunk " METACHUNK_FULL_FORMAT ".", METACHUNK_FULL_FORMAT_ARGS(c));
 
     MetaWord* ptr = c->allocate(remaining_words);
     assert(ptr != nullptr, "Should have worked");
-
-    result = MetaBlock(ptr, remaining_words);
+    _total_used_words_counter->increment_by(remaining_words);
+
+    add_allocation_to_fbl(ptr, remaining_words);
 
     // After this operation: the chunk should have no free committed space left.
     assert(c->free_below_committed_words() == 0,
            "Salvaging chunk failed (chunk " METACHUNK_FULL_FORMAT ").",
            METACHUNK_FULL_FORMAT_ARGS(c));
   }
-  return result;
 }
 
 // Allocate a new chunk from the underlying chunk manager able to hold at least
@@ -100,35 +97,28 @@
   return c;
 }
 
-void MetaspaceArena::add_allocation_to_fbl(MetaBlock bl) {
-  assert(bl.is_nonempty(), "Sanity");
-  assert_block_base_aligned(bl, allocation_alignment_words());
-  assert_block_size_aligned(bl, Metaspace::min_allocation_alignment_words);
+void MetaspaceArena::add_allocation_to_fbl(MetaWord* p, size_t word_size) {
+  assert(p != nullptr, "p is null");
+  assert_is_aligned_metaspace_pointer(p);
+  assert(word_size > 0, "zero sized");
+
   if (_fbl == nullptr) {
     _fbl = new FreeBlocks(); // Create only on demand
   }
-  _fbl->add_block(bl);
-}
-
-MetaspaceArena::MetaspaceArena(MetaspaceContext* context,
-               const ArenaGrowthPolicy* growth_policy,
-               size_t allocation_alignment_words,
-               const char* name) :
-  _allocation_alignment_words(allocation_alignment_words),
-  _chunk_manager(context->cm()),
+  _fbl->add_block(p, word_size);
+}
+
+MetaspaceArena::MetaspaceArena(ChunkManager* chunk_manager, const ArenaGrowthPolicy* growth_policy,
+                               SizeAtomicCounter* total_used_words_counter,
+                               const char* name) :
+  _chunk_manager(chunk_manager),
   _growth_policy(growth_policy),
   _chunks(),
   _fbl(nullptr),
-  _total_used_words_counter(context->used_words_counter()),
+  _total_used_words_counter(total_used_words_counter),
   _name(name)
 {
-  // Check arena allocation alignment
-  assert(is_power_of_2(_allocation_alignment_words) &&
-         _allocation_alignment_words >= Metaspace::min_allocation_alignment_words &&
-         _allocation_alignment_words <= chunklevel::MIN_CHUNK_WORD_SIZE,
-         "Invalid alignment: %zu", _allocation_alignment_words);
-
-  UL(debug, "born.");
+  UL(debug, ": born.");
 
   // Update statistics
   InternalStats::inc_num_arena_births();
@@ -150,7 +140,7 @@
     c = c2;
   }
 
-  UL2(debug, "returned %d chunks, total capacity " SIZE_FORMAT " words.",
+  UL2(info, "returned %d chunks, total capacity " SIZE_FORMAT " words.",
       return_counter.count(), return_counter.total_size());
 
   _total_used_words_counter->decrement_by(return_counter.total_size());
@@ -215,119 +205,49 @@
 // 3) Attempt to enlarge the current chunk in place if it is too small.
 // 4) Attempt to get a new chunk and allocate from that chunk.
 // At any point, if we hit a commit limit, we return null.
-MetaBlock MetaspaceArena::allocate(size_t requested_word_size, MetaBlock& wastage) {
+MetaWord* MetaspaceArena::allocate(size_t requested_word_size) {
   UL2(trace, "requested " SIZE_FORMAT " words.", requested_word_size);
 
+  MetaWord* p = nullptr;
   const size_t aligned_word_size = get_raw_word_size_for_requested_word_size(requested_word_size);
-
-  MetaBlock result;
-  bool taken_from_fbl = false;
 
   // Before bothering the arena proper, attempt to re-use a block from the free blocks list
   if (_fbl != nullptr && !_fbl->is_empty()) {
-    result = _fbl->remove_block(aligned_word_size);
-    if (result.is_nonempty()) {
-      assert_block_larger_or_equal(result, aligned_word_size);
-      assert_block_base_aligned(result, allocation_alignment_words());
-      assert_block_size_aligned(result, Metaspace::min_allocation_alignment_words);
-      // Split off wastage
-      wastage = result.split_off_tail(result.word_size() - aligned_word_size);
-      // Stats, logging
+    p = _fbl->remove_block(aligned_word_size);
+    if (p != nullptr) {
       DEBUG_ONLY(InternalStats::inc_num_allocs_from_deallocated_blocks();)
-      UL2(trace, "returning " METABLOCKFORMAT " with wastage " METABLOCKFORMAT " - taken from fbl (now: %d, " SIZE_FORMAT ").",
-          METABLOCKFORMATARGS(result), METABLOCKFORMATARGS(wastage), _fbl->count(), _fbl->total_size());
+      UL2(trace, "returning " PTR_FORMAT " - taken from fbl (now: %d, " SIZE_FORMAT ").",
+          p2i(p), _fbl->count(), _fbl->total_size());
+      assert_is_aligned_metaspace_pointer(p);
       // Note: free blocks in freeblock dictionary still count as "used" as far as statistics go;
-      // therefore we don't need to adjust any usage counters (see epilogue of allocate_inner()).
-      taken_from_fbl = true;
-    }
-  }
-
-  if (result.is_empty()) {
-    // Free-block allocation failed; we allocate from the arena.
-    // These allocations are fenced.
-    size_t plus_fence = 0;
-  #ifdef ASSERT
-    static constexpr size_t fence_word_size = sizeof(Fence) / BytesPerWord;
-    STATIC_ASSERT(is_aligned(fence_word_size, Metaspace::min_allocation_alignment_words));
-    if (Settings::use_allocation_guard() &&
-        aligned_word_size <= Metaspace::max_allocation_word_size() - fence_word_size) {
-      plus_fence = fence_word_size;
-    }
-  #endif
-
-    // Allocate from arena proper
-    result = allocate_inner(aligned_word_size + plus_fence, wastage);
-
-<<<<<<< HEAD
-  #ifdef ASSERT
-    if (result.is_nonempty() && plus_fence > 0) {
-      assert(result.word_size() == aligned_word_size + plus_fence, "Sanity");
-      MetaBlock fenceblock = result.split_off_tail(fence_word_size);
-      Fence* f = new(fenceblock.base()) Fence(_first_fence);
-      _first_fence = f;
-    }
-  #endif
-  } // End: allocate from arena proper
-
-  // Logging
-  if (result.is_nonempty()) {
-    LogTarget(Trace, metaspace) lt;
-    if (lt.is_enabled()) {
-      LogStream ls(lt);
-      ls.print(LOGFMT ": returning " METABLOCKFORMAT " taken from %s, ", LOGFMT_ARGS,
-               METABLOCKFORMATARGS(result), (taken_from_fbl ? "fbl" : "arena"));
-      if (wastage.is_empty()) {
-        ls.print("no wastage");
-      } else {
-        ls.print("wastage " METABLOCKFORMAT, METABLOCKFORMATARGS(wastage));
-      }
-    }
-  } else {
-    UL(info, "allocation failed, returned null.");
-  }
-
-  // Final sanity checks
-#ifdef ASSERT
-    result.verify();
-    wastage.verify();
-    if (result.is_nonempty()) {
-      assert(result.word_size() == aligned_word_size &&
-             is_aligned(result.base(), _allocation_alignment_words * BytesPerWord),
-             "result bad or unaligned: " METABLOCKFORMAT ".", METABLOCKFORMATARGS(result));
-    }
-    if (wastage.is_nonempty()) {
-      assert(wastage.is_empty() ||
-             (wastage.is_aligned_base(Metaspace::min_allocation_alignment_words) &&
-              wastage.is_aligned_size(Metaspace::min_allocation_alignment_words)),
-             "Misaligned wastage: " METABLOCKFORMAT".", METABLOCKFORMATARGS(wastage));
-    }
-#endif // ASSERT
-
-  return result;
-=======
+      // therefore we have no need to adjust any usage counters (see epilogue of allocate_inner())
+      // and can just return here.
+      return p;
+    }
+  }
+
+  // Primary allocation
+  p = allocate_inner(aligned_word_size);
+
   return p;
->>>>>>> e4c7850c
 }
 
 // Allocate from the arena proper, once dictionary allocations and fencing are sorted out.
-MetaBlock MetaspaceArena::allocate_inner(size_t word_size, MetaBlock& wastage) {
-
-  MetaBlock result;
+MetaWord* MetaspaceArena::allocate_inner(size_t word_size) {
+  assert_is_aligned(word_size, metaspace::AllocationAlignmentWordSize);
+
+  MetaWord* p = nullptr;
   bool current_chunk_too_small = false;
   bool commit_failure = false;
-  size_t alignment_gap_size = 0;
 
   if (current_chunk() != nullptr) {
+
     // Attempt to satisfy the allocation from the current chunk.
-
-    const MetaWord* const chunk_top = current_chunk()->top();
-    alignment_gap_size = align_up(chunk_top, _allocation_alignment_words * BytesPerWord) - chunk_top;
-    const size_t word_size_plus_alignment = word_size + alignment_gap_size;
 
     // If the current chunk is too small to hold the requested size, attempt to enlarge it.
     // If that fails, retire the chunk.
-    if (current_chunk()->free_words() < word_size_plus_alignment) {
-      if (!attempt_enlarge_current_chunk(word_size_plus_alignment)) {
+    if (current_chunk()->free_words() < word_size) {
+      if (!attempt_enlarge_current_chunk(word_size)) {
         current_chunk_too_small = true;
       } else {
         DEBUG_ONLY(InternalStats::inc_num_chunks_enlarged();)
@@ -339,26 +259,20 @@
     // hit a limit (either GC threshold or MaxMetaspaceSize). In that case retire the
     // chunk.
     if (!current_chunk_too_small) {
-      if (!current_chunk()->ensure_committed_additional(word_size_plus_alignment)) {
-        UL2(info, "commit failure (requested size: " SIZE_FORMAT ")", word_size_plus_alignment);
+      if (!current_chunk()->ensure_committed_additional(word_size)) {
+        UL2(info, "commit failure (requested size: " SIZE_FORMAT ")", word_size);
         commit_failure = true;
       }
     }
 
     // Allocate from the current chunk. This should work now.
     if (!current_chunk_too_small && !commit_failure) {
-      MetaWord* const p_gap = current_chunk()->allocate(word_size_plus_alignment);
-      assert(p_gap != nullptr, "Allocation from chunk failed.");
-      MetaWord* const p_user_allocation = p_gap + alignment_gap_size;
-      result = MetaBlock(p_user_allocation, word_size);
-      if (alignment_gap_size > 0) {
-        NOT_LP64(assert(alignment_gap_size >= AllocationAlignmentWordSize, "Sanity"));
-        wastage = MetaBlock(p_gap, alignment_gap_size);
-      }
-    }
-  }
-
-  if (result.is_empty()) {
+      p = current_chunk()->allocate(word_size);
+      assert(p != nullptr, "Allocation from chunk failed.");
+    }
+  }
+
+  if (p == nullptr) {
     // If we are here, we either had no current chunk to begin with or it was deemed insufficient.
     assert(current_chunk() == nullptr ||
            current_chunk_too_small || commit_failure, "Sanity");
@@ -372,67 +286,63 @@
 
       // We have a new chunk. Before making it the current chunk, retire the old one.
       if (current_chunk() != nullptr) {
-        wastage = salvage_chunk(current_chunk());
+        salvage_chunk(current_chunk());
         DEBUG_ONLY(InternalStats::inc_num_chunks_retired();)
       }
 
       _chunks.add(new_chunk);
 
-      // Now, allocate from that chunk. That should work. Note that the resulting allocation
-      // is guaranteed to be aligned to arena alignment, since arena alignment cannot be larger
-      // than smallest chunk size, and chunk starts are aligned by their size (buddy allocation).
-      MetaWord* const p = current_chunk()->allocate(word_size);
+      // Now, allocate from that chunk. That should work.
+      p = current_chunk()->allocate(word_size);
       assert(p != nullptr, "Allocation from chunk failed.");
-      result = MetaBlock(p, word_size);
     } else {
       UL2(info, "failed to allocate new chunk for requested word size " SIZE_FORMAT ".", word_size);
     }
   }
 
-  if (result.is_empty()) {
+  if (p == nullptr) {
     InternalStats::inc_num_allocs_failed_limit();
   } else {
     DEBUG_ONLY(InternalStats::inc_num_allocs();)
-    _total_used_words_counter->increment_by(word_size + wastage.word_size());
+    _total_used_words_counter->increment_by(word_size);
   }
 
   SOMETIMES(verify();)
 
-  if (result.is_nonempty()) {
+  if (p == nullptr) {
+    UL(info, "allocation failed, returned null.");
+  } else {
     UL2(trace, "after allocation: %u chunk(s), current:" METACHUNK_FULL_FORMAT,
         _chunks.count(), METACHUNK_FULL_FORMAT_ARGS(current_chunk()));
-  }
-
-#ifdef ASSERT
-  if (wastage.is_nonempty()) {
-    // Wastage from arena allocations only occurs if either or both are true:
-    // - it is too small to hold the requested allocation words
-    // - it is misaligned
-    assert(!wastage.is_aligned_base(allocation_alignment_words()) ||
-           wastage.word_size() < word_size,
-           "Unexpected wastage: " METABLOCKFORMAT ", arena alignment: %zu, allocation word size: %zu",
-           METABLOCKFORMATARGS(wastage), allocation_alignment_words(), word_size);
-    wastage.verify();
-  }
-#endif // ASSERT
-
-  return result;
+    UL2(trace, "returning " PTR_FORMAT ".", p2i(p));
+  }
+
+  assert_is_aligned_metaspace_pointer(p);
+
+  return p;
 }
 
 // Prematurely returns a metaspace allocation to the _block_freelists
 // because it is not needed anymore (requires CLD lock to be active).
-void MetaspaceArena::deallocate(MetaBlock block) {
-  DEBUG_ONLY(block.verify();)
-  // This only matters on 32-bit:
-  // Since we always align up allocations from arena, we align up here, too.
-#ifndef _LP64
-  MetaBlock raw_block(block.base(), get_raw_word_size_for_requested_word_size(block.word_size()));
-  add_allocation_to_fbl(raw_block);
-#else
-  add_allocation_to_fbl(block);
-#endif
-  UL2(trace, "added to fbl: " METABLOCKFORMAT ", (now: %d, " SIZE_FORMAT ").",
-      METABLOCKFORMATARGS(block), _fbl->count(), _fbl->total_size());
+void MetaspaceArena::deallocate(MetaWord* p, size_t word_size) {
+  // At this point a current chunk must exist since we only deallocate if we did allocate before.
+  assert(current_chunk() != nullptr, "stray deallocation?");
+  assert(is_valid_area(p, word_size),
+         "Pointer range not part of this Arena and cannot be deallocated: (" PTR_FORMAT ".." PTR_FORMAT ").",
+         p2i(p), p2i(p + word_size));
+
+  UL2(trace, "deallocating " PTR_FORMAT ", word size: " SIZE_FORMAT ".",
+      p2i(p), word_size);
+
+  // Only blocks that had been allocated via MetaspaceArena::allocate(size) must be handed in
+  // to MetaspaceArena::deallocate(), and only with the same size that had been original used for allocation.
+  // Therefore the pointer must be aligned correctly, and size can be alignment-adjusted (the latter
+  // only matters on 32-bit):
+  assert_is_aligned_metaspace_pointer(p);
+  size_t raw_word_size = get_raw_word_size_for_requested_word_size(word_size);
+
+  add_allocation_to_fbl(p, raw_word_size);
+
   SOMETIMES(verify();)
 }
 
@@ -490,35 +400,15 @@
   }
 }
 
-<<<<<<< HEAD
-void MetaspaceArena::Fence::verify() const {
-  assert(_eye1 == EyeCatcher && _eye2 == EyeCatcher,
-         "Metaspace corruption: fence block at " PTR_FORMAT " broken.", p2i(this));
-}
-
-void MetaspaceArena::verify_allocation_guards() const {
-  assert(Settings::use_allocation_guard(), "Don't call with guards disabled.");
-  for (const Fence* f = _first_fence; f != nullptr; f = f->next()) {
-    f->verify();
-  }
-}
-
-// Returns true if the given block is contained in this arena
-// Returns true if the given block is contained in this arena
-bool MetaspaceArena::contains(MetaBlock bl) const {
-  DEBUG_ONLY(bl.verify();)
-  assert(bl.is_nonempty(), "Sanity");
-=======
 // Returns true if the area indicated by pointer and size have actually been allocated
 // from this arena.
 bool MetaspaceArena::is_valid_area(MetaWord* p, size_t word_size) const {
   assert(p != nullptr && word_size > 0, "Sanity");
->>>>>>> e4c7850c
   bool found = false;
   for (const Metachunk* c = _chunks.first(); c != nullptr && !found; c = c->next()) {
-    assert(c->is_valid_committed_pointer(bl.base()) ==
-           c->is_valid_committed_pointer(bl.end() - 1), "range intersects");
-    found = c->is_valid_committed_pointer(bl.base());
+    assert(c->is_valid_committed_pointer(p) ==
+           c->is_valid_committed_pointer(p + word_size - 1), "range intersects");
+    found = c->is_valid_committed_pointer(p);
   }
   return found;
 }
