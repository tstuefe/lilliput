--- conflicted
+++ resolved
@@ -239,15 +239,8 @@
 
     phase4_compact_objects(worker_slices);
 
-<<<<<<< HEAD
-  {
-    // Epilogue
-    _preserved_marks->restore(heap->workers());
-    _preserved_marks->reclaim();
+    phase5_epilog();
     SlidingForwarding::end();
-=======
-    phase5_epilog();
->>>>>>> 998d0baa
   }
 
   // Resize metaspace
@@ -410,8 +403,7 @@
     return r->is_stw_move_allowed() && !r->is_humongous();
   }
 
-<<<<<<< HEAD
-  void work(uint worker_id) {
+  void work(uint worker_id) override {
     if (UseAltGCForwarding) {
       work_impl<true>(worker_id);
     } else {
@@ -420,32 +412,18 @@
   }
 
 private:
-  template <bool ALT_FWD>
-  void work_impl(uint worker_id) {
-    ShenandoahParallelWorkerSession worker_session(worker_id);
-    ShenandoahHeapRegionSet* slice = _worker_slices[worker_id];
-    ShenandoahHeapRegionSetIterator it(slice);
-    ShenandoahHeapRegion* from_region = it.next();
-    // No work?
-    if (from_region == nullptr) {
-       return;
-    }
-
-    // Sliding compaction. Walk all regions in the slice, and compact them.
-    // Remember empty regions and reuse them as needed.
-    ResourceMark rm;
-=======
-  void work(uint worker_id) override;
-private:
+  template<bool ALT_FWD>
+  void work_impl(uint worker_id);
+
   template<typename ClosureType>
   void prepare_for_compaction(ClosureType& cl,
                               GrowableArray<ShenandoahHeapRegion*>& empty_regions,
                               ShenandoahHeapRegionSetIterator& it,
                               ShenandoahHeapRegion* from_region);
 };
->>>>>>> 998d0baa
-
-void ShenandoahPrepareForCompactionTask::work(uint worker_id) {
+
+template<bool ALT_FWD>
+void ShenandoahPrepareForCompactionTask::work_impl(uint worker_id) {
   ShenandoahParallelWorkerSession worker_session(worker_id);
   ShenandoahHeapRegionSet* slice = _worker_slices[worker_id];
   ShenandoahHeapRegionSetIterator it(slice);
@@ -455,17 +433,13 @@
     return;
   }
 
-<<<<<<< HEAD
-    ShenandoahPrepareForCompactionObjectClosure<ALT_FWD> cl(_preserved_marks->get(worker_id), empty_regions, from_region);
-=======
   // Sliding compaction. Walk all regions in the slice, and compact them.
   // Remember empty regions and reuse them as needed.
   ResourceMark rm;
->>>>>>> 998d0baa
 
   GrowableArray<ShenandoahHeapRegion*> empty_regions((int)_heap->num_regions());
 
-  ShenandoahPrepareForCompactionObjectClosure cl(_preserved_marks->get(worker_id), empty_regions, from_region);
+  ShenandoahPrepareForCompactionObjectClosure<ALT_FWD> cl(_preserved_marks->get(worker_id), empty_regions, from_region);
   prepare_for_compaction(cl, empty_regions, it, from_region);
 }
 
@@ -496,7 +470,7 @@
   }
 }
 
-template <bool ALT_FWD>
+template<bool ALT_FWD>
 void ShenandoahFullGC::calculate_target_humongous_objects_impl() {
   ShenandoahHeap* heap = ShenandoahHeap::heap();
 
