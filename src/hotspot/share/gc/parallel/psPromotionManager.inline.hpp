/*
 * Copyright (c) 2002, 2023, Oracle and/or its affiliates. All rights reserved.
 * DO NOT ALTER OR REMOVE COPYRIGHT NOTICES OR THIS FILE HEADER.
 *
 * This code is free software; you can redistribute it and/or modify it
 * under the terms of the GNU General Public License version 2 only, as
 * published by the Free Software Foundation.
 *
 * This code is distributed in the hope that it will be useful, but WITHOUT
 * ANY WARRANTY; without even the implied warranty of MERCHANTABILITY or
 * FITNESS FOR A PARTICULAR PURPOSE.  See the GNU General Public License
 * version 2 for more details (a copy is included in the LICENSE file that
 * accompanied this code).
 *
 * You should have received a copy of the GNU General Public License version
 * 2 along with this work; if not, write to the Free Software Foundation,
 * Inc., 51 Franklin St, Fifth Floor, Boston, MA 02110-1301 USA.
 *
 * Please contact Oracle, 500 Oracle Parkway, Redwood Shores, CA 94065 USA
 * or visit www.oracle.com if you need additional information or have any
 * questions.
 *
 */

#ifndef SHARE_GC_PARALLEL_PSPROMOTIONMANAGER_INLINE_HPP
#define SHARE_GC_PARALLEL_PSPROMOTIONMANAGER_INLINE_HPP

#include "gc/parallel/psPromotionManager.hpp"

#include "gc/parallel/parallelScavengeHeap.hpp"
#include "gc/parallel/parMarkBitMap.inline.hpp"
#include "gc/parallel/psOldGen.hpp"
#include "gc/parallel/psPromotionLAB.inline.hpp"
#include "gc/parallel/psScavenge.inline.hpp"
#include "gc/parallel/psStringDedup.hpp"
#include "gc/shared/continuationGCSupport.inline.hpp"
#include "gc/shared/taskqueue.inline.hpp"
#include "gc/shared/tlab_globals.hpp"
#include "logging/log.hpp"
#include "memory/iterator.inline.hpp"
#include "oops/access.inline.hpp"
#include "oops/oop.inline.hpp"
#include "runtime/orderAccess.hpp"
#include "runtime/prefetch.inline.hpp"
#include "utilities/copy.hpp"

inline PSPromotionManager* PSPromotionManager::manager_array(uint index) {
  assert(_manager_array != nullptr, "access of null manager_array");
  assert(index < ParallelGCThreads, "out of range manager_array access");
  return &_manager_array[index];
}

inline void PSPromotionManager::push_depth(ScannerTask task) {
  claimed_stack_depth()->push(task);
}

template <class T>
inline void PSPromotionManager::claim_or_forward_depth(T* p) {
  assert(ParallelScavengeHeap::heap()->is_in(p), "pointer outside heap");
  T heap_oop = RawAccess<>::oop_load(p);
  if (PSScavenge::is_obj_in_young(heap_oop)) {
    oop obj = CompressedOops::decode_not_null(heap_oop);
    assert(!PSScavenge::is_obj_in_to_space(obj), "revisiting object?");
    Prefetch::write(obj->mark_addr(), 0);
    push_depth(ScannerTask(p));
  }
}

inline void PSPromotionManager::promotion_trace_event(oop new_obj, Klass* klass,
                                                      size_t obj_size,
                                                      uint age, bool tenured,
                                                      const PSPromotionLAB* lab) {
  // Skip if memory allocation failed
  if (new_obj != nullptr) {
    const ParallelScavengeTracer* gc_tracer = PSScavenge::gc_tracer();

    if (lab != nullptr) {
      // Promotion of object through newly allocated PLAB
      if (gc_tracer->should_report_promotion_in_new_plab_event()) {
        size_t obj_bytes = obj_size * HeapWordSize;
        size_t lab_size = lab->capacity();
        gc_tracer->report_promotion_in_new_plab_event(klass, obj_bytes,
                                                      age, tenured, lab_size);
      }
    } else {
      // Promotion of object directly to heap
      if (gc_tracer->should_report_promotion_outside_plab_event()) {
        size_t obj_bytes = obj_size * HeapWordSize;
        gc_tracer->report_promotion_outside_plab_event(klass, obj_bytes,
                                                       age, tenured);
      }
    }
  }
}

class PSPushContentsClosure: public BasicOopIterateClosure {
  PSPromotionManager* _pm;
 public:
  PSPushContentsClosure(PSPromotionManager* pm) : BasicOopIterateClosure(PSScavenge::reference_processor()), _pm(pm) {}

  template <typename T> void do_oop_work(T* p) {
    _pm->claim_or_forward_depth(p);
  }

  virtual void do_oop(oop* p)       { do_oop_work(p); }
  virtual void do_oop(narrowOop* p) { do_oop_work(p); }
};

//
// This closure specialization will override the one that is defined in
// instanceRefKlass.inline.cpp. It swaps the order of oop_oop_iterate and
// oop_oop_iterate_ref_processing. Unfortunately G1 and Parallel behaves
// significantly better (especially in the Derby benchmark) using opposite
// order of these function calls.
//
template <>
inline void InstanceRefKlass::oop_oop_iterate_reverse<oop, PSPushContentsClosure>(oop obj, PSPushContentsClosure* closure) {
  oop_oop_iterate_ref_processing<oop>(obj, closure);
  InstanceKlass::oop_oop_iterate_reverse<oop>(obj, closure);
}

template <>
inline void InstanceRefKlass::oop_oop_iterate_reverse<narrowOop, PSPushContentsClosure>(oop obj, PSPushContentsClosure* closure) {
  oop_oop_iterate_ref_processing<narrowOop>(obj, closure);
  InstanceKlass::oop_oop_iterate_reverse<narrowOop>(obj, closure);
}

inline void PSPromotionManager::push_contents(oop obj) {
  if (!obj->klass()->is_typeArray_klass()) {
    PSPushContentsClosure pcc(this);
    obj->oop_iterate_backwards(&pcc);
  }
}

inline void PSPromotionManager::push_contents_bounded(oop obj, HeapWord* left, HeapWord* right) {
  PSPushContentsClosure pcc(this);
  obj->oop_iterate(&pcc, MemRegion(left, right));
}

template<bool promote_immediately>
inline oop PSPromotionManager::copy_to_survivor_space(oop o) {
  assert(should_scavenge(&o), "Sanity");

  // NOTE! We must be very careful with any methods that access the mark
  // in o. There may be multiple threads racing on it, and it may be forwarded
  // at any time.
  markWord m = o->mark();
  if (!m.is_forwarded()) {
    return copy_unmarked_to_survivor_space<promote_immediately>(o, m);
  } else {
    // Return the already installed forwardee.
    return o->forwardee(m);
  }
}

//
// This method is pretty bulky. It would be nice to split it up
// into smaller submethods, but we need to be careful not to hurt
// performance.
//
template<bool promote_immediately>
inline oop PSPromotionManager::copy_unmarked_to_survivor_space(oop o,
                                                               markWord test_mark) {
  assert(should_scavenge(&o), "Sanity");

  oop new_obj = nullptr;
  bool new_obj_is_tenured = false;
  // NOTE: With compact headers, it is not safe to load the Klass* from o, because
  // that would access the mark-word, and the mark-word might change at any time by
  // concurrent promotion. The promoted mark-word would point to the forwardee, which
  // may not yet have completed copying. Therefore we must load the Klass* from
  // the mark-word that we have already loaded. This is safe, because we have checked
  // that this is not yet forwarded in the caller.
  Klass* klass = o->forward_safe_klass(test_mark);
  size_t new_obj_size = o->size_given_klass(klass);

  // Find the objects age, MT safe.
  uint age = (test_mark.has_displaced_mark_helper() /* o->has_displaced_mark() */) ?
      test_mark.displaced_mark_helper().age() : test_mark.age();

  if (!promote_immediately) {
    // Try allocating obj in to-space (unless too old)
    if (age < PSScavenge::tenuring_threshold()) {
      new_obj = cast_to_oop(_young_lab.allocate(new_obj_size));
      if (new_obj == nullptr && !_young_gen_is_full) {
        // Do we allocate directly, or flush and refill?
        if (new_obj_size > (YoungPLABSize / 2)) {
          // Allocate this object directly
          new_obj = cast_to_oop(young_space()->cas_allocate(new_obj_size));
          promotion_trace_event(new_obj, klass, new_obj_size, age, false, nullptr);
        } else {
          // Flush and fill
          _young_lab.flush();

          HeapWord* lab_base = young_space()->cas_allocate(YoungPLABSize);
          if (lab_base != nullptr) {
            _young_lab.initialize(MemRegion(lab_base, YoungPLABSize));
            // Try the young lab allocation again.
            new_obj = cast_to_oop(_young_lab.allocate(new_obj_size));
            promotion_trace_event(new_obj, klass, new_obj_size, age, false, &_young_lab);
          } else {
            _young_gen_is_full = true;
          }
        }
      }
    }
  }

  // Otherwise try allocating obj tenured
  if (new_obj == nullptr) {
#ifndef PRODUCT
    if (ParallelScavengeHeap::heap()->promotion_should_fail()) {
      return oop_promotion_failed(o, test_mark);
    }
#endif  // #ifndef PRODUCT

    new_obj = cast_to_oop(_old_lab.allocate(new_obj_size));
    new_obj_is_tenured = true;

    if (new_obj == nullptr) {
      if (!_old_gen_is_full) {
        // Do we allocate directly, or flush and refill?
        if (new_obj_size > (OldPLABSize / 2)) {
          // Allocate this object directly
          new_obj = cast_to_oop(old_gen()->allocate(new_obj_size));
          promotion_trace_event(new_obj, klass, new_obj_size, age, true, nullptr);
        } else {
          // Flush and fill
          _old_lab.flush();

          HeapWord* lab_base = old_gen()->allocate(OldPLABSize);
          if(lab_base != nullptr) {
            _old_lab.initialize(MemRegion(lab_base, OldPLABSize));
            // Try the old lab allocation again.
            new_obj = cast_to_oop(_old_lab.allocate(new_obj_size));
            promotion_trace_event(new_obj, klass, new_obj_size, age, true, &_old_lab);
          }
        }
      }

      // This is the promotion failed test, and code handling.
      // The code belongs here for two reasons. It is slightly
      // different than the code below, and cannot share the
      // CAS testing code. Keeping the code here also minimizes
      // the impact on the common case fast path code.

      if (new_obj == nullptr) {
        _old_gen_is_full = true;
        return oop_promotion_failed(o, test_mark);
      }
    }
  }

  assert(new_obj != nullptr, "allocation should have succeeded");

  // Copy obj
  Copy::aligned_disjoint_words(cast_from_oop<HeapWord*>(o), cast_from_oop<HeapWord*>(new_obj), new_obj_size);

<<<<<<< HEAD
  if (UseCompactObjectHeaders) {
    // The copy above is not atomic. Make sure we have seen the proper mark
    // and re-install it into the copy, so that Klass* is guaranteed to be correct.
    markWord mark = o->mark();
    if (!mark.is_forwarded()) {
      new_obj->set_mark(mark);
      ContinuationGCSupport::transform_stack_chunk(new_obj);
    } else {
      // If we copied a mark-word that indicates 'forwarded' state, the object
      // installation would not succeed. We cannot access Klass* anymore either.
      // Skip the transformation.
    }
  } else {
    ContinuationGCSupport::transform_stack_chunk(new_obj);
  }

=======
>>>>>>> e4c7850c
  // Now we have to CAS in the header.
  // Because the forwarding is done with memory_order_relaxed there is no
  // ordering with the above copy.  Clients that get the forwardee must not
  // examine its contents without other synchronization, since the contents
  // may not be up to date for them.
  oop forwardee = o->forward_to_atomic(new_obj, test_mark, memory_order_relaxed);
  if (forwardee == nullptr) {  // forwardee is null when forwarding is successful
    // We won any races, we "own" this object.
    assert(new_obj == o->forwardee(), "Sanity");

    // Increment age if obj still in new generation. Now that
    // we're dealing with a markWord that cannot change, it is
    // okay to use the non mt safe oop methods.
    if (!new_obj_is_tenured) {
      new_obj->incr_age();
      assert(young_space()->contains(new_obj), "Attempt to push non-promoted obj");
    }

    ContinuationGCSupport::transform_stack_chunk(new_obj);

    // Do the size comparison first with new_obj_size, which we
    // already have. Hopefully, only a few objects are larger than
    // _min_array_size_for_chunking, and most of them will be arrays.
    // So, the is->objArray() test would be very infrequent.
    if (new_obj_size > _min_array_size_for_chunking &&
        new_obj->is_objArray() &&
        PSChunkLargeArrays) {
      // we'll chunk it
      push_depth(ScannerTask(PartialArrayScanTask(o)));
      TASKQUEUE_STATS_ONLY(++_arrays_chunked; ++_array_chunk_pushes);
    } else {
      // we'll just push its contents
      push_contents(new_obj);

      if (StringDedup::is_enabled() &&
          java_lang_String::is_instance(new_obj) &&
          psStringDedup::is_candidate_from_evacuation(new_obj, new_obj_is_tenured)) {
        _string_dedup_requests.add(o);
      }
    }
    return new_obj;
  } else {
    // We lost, someone else "owns" this object.

    assert(o->is_forwarded(), "Object must be forwarded if the cas failed.");
    assert(o->forwardee() == forwardee, "invariant");

    if (new_obj_is_tenured) {
      _old_lab.unallocate_object(cast_from_oop<HeapWord*>(new_obj), new_obj_size);
    } else {
      _young_lab.unallocate_object(cast_from_oop<HeapWord*>(new_obj), new_obj_size);
    }
    return forwardee;
  }
}

// Attempt to "claim" oop at p via CAS, push the new obj if successful
template <bool promote_immediately, class T>
inline void PSPromotionManager::copy_and_push_safe_barrier(T* p) {
  assert(ParallelScavengeHeap::heap()->is_in_reserved(p), "precondition");
  assert(should_scavenge(p, true), "revisiting object?");

  oop o = RawAccess<IS_NOT_NULL>::oop_load(p);
  oop new_obj = copy_to_survivor_space<promote_immediately>(o);
  RawAccess<IS_NOT_NULL>::oop_store(p, new_obj);

  if (!PSScavenge::is_obj_in_young((HeapWord*)p) &&
       PSScavenge::is_obj_in_young(new_obj)) {
    PSScavenge::card_table()->inline_write_ref_field_gc(p);
  }
}

inline void PSPromotionManager::process_popped_location_depth(ScannerTask task) {
  if (task.is_partial_array_task()) {
    assert(PSChunkLargeArrays, "invariant");
    process_array_chunk(task.to_partial_array_task());
  } else {
    if (task.is_narrow_oop_ptr()) {
      assert(UseCompressedOops, "Error");
      copy_and_push_safe_barrier</*promote_immediately=*/false>(task.to_narrow_oop_ptr());
    } else {
      copy_and_push_safe_barrier</*promote_immediately=*/false>(task.to_oop_ptr());
    }
  }
}

inline bool PSPromotionManager::steal_depth(int queue_num, ScannerTask& t) {
  return stack_array_depth()->steal(queue_num, t);
}

#if TASKQUEUE_STATS
void PSPromotionManager::record_steal(ScannerTask task) {
  if (task.is_partial_array_task()) {
    ++_array_chunk_steals;
  }
}
#endif // TASKQUEUE_STATS

#endif // SHARE_GC_PARALLEL_PSPROMOTIONMANAGER_INLINE_HPP<|MERGE_RESOLUTION|>--- conflicted
+++ resolved
@@ -66,7 +66,7 @@
   }
 }
 
-inline void PSPromotionManager::promotion_trace_event(oop new_obj, Klass* klass,
+inline void PSPromotionManager::promotion_trace_event(oop new_obj, oop old_obj,
                                                       size_t obj_size,
                                                       uint age, bool tenured,
                                                       const PSPromotionLAB* lab) {
@@ -79,14 +79,14 @@
       if (gc_tracer->should_report_promotion_in_new_plab_event()) {
         size_t obj_bytes = obj_size * HeapWordSize;
         size_t lab_size = lab->capacity();
-        gc_tracer->report_promotion_in_new_plab_event(klass, obj_bytes,
+        gc_tracer->report_promotion_in_new_plab_event(old_obj->klass(), obj_bytes,
                                                       age, tenured, lab_size);
       }
     } else {
       // Promotion of object directly to heap
       if (gc_tracer->should_report_promotion_outside_plab_event()) {
         size_t obj_bytes = obj_size * HeapWordSize;
-        gc_tracer->report_promotion_outside_plab_event(klass, obj_bytes,
+        gc_tracer->report_promotion_outside_plab_event(old_obj->klass(), obj_bytes,
                                                        age, tenured);
       }
     }
@@ -149,7 +149,7 @@
     return copy_unmarked_to_survivor_space<promote_immediately>(o, m);
   } else {
     // Return the already installed forwardee.
-    return o->forwardee(m);
+    return m.forwardee();
   }
 }
 
@@ -165,14 +165,7 @@
 
   oop new_obj = nullptr;
   bool new_obj_is_tenured = false;
-  // NOTE: With compact headers, it is not safe to load the Klass* from o, because
-  // that would access the mark-word, and the mark-word might change at any time by
-  // concurrent promotion. The promoted mark-word would point to the forwardee, which
-  // may not yet have completed copying. Therefore we must load the Klass* from
-  // the mark-word that we have already loaded. This is safe, because we have checked
-  // that this is not yet forwarded in the caller.
-  Klass* klass = o->forward_safe_klass(test_mark);
-  size_t new_obj_size = o->size_given_klass(klass);
+  size_t new_obj_size = o->size();
 
   // Find the objects age, MT safe.
   uint age = (test_mark.has_displaced_mark_helper() /* o->has_displaced_mark() */) ?
@@ -187,7 +180,7 @@
         if (new_obj_size > (YoungPLABSize / 2)) {
           // Allocate this object directly
           new_obj = cast_to_oop(young_space()->cas_allocate(new_obj_size));
-          promotion_trace_event(new_obj, klass, new_obj_size, age, false, nullptr);
+          promotion_trace_event(new_obj, o, new_obj_size, age, false, nullptr);
         } else {
           // Flush and fill
           _young_lab.flush();
@@ -197,7 +190,7 @@
             _young_lab.initialize(MemRegion(lab_base, YoungPLABSize));
             // Try the young lab allocation again.
             new_obj = cast_to_oop(_young_lab.allocate(new_obj_size));
-            promotion_trace_event(new_obj, klass, new_obj_size, age, false, &_young_lab);
+            promotion_trace_event(new_obj, o, new_obj_size, age, false, &_young_lab);
           } else {
             _young_gen_is_full = true;
           }
@@ -223,7 +216,7 @@
         if (new_obj_size > (OldPLABSize / 2)) {
           // Allocate this object directly
           new_obj = cast_to_oop(old_gen()->allocate(new_obj_size));
-          promotion_trace_event(new_obj, klass, new_obj_size, age, true, nullptr);
+          promotion_trace_event(new_obj, o, new_obj_size, age, true, nullptr);
         } else {
           // Flush and fill
           _old_lab.flush();
@@ -233,7 +226,7 @@
             _old_lab.initialize(MemRegion(lab_base, OldPLABSize));
             // Try the old lab allocation again.
             new_obj = cast_to_oop(_old_lab.allocate(new_obj_size));
-            promotion_trace_event(new_obj, klass, new_obj_size, age, true, &_old_lab);
+            promotion_trace_event(new_obj, o, new_obj_size, age, true, &_old_lab);
           }
         }
       }
@@ -256,25 +249,6 @@
   // Copy obj
   Copy::aligned_disjoint_words(cast_from_oop<HeapWord*>(o), cast_from_oop<HeapWord*>(new_obj), new_obj_size);
 
-<<<<<<< HEAD
-  if (UseCompactObjectHeaders) {
-    // The copy above is not atomic. Make sure we have seen the proper mark
-    // and re-install it into the copy, so that Klass* is guaranteed to be correct.
-    markWord mark = o->mark();
-    if (!mark.is_forwarded()) {
-      new_obj->set_mark(mark);
-      ContinuationGCSupport::transform_stack_chunk(new_obj);
-    } else {
-      // If we copied a mark-word that indicates 'forwarded' state, the object
-      // installation would not succeed. We cannot access Klass* anymore either.
-      // Skip the transformation.
-    }
-  } else {
-    ContinuationGCSupport::transform_stack_chunk(new_obj);
-  }
-
-=======
->>>>>>> e4c7850c
   // Now we have to CAS in the header.
   // Because the forwarding is done with memory_order_relaxed there is no
   // ordering with the above copy.  Clients that get the forwardee must not
