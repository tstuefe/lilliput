--- conflicted
+++ resolved
@@ -42,22 +42,8 @@
 
 size_t G1FullGCCompactTask::G1CompactRegionClosure::apply(oop obj) {
   size_t size = obj->size();
-<<<<<<< HEAD
   if (GCForwarding::is_forwarded(obj)) {
-    HeapWord* destination = cast_from_oop<HeapWord*>(GCForwarding::forwardee(obj));
-
-    // copy object and reinit its mark
-    HeapWord* obj_addr = cast_from_oop<HeapWord*>(obj);
-    assert(obj_addr != destination, "everything in this pass should be moving");
-    Copy::aligned_conjoint_words(obj_addr, destination, size);
-
-    // There is no need to transform stack chunks - marking already did that.
-    cast_to_oop(destination)->init_mark();
-    assert(cast_to_oop(destination)->klass() != NULL, "should have a class");
-=======
-  if (obj->is_forwarded()) {
     G1FullGCCompactTask::copy_object_to_new_location(obj);
->>>>>>> 750bece0
   }
 
   // Clear the mark for the compacted object to allow reuse of the
