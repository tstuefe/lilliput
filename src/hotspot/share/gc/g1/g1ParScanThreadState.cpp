/*
 * Copyright (c) 2014, 2023, Oracle and/or its affiliates. All rights reserved.
 * DO NOT ALTER OR REMOVE COPYRIGHT NOTICES OR THIS FILE HEADER.
 *
 * This code is free software; you can redistribute it and/or modify it
 * under the terms of the GNU General Public License version 2 only, as
 * published by the Free Software Foundation.
 *
 * This code is distributed in the hope that it will be useful, but WITHOUT
 * ANY WARRANTY; without even the implied warranty of MERCHANTABILITY or
 * FITNESS FOR A PARTICULAR PURPOSE.  See the GNU General Public License
 * version 2 for more details (a copy is included in the LICENSE file that
 * accompanied this code).
 *
 * You should have received a copy of the GNU General Public License version
 * 2 along with this work; if not, write to the Free Software Foundation,
 * Inc., 51 Franklin St, Fifth Floor, Boston, MA 02110-1301 USA.
 *
 * Please contact Oracle, 500 Oracle Parkway, Redwood Shores, CA 94065 USA
 * or visit www.oracle.com if you need additional information or have any
 * questions.
 *
 */

#include "precompiled.hpp"
#include "gc/g1/g1Allocator.inline.hpp"
#include "gc/g1/g1CollectedHeap.inline.hpp"
#include "gc/g1/g1CollectionSet.hpp"
#include "gc/g1/g1EvacFailureRegions.inline.hpp"
#include "gc/g1/g1OopClosures.inline.hpp"
#include "gc/g1/g1ParScanThreadState.inline.hpp"
#include "gc/g1/g1RootClosures.hpp"
#include "gc/g1/g1StringDedup.hpp"
#include "gc/g1/g1Trace.hpp"
#include "gc/g1/g1YoungGCEvacFailureInjector.inline.hpp"
#include "gc/shared/continuationGCSupport.inline.hpp"
#include "gc/shared/partialArrayTaskStepper.inline.hpp"
#include "gc/shared/preservedMarks.inline.hpp"
#include "gc/shared/stringdedup/stringDedup.hpp"
#include "gc/shared/taskqueue.inline.hpp"
#include "memory/allocation.inline.hpp"
#include "oops/access.inline.hpp"
#include "oops/oop.inline.hpp"
#include "runtime/atomic.hpp"
#include "runtime/prefetch.inline.hpp"
#include "utilities/globalDefinitions.hpp"
#include "utilities/macros.hpp"

// In fastdebug builds the code size can get out of hand, potentially
// tripping over compiler limits (which may be bugs, but nevertheless
// need to be taken into consideration).  A side benefit of limiting
// inlining is that we get more call frames that might aid debugging.
// And the fastdebug compile time for this file is much reduced.
// Explicit NOINLINE to block ATTRIBUTE_FLATTENing.
#define MAYBE_INLINE_EVACUATION NOT_DEBUG(inline) DEBUG_ONLY(NOINLINE)

G1ParScanThreadState::G1ParScanThreadState(G1CollectedHeap* g1h,
                                           G1RedirtyCardsQueueSet* rdcqs,
                                           PreservedMarks* preserved_marks,
                                           uint worker_id,
                                           uint num_workers,
                                           size_t young_cset_length,
                                           size_t optional_cset_length,
                                           G1EvacFailureRegions* evac_failure_regions)
  : _g1h(g1h),
    _task_queue(g1h->task_queue(worker_id)),
    _rdc_local_qset(rdcqs),
    _ct(g1h->card_table()),
    _closures(nullptr),
    _plab_allocator(nullptr),
    _age_table(false),
    _tenuring_threshold(g1h->policy()->tenuring_threshold()),
    _scanner(g1h, this),
    _worker_id(worker_id),
    _last_enqueued_card(SIZE_MAX),
    _stack_trim_upper_threshold(GCDrainStackTargetSize * 2 + 1),
    _stack_trim_lower_threshold(GCDrainStackTargetSize),
    _trim_ticks(),
    _surviving_young_words_base(nullptr),
    _surviving_young_words(nullptr),
    _surviving_words_length(young_cset_length + 1),
    _old_gen_is_full(false),
    _partial_objarray_chunk_size(ParGCArrayScanChunk),
    _partial_array_stepper(num_workers),
    _string_dedup_requests(),
    _max_num_optional_regions(optional_cset_length),
    _numa(g1h->numa()),
    _obj_alloc_stat(nullptr),
    EVAC_FAILURE_INJECTOR_ONLY(_evac_failure_inject_counter(0) COMMA)
    _preserved_marks(preserved_marks),
    _evacuation_failed_info(),
    _evac_failure_regions(evac_failure_regions)
{
  // We allocate number of young gen regions in the collection set plus one
  // entries, since entry 0 keeps track of surviving bytes for non-young regions.
  // We also add a few elements at the beginning and at the end in
  // an attempt to eliminate cache contention
  const size_t padding_elem_num = (DEFAULT_CACHE_LINE_SIZE / sizeof(size_t));
  size_t array_length = padding_elem_num + _surviving_words_length + padding_elem_num;

  _surviving_young_words_base = NEW_C_HEAP_ARRAY(size_t, array_length, mtGC);
  _surviving_young_words = _surviving_young_words_base + padding_elem_num;
  memset(_surviving_young_words, 0, _surviving_words_length * sizeof(size_t));

  _plab_allocator = new G1PLABAllocator(_g1h->allocator());

  _closures = G1EvacuationRootClosures::create_root_closures(this, _g1h);

  _oops_into_optional_regions = new G1OopStarChunkedList[_max_num_optional_regions];

  initialize_numa_stats();
}

size_t G1ParScanThreadState::flush_stats(size_t* surviving_young_words, uint num_workers) {
  _rdc_local_qset.flush();
  flush_numa_stats();
  // Update allocation statistics.
  _plab_allocator->flush_and_retire_stats(num_workers);
  _g1h->policy()->record_age_table(&_age_table);

  if (_evacuation_failed_info.has_failed()) {
     _g1h->gc_tracer_stw()->report_evacuation_failed(_evacuation_failed_info);
  }

  size_t sum = 0;
  for (uint i = 0; i < _surviving_words_length; i++) {
    surviving_young_words[i] += _surviving_young_words[i];
    sum += _surviving_young_words[i];
  }
  return sum;
}

G1ParScanThreadState::~G1ParScanThreadState() {
  delete _plab_allocator;
  delete _closures;
  FREE_C_HEAP_ARRAY(size_t, _surviving_young_words_base);
  delete[] _oops_into_optional_regions;
  FREE_C_HEAP_ARRAY(size_t, _obj_alloc_stat);
}

size_t G1ParScanThreadState::lab_waste_words() const {
  return _plab_allocator->waste();
}

size_t G1ParScanThreadState::lab_undo_waste_words() const {
  return _plab_allocator->undo_waste();
}

#ifdef ASSERT
void G1ParScanThreadState::verify_task(narrowOop* task) const {
  assert(task != nullptr, "invariant");
  assert(UseCompressedOops, "sanity");
  oop p = RawAccess<>::oop_load(task);
  assert(_g1h->is_in_reserved(p),
         "task=" PTR_FORMAT " p=" PTR_FORMAT, p2i(task), p2i(p));
}

void G1ParScanThreadState::verify_task(oop* task) const {
  assert(task != nullptr, "invariant");
  oop p = RawAccess<>::oop_load(task);
  assert(_g1h->is_in_reserved(p),
         "task=" PTR_FORMAT " p=" PTR_FORMAT, p2i(task), p2i(p));
}

void G1ParScanThreadState::verify_task(PartialArrayScanTask task) const {
  // Must be in the collection set--it's already been copied.
  oop p = task.to_source_array();
  assert(_g1h->is_in_cset(p), "p=" PTR_FORMAT, p2i(p));
}

void G1ParScanThreadState::verify_task(ScannerTask task) const {
  if (task.is_narrow_oop_ptr()) {
    verify_task(task.to_narrow_oop_ptr());
  } else if (task.is_oop_ptr()) {
    verify_task(task.to_oop_ptr());
  } else if (task.is_partial_array_task()) {
    verify_task(task.to_partial_array_task());
  } else {
    ShouldNotReachHere();
  }
}
#endif // ASSERT

template <class T>
MAYBE_INLINE_EVACUATION
void G1ParScanThreadState::do_oop_evac(T* p) {
  // Reference should not be null here as such are never pushed to the task queue.
  oop obj = RawAccess<IS_NOT_NULL>::oop_load(p);

  // Although we never intentionally push references outside of the collection
  // set, due to (benign) races in the claim mechanism during RSet scanning more
  // than one thread might claim the same card. So the same card may be
  // processed multiple times, and so we might get references into old gen here.
  // So we need to redo this check.
  const G1HeapRegionAttr region_attr = _g1h->region_attr(obj);
  // References pushed onto the work stack should never point to a humongous region
  // as they are not added to the collection set due to above precondition.
  assert(!region_attr.is_humongous_candidate(),
         "Obj " PTR_FORMAT " should not refer to humongous region %u from " PTR_FORMAT,
         p2i(obj), _g1h->addr_to_region(obj), p2i(p));

  if (!region_attr.is_in_cset()) {
    // In this case somebody else already did all the work.
    return;
  }

  markWord m = obj->mark();
  if (m.is_marked()) {
    obj = obj->forwardee(m);
  } else {
    obj = do_copy_to_survivor_space(region_attr, obj, m);
  }
  RawAccess<IS_NOT_NULL>::oop_store(p, obj);

  write_ref_field_post(p, obj);
}

MAYBE_INLINE_EVACUATION
void G1ParScanThreadState::do_partial_array(PartialArrayScanTask task) {
  oop from_obj = task.to_source_array();

  assert(_g1h->is_in_reserved(from_obj), "must be in heap.");
  assert(from_obj->is_forwarded(), "must be forwarded");

  oop to_obj = from_obj->forwardee();
  assert(from_obj != to_obj, "should not be chunking self-forwarded objects");
  assert(to_obj->is_objArray(), "must be obj array");
  objArrayOop to_array = objArrayOop(to_obj);

  PartialArrayTaskStepper::Step step
    = _partial_array_stepper.next(objArrayOop(from_obj),
                                  to_array,
                                  _partial_objarray_chunk_size);
  for (uint i = 0; i < step._ncreate; ++i) {
    push_on_queue(ScannerTask(PartialArrayScanTask(from_obj)));
  }

  G1HeapRegionAttr dest_attr = _g1h->region_attr(to_array);
  G1SkipCardEnqueueSetter x(&_scanner, dest_attr.is_new_survivor());
  // Process claimed task.  The length of to_array is not correct, but
  // fortunately the iteration ignores the length field and just relies
  // on start/end.
  to_array->oop_iterate_range(&_scanner,
                              step._index,
                              step._index + _partial_objarray_chunk_size);
}

MAYBE_INLINE_EVACUATION
void G1ParScanThreadState::start_partial_objarray(G1HeapRegionAttr dest_attr,
                                                  oop from_obj,
                                                  oop to_obj) {
  assert(from_obj->is_forwarded(), "precondition");
  assert(from_obj->forwardee() == to_obj, "precondition");
  assert(from_obj != to_obj, "should not be scanning self-forwarded objects");
  assert(to_obj->is_objArray(), "precondition");

  objArrayOop to_array = objArrayOop(to_obj);

  PartialArrayTaskStepper::Step step
    = _partial_array_stepper.start(objArrayOop(from_obj),
                                   to_array,
                                   _partial_objarray_chunk_size);

  // Push any needed partial scan tasks.  Pushed before processing the
  // initial chunk to allow other workers to steal while we're processing.
  for (uint i = 0; i < step._ncreate; ++i) {
    push_on_queue(ScannerTask(PartialArrayScanTask(from_obj)));
  }

  // Skip the card enqueue iff the object (to_array) is in survivor region.
  // However, HeapRegion::is_survivor() is too expensive here.
  // Instead, we use dest_attr.is_young() because the two values are always
  // equal: successfully allocated young regions must be survivor regions.
  assert(dest_attr.is_young() == _g1h->heap_region_containing(to_array)->is_survivor(), "must be");
  G1SkipCardEnqueueSetter x(&_scanner, dest_attr.is_young());
  // Process the initial chunk.  No need to process the type in the
  // klass, as it will already be handled by processing the built-in
  // module. The length of to_array is not correct, but fortunately
  // the iteration ignores that length field and relies on start/end.
  to_array->oop_iterate_range(&_scanner, 0, step._index);
}

MAYBE_INLINE_EVACUATION
void G1ParScanThreadState::dispatch_task(ScannerTask task) {
  verify_task(task);
  if (task.is_narrow_oop_ptr()) {
    do_oop_evac(task.to_narrow_oop_ptr());
  } else if (task.is_oop_ptr()) {
    do_oop_evac(task.to_oop_ptr());
  } else {
    do_partial_array(task.to_partial_array_task());
  }
}

// Process tasks until overflow queue is empty and local queue
// contains no more than threshold entries.  NOINLINE to prevent
// inlining into steal_and_trim_queue.
ATTRIBUTE_FLATTEN NOINLINE
void G1ParScanThreadState::trim_queue_to_threshold(uint threshold) {
  ScannerTask task;
  do {
    while (_task_queue->pop_overflow(task)) {
      if (!_task_queue->try_push_to_taskqueue(task)) {
        dispatch_task(task);
      }
    }
    while (_task_queue->pop_local(task, threshold)) {
      dispatch_task(task);
    }
  } while (!_task_queue->overflow_empty());
}

ATTRIBUTE_FLATTEN
void G1ParScanThreadState::steal_and_trim_queue(G1ScannerTasksQueueSet* task_queues) {
  ScannerTask stolen_task;
  while (task_queues->steal(_worker_id, stolen_task)) {
    dispatch_task(stolen_task);
    // Processing stolen task may have added tasks to our queue.
    trim_queue();
  }
}

HeapWord* G1ParScanThreadState::allocate_in_next_plab(G1HeapRegionAttr* dest,
                                                      size_t word_sz,
                                                      bool previous_plab_refill_failed,
                                                      uint node_index) {

  assert(dest->is_in_cset_or_humongous_candidate(), "Unexpected dest: %s region attr", dest->get_type_str());

  // Right now we only have two types of regions (young / old) so
  // let's keep the logic here simple. We can generalize it when necessary.
  if (dest->is_young()) {
    bool plab_refill_in_old_failed = false;
    HeapWord* const obj_ptr = _plab_allocator->allocate(G1HeapRegionAttr::Old,
                                                        word_sz,
                                                        &plab_refill_in_old_failed,
                                                        node_index);
    // Make sure that we won't attempt to copy any other objects out
    // of a survivor region (given that apparently we cannot allocate
    // any new ones) to avoid coming into this slow path again and again.
    // Only consider failed PLAB refill here: failed inline allocations are
    // typically large, so not indicative of remaining space.
    if (previous_plab_refill_failed) {
      _tenuring_threshold = 0;
    }

    if (obj_ptr != nullptr) {
      dest->set_old();
    } else {
      // We just failed to allocate in old gen. The same idea as explained above
      // for making survivor gen unavailable for allocation applies for old gen.
      _old_gen_is_full = plab_refill_in_old_failed;
    }
    return obj_ptr;
  } else {
    _old_gen_is_full = previous_plab_refill_failed;
    assert(dest->is_old(), "Unexpected dest region attr: %s", dest->get_type_str());
    // no other space to try.
    return nullptr;
  }
}

G1HeapRegionAttr G1ParScanThreadState::next_region_attr(G1HeapRegionAttr const region_attr, markWord const m, uint& age) {
  assert(region_attr.is_young() || region_attr.is_old(), "must be either Young or Old");

  if (region_attr.is_young()) {
    age = !m.has_displaced_mark_helper() ? m.age()
                                         : m.displaced_mark_helper().age();
    if (age < _tenuring_threshold) {
      return region_attr;
    }
  }
  // young-to-old (promotion) or old-to-old; destination is old in both cases.
  return G1HeapRegionAttr::Old;
}

void G1ParScanThreadState::report_promotion_event(G1HeapRegionAttr const dest_attr,
                                                  oop const old, Klass* klass, size_t word_sz, uint age,
                                                  HeapWord * const obj_ptr, uint node_index) const {
  PLAB* alloc_buf = _plab_allocator->alloc_buffer(dest_attr, node_index);
  if (alloc_buf->contains(obj_ptr)) {
    _g1h->gc_tracer_stw()->report_promotion_in_new_plab_event(klass, word_sz * HeapWordSize, age,
                                                              dest_attr.type() == G1HeapRegionAttr::Old,
                                                              alloc_buf->word_sz() * HeapWordSize);
  } else {
    _g1h->gc_tracer_stw()->report_promotion_outside_plab_event(klass, word_sz * HeapWordSize, age,
                                                               dest_attr.type() == G1HeapRegionAttr::Old);
  }
}

NOINLINE
HeapWord* G1ParScanThreadState::allocate_copy_slow(G1HeapRegionAttr* dest_attr,
                                                   oop old,
                                                   Klass* klass,
                                                   size_t word_sz,
                                                   uint age,
                                                   uint node_index) {
  HeapWord* obj_ptr = nullptr;
  // Try slow-path allocation unless we're allocating old and old is already full.
  if (!(dest_attr->is_old() && _old_gen_is_full)) {
    bool plab_refill_failed = false;
    obj_ptr = _plab_allocator->allocate_direct_or_new_plab(*dest_attr,
                                                           word_sz,
                                                           &plab_refill_failed,
                                                           node_index);
    if (obj_ptr == nullptr) {
      obj_ptr = allocate_in_next_plab(dest_attr,
                                      word_sz,
                                      plab_refill_failed,
                                      node_index);
    }
  }
  if (obj_ptr != nullptr) {
    update_numa_stats(node_index);
    if (_g1h->gc_tracer_stw()->should_report_promotion_events()) {
      // The events are checked individually as part of the actual commit
      report_promotion_event(*dest_attr, old, klass, word_sz, age, obj_ptr, node_index);
    }
  }
  return obj_ptr;
}

#if EVAC_FAILURE_INJECTOR
bool G1ParScanThreadState::inject_evacuation_failure(uint region_idx) {
  return _g1h->evac_failure_injector()->evacuation_should_fail(_evac_failure_inject_counter, region_idx);
}
#endif

NOINLINE
void G1ParScanThreadState::undo_allocation(G1HeapRegionAttr dest_attr,
                                           HeapWord* obj_ptr,
                                           size_t word_sz,
                                           uint node_index) {
  _plab_allocator->undo_allocation(dest_attr, obj_ptr, word_sz, node_index);
}

void G1ParScanThreadState::update_bot_after_copying(oop obj, size_t word_sz) {
  HeapWord* obj_start = cast_from_oop<HeapWord*>(obj);
  HeapRegion* region = _g1h->heap_region_containing(obj_start);
  region->update_bot_for_obj(obj_start, word_sz);
}

// Private inline function, for direct internal use and providing the
// implementation of the public not-inline function.
MAYBE_INLINE_EVACUATION
oop G1ParScanThreadState::do_copy_to_survivor_space(G1HeapRegionAttr const region_attr,
                                                    oop const old,
                                                    markWord const old_mark) {
  assert(region_attr.is_in_cset(),
         "Unexpected region attr type: %s", region_attr.get_type_str());

  if (old_mark.is_marked()) {
    // Already forwarded by somebody else, return forwardee.
    return old->forwardee(old_mark);
  }
  // Get the klass once.  We'll need it again later, and this avoids
  // re-decoding when it's compressed.
  Klass* klass;
#ifdef _LP64
  if (UseCompactObjectHeaders) {
    klass = old_mark.safe_klass();
  } else
#endif
  {
    klass = old->klass();
  }
  const size_t word_sz = old->size_given_klass(klass);

  uint age = 0;
  G1HeapRegionAttr dest_attr = next_region_attr(region_attr, old_mark, age);
  HeapRegion* const from_region = _g1h->heap_region_containing(old);
  uint node_index = from_region->node_index();

  HeapWord* obj_ptr = _plab_allocator->plab_allocate(dest_attr, word_sz, node_index);

  // PLAB allocations should succeed most of the time, so we'll
<<<<<<< HEAD
  // normally check against NULL once and that's it.
  if (obj_ptr == NULL) {
    obj_ptr = allocate_copy_slow(&dest_attr, old, klass, word_sz, age, node_index);
    if (obj_ptr == NULL) {
=======
  // normally check against null once and that's it.
  if (obj_ptr == nullptr) {
    obj_ptr = allocate_copy_slow(&dest_attr, old, word_sz, age, node_index);
    if (obj_ptr == nullptr) {
>>>>>>> cc9f7ad9
      // This will either forward-to-self, or detect that someone else has
      // installed a forwarding pointer.
      return handle_evacuation_failure_par(old, old_mark, word_sz);
    }
  }

  assert(obj_ptr != nullptr, "when we get here, allocation should have succeeded");
  assert(_g1h->is_in_reserved(obj_ptr), "Allocated memory should be in the heap");

  // Should this evacuation fail?
  if (inject_evacuation_failure(from_region->hrm_index())) {
    // Doing this after all the allocation attempts also tests the
    // undo_allocation() method too.
    undo_allocation(dest_attr, obj_ptr, word_sz, node_index);
    return handle_evacuation_failure_par(old, old_mark, word_sz);
  }

  // We're going to allocate linearly, so might as well prefetch ahead.
  Prefetch::write(obj_ptr, PrefetchCopyIntervalInBytes);
  Copy::aligned_disjoint_words(cast_from_oop<HeapWord*>(old), obj_ptr, word_sz);

  const oop obj = cast_to_oop(obj_ptr);
  // Because the forwarding is done with memory_order_relaxed there is no
  // ordering with the above copy.  Clients that get the forwardee must not
  // examine its contents without other synchronization, since the contents
  // may not be up to date for them.
  const oop forward_ptr = old->forward_to_atomic(obj, old_mark, memory_order_relaxed);
  if (forward_ptr == nullptr) {

    {
      const uint young_index = from_region->young_index_in_cset();
      assert((from_region->is_young() && young_index >  0) ||
             (!from_region->is_young() && young_index == 0), "invariant" );
      _surviving_young_words[young_index] += word_sz;
    }

    if (dest_attr.is_young()) {
      if (age < markWord::max_age) {
        age++;
        obj->incr_age();
      }
      _age_table.add(age, word_sz);
    } else {
      update_bot_after_copying(obj, word_sz);
    }

    // Most objects are not arrays, so do one array check rather than
    // checking for each array category for each object.
    if (klass->is_array_klass()) {
      if (klass->is_objArray_klass()) {
        start_partial_objarray(dest_attr, old, obj);
      } else {
        // Nothing needs to be done for typeArrays.  Body doesn't contain
        // any oops to scan, and the type in the klass will already be handled
        // by processing the built-in module.
        assert(klass->is_typeArray_klass(), "invariant");
      }
      return obj;
    }

    ContinuationGCSupport::transform_stack_chunk(obj);

    // Check for deduplicating young Strings.
    if (G1StringDedup::is_candidate_from_evacuation(klass,
                                                    region_attr,
                                                    dest_attr,
                                                    age)) {
      // Record old; request adds a new weak reference, which reference
      // processing expects to refer to a from-space object.
      _string_dedup_requests.add(old);
    }

    // Skip the card enqueue iff the object (obj) is in survivor region.
    // However, HeapRegion::is_survivor() is too expensive here.
    // Instead, we use dest_attr.is_young() because the two values are always
    // equal: successfully allocated young regions must be survivor regions.
    assert(dest_attr.is_young() == _g1h->heap_region_containing(obj)->is_survivor(), "must be");
    G1SkipCardEnqueueSetter x(&_scanner, dest_attr.is_young());
    obj->oop_iterate_backwards(&_scanner, klass);
    return obj;
  } else {
    _plab_allocator->undo_allocation(dest_attr, obj_ptr, word_sz, node_index);
    return forward_ptr;
  }
}

// Public not-inline entry point.
ATTRIBUTE_FLATTEN
oop G1ParScanThreadState::copy_to_survivor_space(G1HeapRegionAttr region_attr,
                                                 oop old,
                                                 markWord old_mark) {
  return do_copy_to_survivor_space(region_attr, old, old_mark);
}

G1ParScanThreadState* G1ParScanThreadStateSet::state_for_worker(uint worker_id) {
  assert(worker_id < _num_workers, "out of bounds access");
  if (_states[worker_id] == nullptr) {
    _states[worker_id] =
      new G1ParScanThreadState(_g1h, rdcqs(),
                               _preserved_marks_set.get(worker_id),
                               worker_id,
                               _num_workers,
                               _young_cset_length,
                               _optional_cset_length,
                               _evac_failure_regions);
  }
  return _states[worker_id];
}

const size_t* G1ParScanThreadStateSet::surviving_young_words() const {
  assert(_flushed, "thread local state from the per thread states should have been flushed");
  return _surviving_young_words_total;
}

void G1ParScanThreadStateSet::flush_stats() {
  assert(!_flushed, "thread local state from the per thread states should be flushed once");

  for (uint worker_id = 0; worker_id < _num_workers; ++worker_id) {
    G1ParScanThreadState* pss = _states[worker_id];
    assert(pss != nullptr, "must be initialized");

    G1GCPhaseTimes* p = _g1h->phase_times();

    // Need to get the following two before the call to G1ParThreadScanState::flush()
    // because it resets the PLAB allocator where we get this info from.
    size_t lab_waste_bytes = pss->lab_waste_words() * HeapWordSize;
    size_t lab_undo_waste_bytes = pss->lab_undo_waste_words() * HeapWordSize;
    size_t copied_bytes = pss->flush_stats(_surviving_young_words_total, _num_workers) * HeapWordSize;

    p->record_or_add_thread_work_item(G1GCPhaseTimes::MergePSS, worker_id, copied_bytes, G1GCPhaseTimes::MergePSSCopiedBytes);
    p->record_or_add_thread_work_item(G1GCPhaseTimes::MergePSS, worker_id, lab_waste_bytes, G1GCPhaseTimes::MergePSSLABWasteBytes);
    p->record_or_add_thread_work_item(G1GCPhaseTimes::MergePSS, worker_id, lab_undo_waste_bytes, G1GCPhaseTimes::MergePSSLABUndoWasteBytes);

    delete pss;
    _states[worker_id] = nullptr;
  }
  _flushed = true;
}

void G1ParScanThreadStateSet::record_unused_optional_region(HeapRegion* hr) {
  for (uint worker_index = 0; worker_index < _num_workers; ++worker_index) {
    G1ParScanThreadState* pss = _states[worker_index];
    assert(pss != nullptr, "must be initialized");

    size_t used_memory = pss->oops_into_optional_region(hr)->used_memory();
    _g1h->phase_times()->record_or_add_thread_work_item(G1GCPhaseTimes::OptScanHR, worker_index, used_memory, G1GCPhaseTimes::ScanHRUsedMemory);
  }
}

NOINLINE
oop G1ParScanThreadState::handle_evacuation_failure_par(oop old, markWord m, size_t word_sz) {
  assert(_g1h->is_in_cset(old), "Object " PTR_FORMAT " should be in the CSet", p2i(old));

<<<<<<< HEAD
  oop forward_ptr = old->forward_to_self_atomic(m, memory_order_relaxed);
  if (forward_ptr == NULL) {
=======
  oop forward_ptr = old->forward_to_atomic(old, m, memory_order_relaxed);
  if (forward_ptr == nullptr) {
>>>>>>> cc9f7ad9
    // Forward-to-self succeeded. We are the "owner" of the object.
    HeapRegion* r = _g1h->heap_region_containing(old);

    if (_evac_failure_regions->record(r->hrm_index())) {
      _g1h->hr_printer()->evac_failure(r);
    }

    // Mark the failing object in the marking bitmap and later use the bitmap to handle
    // evacuation failure recovery.
    _g1h->mark_evac_failure_object(_worker_id, old, word_sz);

    _preserved_marks->push_if_necessary(old, m);

    ContinuationGCSupport::transform_stack_chunk(old);

    _evacuation_failed_info.register_copy_failure(word_sz);

    // For iterating objects that failed evacuation currently we can reuse the
    // existing closure to scan evacuated objects because:
    // - for objects referring into the collection set we do not need to gather
    // cards at this time. The regions they are in will be unconditionally turned
    // to old regions without remembered sets.
    // - since we are iterating from a collection set region (i.e. never a Survivor
    // region), we always need to gather cards for this case.
    G1SkipCardEnqueueSetter x(&_scanner, false /* skip_card_enqueue */);
    old->oop_iterate_backwards(&_scanner);

    return old;
  } else {
    // Forward-to-self failed. Either someone else managed to allocate
    // space for this object (old != forward_ptr) or they beat us in
    // self-forwarding it (old == forward_ptr).
    assert(old == forward_ptr || !_g1h->is_in_cset(forward_ptr),
           "Object " PTR_FORMAT " forwarded to: " PTR_FORMAT " "
           "should not be in the CSet",
           p2i(old), p2i(forward_ptr));
    return forward_ptr;
  }
}

void G1ParScanThreadState::initialize_numa_stats() {
  if (_numa->is_enabled()) {
    LogTarget(Info, gc, heap, numa) lt;

    if (lt.is_enabled()) {
      uint num_nodes = _numa->num_active_nodes();
      // Record only if there are multiple active nodes.
      _obj_alloc_stat = NEW_C_HEAP_ARRAY(size_t, num_nodes, mtGC);
      memset(_obj_alloc_stat, 0, sizeof(size_t) * num_nodes);
    }
  }
}

void G1ParScanThreadState::flush_numa_stats() {
  if (_obj_alloc_stat != nullptr) {
    uint node_index = _numa->index_of_current_thread();
    _numa->copy_statistics(G1NUMAStats::LocalObjProcessAtCopyToSurv, node_index, _obj_alloc_stat);
  }
}

void G1ParScanThreadState::update_numa_stats(uint node_index) {
  if (_obj_alloc_stat != nullptr) {
    _obj_alloc_stat[node_index]++;
  }
}

G1ParScanThreadStateSet::G1ParScanThreadStateSet(G1CollectedHeap* g1h,
                                                 uint num_workers,
                                                 size_t young_cset_length,
                                                 size_t optional_cset_length,
                                                 G1EvacFailureRegions* evac_failure_regions) :
    _g1h(g1h),
    _rdcqs(G1BarrierSet::dirty_card_queue_set().allocator()),
    _preserved_marks_set(true /* in_c_heap */),
    _states(NEW_C_HEAP_ARRAY(G1ParScanThreadState*, num_workers, mtGC)),
    _surviving_young_words_total(NEW_C_HEAP_ARRAY(size_t, young_cset_length + 1, mtGC)),
    _young_cset_length(young_cset_length),
    _optional_cset_length(optional_cset_length),
    _num_workers(num_workers),
    _flushed(false),
    _evac_failure_regions(evac_failure_regions) {
  _preserved_marks_set.init(num_workers);
  for (uint i = 0; i < num_workers; ++i) {
    _states[i] = nullptr;
  }
  memset(_surviving_young_words_total, 0, (young_cset_length + 1) * sizeof(size_t));
}

G1ParScanThreadStateSet::~G1ParScanThreadStateSet() {
  assert(_flushed, "thread local state from the per thread states should have been flushed");
  FREE_C_HEAP_ARRAY(G1ParScanThreadState*, _states);
  FREE_C_HEAP_ARRAY(size_t, _surviving_young_words_total);
  _preserved_marks_set.assert_empty();
  _preserved_marks_set.reclaim();
}<|MERGE_RESOLUTION|>--- conflicted
+++ resolved
@@ -474,17 +474,10 @@
   HeapWord* obj_ptr = _plab_allocator->plab_allocate(dest_attr, word_sz, node_index);
 
   // PLAB allocations should succeed most of the time, so we'll
-<<<<<<< HEAD
-  // normally check against NULL once and that's it.
-  if (obj_ptr == NULL) {
-    obj_ptr = allocate_copy_slow(&dest_attr, old, klass, word_sz, age, node_index);
-    if (obj_ptr == NULL) {
-=======
   // normally check against null once and that's it.
   if (obj_ptr == nullptr) {
-    obj_ptr = allocate_copy_slow(&dest_attr, old, word_sz, age, node_index);
+    obj_ptr = allocate_copy_slow(&dest_attr, old, klass, word_sz, age, node_index);
     if (obj_ptr == nullptr) {
->>>>>>> cc9f7ad9
       // This will either forward-to-self, or detect that someone else has
       // installed a forwarding pointer.
       return handle_evacuation_failure_par(old, old_mark, word_sz);
@@ -638,13 +631,8 @@
 oop G1ParScanThreadState::handle_evacuation_failure_par(oop old, markWord m, size_t word_sz) {
   assert(_g1h->is_in_cset(old), "Object " PTR_FORMAT " should be in the CSet", p2i(old));
 
-<<<<<<< HEAD
   oop forward_ptr = old->forward_to_self_atomic(m, memory_order_relaxed);
-  if (forward_ptr == NULL) {
-=======
-  oop forward_ptr = old->forward_to_atomic(old, m, memory_order_relaxed);
   if (forward_ptr == nullptr) {
->>>>>>> cc9f7ad9
     // Forward-to-self succeeded. We are the "owner" of the object.
     HeapRegion* r = _g1h->heap_region_containing(old);
 
