--- conflicted
+++ resolved
@@ -83,12 +83,8 @@
 class nmethod;
 class ReferenceProcessor;
 class STWGCTimer;
-<<<<<<< HEAD
-class WorkGang;
 class SlidingForwarding;
-=======
 class WorkerThreads;
->>>>>>> b6876649
 
 typedef OverflowTaskQueue<ScannerTask, mtGC>           G1ScannerTasksQueue;
 typedef GenericTaskQueueSet<G1ScannerTasksQueue, mtGC> G1ScannerTasksQueueSet;
