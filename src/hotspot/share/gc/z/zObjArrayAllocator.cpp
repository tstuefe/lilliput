/*
 * Copyright (c) 2019, 2024, Oracle and/or its affiliates. All rights reserved.
 * DO NOT ALTER OR REMOVE COPYRIGHT NOTICES OR THIS FILE HEADER.
 *
 * This code is free software; you can redistribute it and/or modify it
 * under the terms of the GNU General Public License version 2 only, as
 * published by the Free Software Foundation.
 *
 * This code is distributed in the hope that it will be useful, but WITHOUT
 * ANY WARRANTY; without even the implied warranty of MERCHANTABILITY or
 * FITNESS FOR A PARTICULAR PURPOSE.  See the GNU General Public License
 * version 2 for more details (a copy is included in the LICENSE file that
 * accompanied this code).
 *
 * You should have received a copy of the GNU General Public License version
 * 2 along with this work; if not, write to the Free Software Foundation,
 * Inc., 51 Franklin St, Fifth Floor, Boston, MA 02110-1301 USA.
 *
 * Please contact Oracle, 500 Oracle Parkway, Redwood Shores, CA 94065 USA
 * or visit www.oracle.com if you need additional information or have any
 * questions.
 */

#include "precompiled.hpp"
#include "gc/z/zThreadLocalData.hpp"
#include "gc/z/zObjArrayAllocator.hpp"
#include "gc/z/zUtils.inline.hpp"
#include "oops/arrayKlass.hpp"
#include "runtime/interfaceSupport.inline.hpp"
#include "utilities/debug.hpp"

ZObjArrayAllocator::ZObjArrayAllocator(Klass* klass, size_t word_size, int length, bool do_zero, Thread* thread)
  : ObjArrayAllocator(klass, word_size, length, do_zero, thread) {}

void ZObjArrayAllocator::yield_for_safepoint() const {
  ThreadBlockInVM tbivm(JavaThread::cast(_thread));
}

oop ZObjArrayAllocator::initialize(HeapWord* mem) const {
  // ZGC specializes the initialization by performing segmented clearing
  // to allow shorter time-to-safepoints.

  if (!_do_zero) {
    // No need for ZGC specialization
    return ObjArrayAllocator::initialize(mem);
  }

  // A max segment size of 64K was chosen because microbenchmarking
  // suggested that it offered a good trade-off between allocation
  // time and time-to-safepoint
  const size_t segment_max = ZUtils::bytes_to_words(64 * K);
  const BasicType element_type = ArrayKlass::cast(_klass)->element_type();
<<<<<<< HEAD
=======

  // Clear leading 32 bits, if necessary.
  int base_offset = arrayOopDesc::base_offset_in_bytes(element_type);
  if (!is_aligned(base_offset, HeapWordSize)) {
    assert(is_aligned(base_offset, BytesPerInt), "array base must be 32 bit aligned");
    *reinterpret_cast<jint*>(reinterpret_cast<char*>(mem) + base_offset) = 0;
    base_offset += BytesPerInt;
  }
  assert(is_aligned(base_offset, HeapWordSize), "remaining array base must be 64 bit aligned");

  const size_t header = heap_word_size(base_offset);
  const size_t payload_size = _word_size - header;
>>>>>>> 998d0baa

  // Clear leading 32 bits, if necessary.
  int base_offset = arrayOopDesc::base_offset_in_bytes(element_type);
  if (!is_aligned(base_offset, HeapWordSize)) {
    assert(is_aligned(base_offset, BytesPerInt), "array base must be 32 bit aligned");
    *reinterpret_cast<jint*>(reinterpret_cast<char*>(mem) + base_offset) = 0;
    base_offset += BytesPerInt;
  }
  assert(is_aligned(base_offset, HeapWordSize), "remaining array base must be 64 bit aligned");

  const size_t header = heap_word_size(base_offset);
  const size_t payload_size = _word_size - header;
  if (payload_size <= segment_max) {
    // To small to use segmented clearing
    return ObjArrayAllocator::initialize(mem);
  }

  // Segmented clearing

  // The array is going to be exposed before it has been completely
  // cleared, therefore we can't expose the header at the end of this
  // function. Instead explicitly initialize it according to our needs.

  // Signal to the ZIterator that this is an invisible root, by setting
  // the mark word to "marked". Reset to prototype() after the clearing.
  if (UseCompactObjectHeaders) {
    oopDesc::release_set_mark(mem, _klass->prototype_header().set_marked());
  } else {
    arrayOopDesc::set_mark(mem, markWord::prototype().set_marked());
    arrayOopDesc::release_set_klass(mem, _klass);
  }
  assert(_length >= 0, "length should be non-negative");
  arrayOopDesc::set_length(mem, _length);

  // Keep the array alive across safepoints through an invisible
  // root. Invisible roots are not visited by the heap iterator
  // and the marking logic will not attempt to follow its elements.
  // Relocation and remembered set code know how to dodge iterating
  // over such objects.
  ZThreadLocalData::set_invisible_root(_thread, (zaddress_unsafe*)&mem);

  uint32_t old_seqnum_before = ZGeneration::old()->seqnum();
  uint32_t young_seqnum_before = ZGeneration::young()->seqnum();
  uintptr_t color_before = ZPointerStoreGoodMask;
  auto gc_safepoint_happened = [&]() {
    return old_seqnum_before != ZGeneration::old()->seqnum() ||
           young_seqnum_before != ZGeneration::young()->seqnum() ||
           color_before != ZPointerStoreGoodMask;
  };

  bool seen_gc_safepoint = false;

  auto initialize_memory = [&]() {
    for (size_t processed = 0; processed < payload_size; processed += segment_max) {
      // Clear segment
      uintptr_t* const start = (uintptr_t*)(mem + header + processed);
      const size_t remaining = payload_size - processed;
      const size_t segment = MIN2(remaining, segment_max);
      // Usually, the young marking code has the responsibility to color
      // raw nulls, before they end up in the old generation. However, the
      // invisible roots are hidden from the marking code, and therefore
      // we must color the nulls already here in the initialization. The
      // color we choose must be store bad for any subsequent stores, regardless
      // of how many GC flips later it will arrive. That's why we OR in 11
      // (ZPointerRememberedMask) in the remembered bits, similar to how
      // forgotten old oops also have 11, for the very same reason.
      // However, we opportunistically try to color without the 11 remembered
      // bits, hoping to not get interrupted in the middle of a GC safepoint.
      // Most of the time, we manage to do that, and can the avoid having GC
      // barriers trigger slow paths for this.
      const uintptr_t colored_null = seen_gc_safepoint ? (ZPointerStoreGoodMask | ZPointerRememberedMask)
                                                       : ZPointerStoreGoodMask;
      const uintptr_t fill_value = is_reference_type(element_type) ? colored_null : 0;
      ZUtils::fill(start, segment, fill_value);

      // Safepoint
      yield_for_safepoint();

      // Deal with safepoints
      if (!seen_gc_safepoint && gc_safepoint_happened()) {
        // The first time we observe a GC safepoint in the yield point,
        // we have to restart processing with 11 remembered bits.
        seen_gc_safepoint = true;
        return false;
      }
    }
    return true;
  };

  if (!initialize_memory()) {
    // Re-color with 11 remset bits if we got intercepted by a GC safepoint
    const bool result = initialize_memory();
    assert(result, "Array initialization should always succeed the second time");
  }

  mem_zap_end_padding(mem);

  ZThreadLocalData::clear_invisible_root(_thread);

  // Signal to the ZIterator that this is no longer an invisible root
  if (UseCompactObjectHeaders) {
    oopDesc::release_set_mark(mem, _klass->prototype_header());
  } else {
    oopDesc::release_set_mark(mem, markWord::prototype());
  }

  return cast_to_oop(mem);
}<|MERGE_RESOLUTION|>--- conflicted
+++ resolved
@@ -50,8 +50,6 @@
   // time and time-to-safepoint
   const size_t segment_max = ZUtils::bytes_to_words(64 * K);
   const BasicType element_type = ArrayKlass::cast(_klass)->element_type();
-<<<<<<< HEAD
-=======
 
   // Clear leading 32 bits, if necessary.
   int base_offset = arrayOopDesc::base_offset_in_bytes(element_type);
@@ -64,19 +62,7 @@
 
   const size_t header = heap_word_size(base_offset);
   const size_t payload_size = _word_size - header;
->>>>>>> 998d0baa
 
-  // Clear leading 32 bits, if necessary.
-  int base_offset = arrayOopDesc::base_offset_in_bytes(element_type);
-  if (!is_aligned(base_offset, HeapWordSize)) {
-    assert(is_aligned(base_offset, BytesPerInt), "array base must be 32 bit aligned");
-    *reinterpret_cast<jint*>(reinterpret_cast<char*>(mem) + base_offset) = 0;
-    base_offset += BytesPerInt;
-  }
-  assert(is_aligned(base_offset, HeapWordSize), "remaining array base must be 64 bit aligned");
-
-  const size_t header = heap_word_size(base_offset);
-  const size_t payload_size = _word_size - header;
   if (payload_size <= segment_max) {
     // To small to use segmented clearing
     return ObjArrayAllocator::initialize(mem);
