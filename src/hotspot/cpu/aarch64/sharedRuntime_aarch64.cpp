--- conflicted
+++ resolved
@@ -1795,13 +1795,7 @@
       // Save the test result, for recursive case, the result is zero
       __ str(swap_reg, Address(lock_reg, mark_word_offset));
       __ br(Assembler::NE, slow_path_lock);
-<<<<<<< HEAD
     } else if (LockingMode == LM_LIGHTWEIGHT) {
-      __ ldr(swap_reg, Address(obj_reg, oopDesc::mark_offset_in_bytes()));
-=======
-    } else {
-      assert(LockingMode == LM_LIGHTWEIGHT, "must be");
->>>>>>> 18cea823
       __ lightweight_lock(obj_reg, swap_reg, tmp, lock_tmp, slow_path_lock);
     } else {
       assert(LockingMode == LM_PLACEHOLDER, "must be");
@@ -1946,14 +1940,7 @@
       __ cmpxchg_obj_header(r0, old_hdr, obj_reg, rscratch1, count, &slow_path_unlock);
       __ bind(count);
       __ decrement(Address(rthread, JavaThread::held_monitor_count_offset()));
-<<<<<<< HEAD
     } else if (LockingMode == LM_LIGHTWEIGHT) {
-      __ ldr(old_hdr, Address(obj_reg, oopDesc::mark_offset_in_bytes()));
-      __ tbnz(old_hdr, exact_log2(markWord::monitor_value), slow_path_unlock);
-=======
-    } else {
-      assert(LockingMode == LM_LIGHTWEIGHT, "");
->>>>>>> 18cea823
       __ lightweight_unlock(obj_reg, old_hdr, swap_reg, lock_tmp, slow_path_unlock);
       __ decrement(Address(rthread, JavaThread::held_monitor_count_offset()));
     }  else {
