--- conflicted
+++ resolved
@@ -57,10 +57,7 @@
   Label object_has_monitor;
   Label count, no_count;
 
-<<<<<<< HEAD
-=======
   assert(LockingMode != LM_LIGHTWEIGHT, "lightweight locking should use fast_lock_lightweight");
->>>>>>> c96cdd69
   assert(LockingMode != LM_PLACEHOLDER, "uses fast_lock_placeholder");
   assert_different_registers(oop, box, tmp, disp_hdr);
 
@@ -229,8 +226,6 @@
   bind(no_count);
 }
 
-<<<<<<< HEAD
-=======
 void C2_MacroAssembler::fast_lock_lightweight(Register obj, Register t1,
                                               Register t2, Register t3) {
   assert(LockingMode == LM_LIGHTWEIGHT, "must be");
@@ -487,7 +482,6 @@
   // C2 uses the value of Flags (NE vs EQ) to determine the continuation.
 }
 
->>>>>>> c96cdd69
 void C2_MacroAssembler::fast_lock_placeholder(Register obj, Register box, Register t1,
                                               Register t2, Register t3) {
   assert(LockingMode == LM_PLACEHOLDER, "must be");
