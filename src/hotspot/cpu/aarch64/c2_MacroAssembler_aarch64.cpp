--- conflicted
+++ resolved
@@ -56,11 +56,8 @@
   Label object_has_monitor;
   Label count, no_count;
 
-<<<<<<< HEAD
+  assert(LockingMode != LM_LIGHTWEIGHT, "lightweight locking should use fast_lock_lightweight");
   assert(LockingMode != LM_PLACEHOLDER, "uses fast_lock_placeholder");
-=======
-  assert(LockingMode != LM_LIGHTWEIGHT, "lightweight locking should use fast_lock_lightweight");
->>>>>>> 18cea823
   assert_different_registers(oop, box, tmp, disp_hdr);
 
   // Load markWord from object into displaced_header.
@@ -228,16 +225,6 @@
   bind(no_count);
 }
 
-<<<<<<< HEAD
-void C2_MacroAssembler::fast_lock_placeholder(Register obj, Register box, Register t1,
-                                              Register t2, Register t3) {
-  assert(LockingMode == LM_PLACEHOLDER, "must be");
-  assert_different_registers(obj, box, t1, t2, t3);
-
-  // Handle inflated monitor.
-  Label inflated;
-  // Finish fast lock successfully. MUST reach to with flag == EQ
-=======
 void C2_MacroAssembler::fast_lock_lightweight(Register obj, Register t1,
                                               Register t2, Register t3) {
   assert(LockingMode == LM_LIGHTWEIGHT, "must be");
@@ -246,17 +233,10 @@
   // Handle inflated monitor.
   Label inflated;
   // Finish fast lock successfully. MUST branch to with flag == EQ
->>>>>>> 18cea823
   Label locked;
   // Finish fast lock unsuccessfully. MUST branch to with flag == NE
   Label slow_path;
 
-<<<<<<< HEAD
-  // Clear box. TODO: Is this neccesarry? May also defer this to not write twice.
-  str(zr, Address(box, BasicLock::displaced_header_offset_in_bytes()));
-
-=======
->>>>>>> 18cea823
   if (DiagnoseSyncOnValueBasedClasses != 0) {
     load_klass(t1, obj);
     ldrw(t1, Address(t1, Klass::access_flags_offset()));
@@ -264,53 +244,6 @@
     br(Assembler::NE, slow_path);
   }
 
-<<<<<<< HEAD
-  const Register mark = t1;
-  const Register t = t3;
-
-  { // Lightweight locking
-
-    // Push lock to the lock stack and finish successfully. MUST reach to with flag == EQ
-    Label push;
-
-    const Register top = t2;
-
-    // Check if lock-stack is full.
-    ldrw(top, Address(rthread, JavaThread::lock_stack_top_offset()));
-    cmpw(top, (unsigned)LockStack::end_offset() - 1);
-    br(Assembler::GT, slow_path);
-
-    // Check if recursive.
-    subw(t, top, oopSize);
-    ldr(t, Address(rthread, t));
-    cmp(obj, t);
-    br(Assembler::EQ, push);
-
-    // Relaxed normal load to check for monitor. Optimization for monitor case.
-    ldr(mark, Address(obj, oopDesc::mark_offset_in_bytes()));
-    tbnz(mark, exact_log2(markWord::monitor_value), inflated);
-
-    // Not inflated
-    assert(oopDesc::mark_offset_in_bytes() == 0, "required to avoid a lea");
-    // Load-Acquire Exclusive Register to match Store Exclusive Register below.
-    // Acquire to satisfy the JMM.
-    ldaxr(mark, obj);
-
-    // Recheck for monitor (0b10).
-    tbnz(mark, exact_log2(markWord::monitor_value), inflated);
-
-    // Check that obj is unlocked (0b01).
-    orr(t, mark, markWord::unlocked_value);
-    cmp(mark, t);
-    br(Assembler::NE, slow_path);
-
-    // Clear unlock bit (0b01 => 0b00).
-    andr(mark, mark, ~markWord::unlocked_value);
-
-    // Try to lock. Transition lock-bits 0b01 => 0b00
-    stxr(t, mark, obj);
-    cmpw(t, zr);
-=======
   const Register t1_mark = t1;
 
   { // Lightweight locking
@@ -344,96 +277,19 @@
     eor(t3_t, t1_mark, markWord::unlocked_value);
     cmpxchg(/*addr*/ obj, /*expected*/ t1_mark, /*new*/ t3_t, Assembler::xword,
             /*acquire*/ true, /*release*/ false, /*weak*/ false, noreg);
->>>>>>> 18cea823
     br(Assembler::NE, slow_path);
 
     bind(push);
     // After successful lock, push object on lock-stack.
-<<<<<<< HEAD
-    str(obj, Address(rthread, top));
-    addw(top, top, oopSize);
-    strw(top, Address(rthread, JavaThread::lock_stack_top_offset()));
-=======
     str(obj, Address(rthread, t2_top));
     addw(t2_top, t2_top, oopSize);
     strw(t2_top, Address(rthread, JavaThread::lock_stack_top_offset()));
->>>>>>> 18cea823
     b(locked);
   }
 
   { // Handle inflated monitor.
     bind(inflated);
 
-<<<<<<< HEAD
-  if (!OMUseC2Cache) {
-    // Set Flags == NE
-    cmp(zr, obj);
-    b(slow_path);
-  } else {
-
-    if (OMCacheHitRate) increment(Address(rthread, JavaThread::lock_lookup_offset()));
-
-    Label monitor_found, loop;
-    // Load cache address
-    lea(t, Address(rthread, JavaThread::om_cache_oops_offset()));
-
-    // Search for obj in cache.
-    bind(loop);
-
-    // Check for match.
-    ldr(t1, Address(t));
-    cmp(obj, t1);
-    br(Assembler::EQ, monitor_found);
-
-    // Search until null encountered, guaranteed _null_sentinel at end.
-    increment(t, oopSize);
-    cbnz(t1, loop);
-    // Cache Miss, NE set from cmp above, cbnz does not set flags
-    b(slow_path);
-
-    bind(monitor_found);
-    ldr(t1, Address(t, OMCache::oop_to_monitor_difference()));
-    if (OMCacheHitRate) increment(Address(rthread, JavaThread::lock_hit_offset()));
-
-    // ObjectMonitor* is in t1
-    const Register monitor = t1;
-    const Register owner_addr = t2;
-    const Register owner = t3;
-
-    Label recursive;
-    Label monitor_locked;
-
-    // Compute owner address.
-    lea(owner_addr, Address(monitor, ObjectMonitor::owner_offset()));
-
-    if (OMRecursiveFastPath) {
-      ldr(owner, Address(owner_addr));
-      cmp(owner, rthread);
-      br(Assembler::EQ, recursive);
-    }
-
-    // CAS owner (null => current thread).
-    cmpxchg(owner_addr, zr, rthread, Assembler::xword, /*acquire*/ true,
-            /*release*/ false, /*weak*/ false, owner);
-    br(Assembler::EQ, monitor_locked);
-
-    if (OMRecursiveFastPath) {
-      b(slow_path);
-    } else {
-      // Check if recursive.
-      cmp(owner, rthread);
-      br(Assembler::NE, slow_path);
-    }
-
-    // Recursive.
-    bind(recursive);
-    increment(Address(monitor, ObjectMonitor::recursions_offset()), 1);
-
-    bind(monitor_locked);
-    str(monitor, Address(box, BasicLock::displaced_header_offset_in_bytes()));
-  }
-
-=======
     // mark contains the tagged ObjectMonitor*.
     const Register t1_tagged_monitor = t1_mark;
     const uintptr_t monitor_tag = markWord::monitor_value;
@@ -454,7 +310,6 @@
 
     // Recursive.
     increment(Address(t1_tagged_monitor, in_bytes(ObjectMonitor::recursions_offset()) - monitor_tag), 1);
->>>>>>> 18cea823
   }
 
   bind(locked);
@@ -477,7 +332,325 @@
   // C2 uses the value of Flags (NE vs EQ) to determine the continuation.
 }
 
-<<<<<<< HEAD
+void C2_MacroAssembler::fast_unlock_lightweight(Register obj, Register t1, Register t2,
+                                                Register t3) {
+  assert(LockingMode == LM_LIGHTWEIGHT, "must be");
+  assert_different_registers(obj, t1, t2, t3);
+
+  // Handle inflated monitor.
+  Label inflated, inflated_load_monitor;
+  // Finish fast unlock successfully. MUST branch to with flag == EQ
+  Label unlocked;
+  // Finish fast unlock unsuccessfully. MUST branch to with flag == NE
+  Label slow_path;
+
+  const Register t1_mark = t1;
+  const Register t2_top = t2;
+  const Register t3_t = t3;
+
+  { // Lightweight unlock
+
+    // Check if obj is top of lock-stack.
+    ldrw(t2_top, Address(rthread, JavaThread::lock_stack_top_offset()));
+    subw(t2_top, t2_top, oopSize);
+    ldr(t3_t, Address(rthread, t2_top));
+    cmp(obj, t3_t);
+    // Top of lock stack was not obj. Must be monitor.
+    br(Assembler::NE, inflated_load_monitor);
+
+    // Pop lock-stack.
+    DEBUG_ONLY(str(zr, Address(rthread, t2_top));)
+    strw(t2_top, Address(rthread, JavaThread::lock_stack_top_offset()));
+
+    // Check if recursive.
+    subw(t3_t, t2_top, oopSize);
+    ldr(t3_t, Address(rthread, t3_t));
+    cmp(obj, t3_t);
+    br(Assembler::EQ, unlocked);
+
+    // Not recursive.
+    // Load Mark.
+    ldr(t1_mark, Address(obj, oopDesc::mark_offset_in_bytes()));
+
+    // Check header for monitor (0b10).
+    tbnz(t1_mark, exact_log2(markWord::monitor_value), inflated);
+
+    // Try to unlock. Transition lock bits 0b00 => 0b01
+    assert(oopDesc::mark_offset_in_bytes() == 0, "required to avoid lea");
+    orr(t3_t, t1_mark, markWord::unlocked_value);
+    cmpxchg(/*addr*/ obj, /*expected*/ t1_mark, /*new*/ t3_t, Assembler::xword,
+            /*acquire*/ false, /*release*/ true, /*weak*/ false, noreg);
+    br(Assembler::EQ, unlocked);
+
+    // Compare and exchange failed.
+    // Restore lock-stack and handle the unlock in runtime.
+    DEBUG_ONLY(str(obj, Address(rthread, t2_top));)
+    addw(t2_top, t2_top, oopSize);
+    str(t2_top, Address(rthread, JavaThread::lock_stack_top_offset()));
+    b(slow_path);
+  }
+
+
+  { // Handle inflated monitor.
+    bind(inflated_load_monitor);
+    ldr(t1_mark, Address(obj, oopDesc::mark_offset_in_bytes()));
+#ifdef ASSERT
+    tbnz(t1_mark, exact_log2(markWord::monitor_value), inflated);
+    stop("Fast Unlock not monitor");
+#endif
+
+    bind(inflated);
+
+#ifdef ASSERT
+    Label check_done;
+    subw(t2_top, t2_top, oopSize);
+    cmpw(t2_top, in_bytes(JavaThread::lock_stack_base_offset()));
+    br(Assembler::LT, check_done);
+    ldr(t3_t, Address(rthread, t2_top));
+    cmp(obj, t3_t);
+    br(Assembler::NE, inflated);
+    stop("Fast Unlock lock on stack");
+    bind(check_done);
+#endif
+
+    // mark contains the tagged ObjectMonitor*.
+    const Register t1_monitor = t1_mark;
+    const uintptr_t monitor_tag = markWord::monitor_value;
+
+    // Untag the monitor.
+    sub(t1_monitor, t1_mark, monitor_tag);
+
+    const Register t2_recursions = t2;
+    Label not_recursive;
+
+    // Check if recursive.
+    ldr(t2_recursions, Address(t1_monitor, ObjectMonitor::recursions_offset()));
+    cbz(t2_recursions, not_recursive);
+
+    // Recursive unlock.
+    sub(t2_recursions, t2_recursions, 1u);
+    str(t2_recursions, Address(t1_monitor, ObjectMonitor::recursions_offset()));
+    // Set flag == EQ
+    cmp(t2_recursions, t2_recursions);
+    b(unlocked);
+
+    bind(not_recursive);
+
+    Label release;
+    const Register t2_owner_addr = t2;
+
+    // Compute owner address.
+    lea(t2_owner_addr, Address(t1_monitor, ObjectMonitor::owner_offset()));
+
+    // Check if the entry lists are empty.
+    ldr(rscratch1, Address(t1_monitor, ObjectMonitor::EntryList_offset()));
+    ldr(t3_t, Address(t1_monitor, ObjectMonitor::cxq_offset()));
+    orr(rscratch1, rscratch1, t3_t);
+    cmp(rscratch1, zr);
+    br(Assembler::EQ, release);
+
+    // The owner may be anonymous and we removed the last obj entry in
+    // the lock-stack. This loses the information about the owner.
+    // Write the thread to the owner field so the runtime knows the owner.
+    str(rthread, Address(t2_owner_addr));
+    b(slow_path);
+
+    bind(release);
+    // Set owner to null.
+    // Release to satisfy the JMM
+    stlr(zr, t2_owner_addr);
+  }
+
+  bind(unlocked);
+  decrement(Address(rthread, JavaThread::held_monitor_count_offset()));
+
+#ifdef ASSERT
+  // Check that unlocked label is reached with Flags == EQ.
+  Label flag_correct;
+  br(Assembler::EQ, flag_correct);
+  stop("Fast Unlock Flag != EQ");
+#endif
+
+  bind(slow_path);
+#ifdef ASSERT
+  // Check that slow_path label is reached with Flags == NE.
+  br(Assembler::NE, flag_correct);
+  stop("Fast Unlock Flag != NE");
+  bind(flag_correct);
+#endif
+  // C2 uses the value of Flags (NE vs EQ) to determine the continuation.
+}
+
+void C2_MacroAssembler::fast_lock_placeholder(Register obj, Register box, Register t1,
+                                              Register t2, Register t3) {
+  assert(LockingMode == LM_PLACEHOLDER, "must be");
+  assert_different_registers(obj, box, t1, t2, t3);
+
+  // Handle inflated monitor.
+  Label inflated;
+  // Finish fast lock successfully. MUST reach to with flag == EQ
+  Label locked;
+  // Finish fast lock unsuccessfully. MUST branch to with flag == NE
+  Label slow_path;
+
+  // Clear box. TODO: Is this neccesarry? May also defer this to not write twice.
+  str(zr, Address(box, BasicLock::displaced_header_offset_in_bytes()));
+
+  if (DiagnoseSyncOnValueBasedClasses != 0) {
+    load_klass(t1, obj);
+    ldrw(t1, Address(t1, Klass::access_flags_offset()));
+    tstw(t1, JVM_ACC_IS_VALUE_BASED_CLASS);
+    br(Assembler::NE, slow_path);
+  }
+
+  const Register mark = t1;
+  const Register t = t3;
+
+  { // Lightweight locking
+
+    // Push lock to the lock stack and finish successfully. MUST reach to with flag == EQ
+    Label push;
+
+    const Register top = t2;
+
+    // Check if lock-stack is full.
+    ldrw(top, Address(rthread, JavaThread::lock_stack_top_offset()));
+    cmpw(top, (unsigned)LockStack::end_offset() - 1);
+    br(Assembler::GT, slow_path);
+
+    // Check if recursive.
+    subw(t, top, oopSize);
+    ldr(t, Address(rthread, t));
+    cmp(obj, t);
+    br(Assembler::EQ, push);
+
+    // Relaxed normal load to check for monitor. Optimization for monitor case.
+    ldr(mark, Address(obj, oopDesc::mark_offset_in_bytes()));
+    tbnz(mark, exact_log2(markWord::monitor_value), inflated);
+
+    // Not inflated
+    assert(oopDesc::mark_offset_in_bytes() == 0, "required to avoid a lea");
+    // Load-Acquire Exclusive Register to match Store Exclusive Register below.
+    // Acquire to satisfy the JMM.
+    ldaxr(mark, obj);
+
+    // Recheck for monitor (0b10).
+    tbnz(mark, exact_log2(markWord::monitor_value), inflated);
+
+    // Check that obj is unlocked (0b01).
+    orr(t, mark, markWord::unlocked_value);
+    cmp(mark, t);
+    br(Assembler::NE, slow_path);
+
+    // Clear unlock bit (0b01 => 0b00).
+    andr(mark, mark, ~markWord::unlocked_value);
+
+    // Try to lock. Transition lock-bits 0b01 => 0b00
+    stxr(t, mark, obj);
+    cmpw(t, zr);
+    br(Assembler::NE, slow_path);
+
+    bind(push);
+    // After successful lock, push object on lock-stack.
+    str(obj, Address(rthread, top));
+    addw(top, top, oopSize);
+    strw(top, Address(rthread, JavaThread::lock_stack_top_offset()));
+    b(locked);
+  }
+
+  { // Handle inflated monitor.
+    bind(inflated);
+
+  if (!OMUseC2Cache) {
+    // Set Flags == NE
+    cmp(zr, obj);
+    b(slow_path);
+  } else {
+
+    if (OMCacheHitRate) increment(Address(rthread, JavaThread::lock_lookup_offset()));
+
+    Label monitor_found, loop;
+    // Load cache address
+    lea(t, Address(rthread, JavaThread::om_cache_oops_offset()));
+
+    // Search for obj in cache.
+    bind(loop);
+
+    // Check for match.
+    ldr(t1, Address(t));
+    cmp(obj, t1);
+    br(Assembler::EQ, monitor_found);
+
+    // Search until null encountered, guaranteed _null_sentinel at end.
+    increment(t, oopSize);
+    cbnz(t1, loop);
+    // Cache Miss, NE set from cmp above, cbnz does not set flags
+    b(slow_path);
+
+    bind(monitor_found);
+    ldr(t1, Address(t, OMCache::oop_to_monitor_difference()));
+    if (OMCacheHitRate) increment(Address(rthread, JavaThread::lock_hit_offset()));
+
+    // ObjectMonitor* is in t1
+    const Register monitor = t1;
+    const Register owner_addr = t2;
+    const Register owner = t3;
+
+    Label recursive;
+    Label monitor_locked;
+
+    // Compute owner address.
+    lea(owner_addr, Address(monitor, ObjectMonitor::owner_offset()));
+
+    if (OMRecursiveFastPath) {
+      ldr(owner, Address(owner_addr));
+      cmp(owner, rthread);
+      br(Assembler::EQ, recursive);
+    }
+
+    // CAS owner (null => current thread).
+    cmpxchg(owner_addr, zr, rthread, Assembler::xword, /*acquire*/ true,
+            /*release*/ false, /*weak*/ false, owner);
+    br(Assembler::EQ, monitor_locked);
+
+    if (OMRecursiveFastPath) {
+      b(slow_path);
+    } else {
+      // Check if recursive.
+      cmp(owner, rthread);
+      br(Assembler::NE, slow_path);
+    }
+
+    // Recursive.
+    bind(recursive);
+    increment(Address(monitor, ObjectMonitor::recursions_offset()), 1);
+
+    bind(monitor_locked);
+    str(monitor, Address(box, BasicLock::displaced_header_offset_in_bytes()));
+  }
+
+  }
+
+  bind(locked);
+  increment(Address(rthread, JavaThread::held_monitor_count_offset()));
+
+#ifdef ASSERT
+  // Check that locked label is reached with Flags == EQ.
+  Label flag_correct;
+  br(Assembler::EQ, flag_correct);
+  stop("Fast Lock Flag != EQ");
+#endif
+
+  bind(slow_path);
+#ifdef ASSERT
+  // Check that slow_path label is reached with Flags == NE.
+  br(Assembler::NE, flag_correct);
+  stop("Fast Lock Flag != NE");
+  bind(flag_correct);
+#endif
+  // C2 uses the value of Flags (NE vs EQ) to determine the continuation.
+}
+
 void C2_MacroAssembler::fast_unlock_placeholder(Register obj, Register box, Register t1,
                                                 Register t2) {
   assert(LockingMode == LM_PLACEHOLDER, "must be");
@@ -486,21 +659,10 @@
   // Handle inflated monitor.
   Label inflated, inflated_check_stack;
   // Finish fast unlock successfully. MUST reach to with flag == EQ
-=======
-void C2_MacroAssembler::fast_unlock_lightweight(Register obj, Register t1, Register t2,
-                                                Register t3) {
-  assert(LockingMode == LM_LIGHTWEIGHT, "must be");
-  assert_different_registers(obj, t1, t2, t3);
-
-  // Handle inflated monitor.
-  Label inflated, inflated_load_monitor;
-  // Finish fast unlock successfully. MUST branch to with flag == EQ
->>>>>>> 18cea823
   Label unlocked;
   // Finish fast unlock unsuccessfully. MUST branch to with flag == NE
   Label slow_path;
 
-<<<<<<< HEAD
   // TODO: Cleanup the registers, using rscratch2 for now because we need the box.
   const Register mark = rscratch2;
   const Register top = t1;
@@ -552,67 +714,15 @@
     DEBUG_ONLY(str(obj, Address(rthread, top));)
     addw(top, top, oopSize);
     str(top, Address(rthread, JavaThread::lock_stack_top_offset()));
-=======
-  const Register t1_mark = t1;
-  const Register t2_top = t2;
-  const Register t3_t = t3;
-
-  { // Lightweight unlock
-
-    // Check if obj is top of lock-stack.
-    ldrw(t2_top, Address(rthread, JavaThread::lock_stack_top_offset()));
-    subw(t2_top, t2_top, oopSize);
-    ldr(t3_t, Address(rthread, t2_top));
-    cmp(obj, t3_t);
-    // Top of lock stack was not obj. Must be monitor.
-    br(Assembler::NE, inflated_load_monitor);
-
-    // Pop lock-stack.
-    DEBUG_ONLY(str(zr, Address(rthread, t2_top));)
-    strw(t2_top, Address(rthread, JavaThread::lock_stack_top_offset()));
-
-    // Check if recursive.
-    subw(t3_t, t2_top, oopSize);
-    ldr(t3_t, Address(rthread, t3_t));
-    cmp(obj, t3_t);
-    br(Assembler::EQ, unlocked);
-
-    // Not recursive.
-    // Load Mark.
-    ldr(t1_mark, Address(obj, oopDesc::mark_offset_in_bytes()));
-
-    // Check header for monitor (0b10).
-    tbnz(t1_mark, exact_log2(markWord::monitor_value), inflated);
-
-    // Try to unlock. Transition lock bits 0b00 => 0b01
-    assert(oopDesc::mark_offset_in_bytes() == 0, "required to avoid lea");
-    orr(t3_t, t1_mark, markWord::unlocked_value);
-    cmpxchg(/*addr*/ obj, /*expected*/ t1_mark, /*new*/ t3_t, Assembler::xword,
-            /*acquire*/ false, /*release*/ true, /*weak*/ false, noreg);
-    br(Assembler::EQ, unlocked);
-
-    // Compare and exchange failed.
-    // Restore lock-stack and handle the unlock in runtime.
-    DEBUG_ONLY(str(obj, Address(rthread, t2_top));)
-    addw(t2_top, t2_top, oopSize);
-    str(t2_top, Address(rthread, JavaThread::lock_stack_top_offset()));
->>>>>>> 18cea823
     b(slow_path);
   }
 
 
   { // Handle inflated monitor.
-<<<<<<< HEAD
     bind(inflated_check_stack);
     ldr(mark, Address(obj, oopDesc::mark_offset_in_bytes()));
 #ifdef ASSERT
     tbnz(mark, exact_log2(markWord::monitor_value), inflated);
-=======
-    bind(inflated_load_monitor);
-    ldr(t1_mark, Address(obj, oopDesc::mark_offset_in_bytes()));
-#ifdef ASSERT
-    tbnz(t1_mark, exact_log2(markWord::monitor_value), inflated);
->>>>>>> 18cea823
     stop("Fast Unlock not monitor");
 #endif
 
@@ -620,25 +730,16 @@
 
 #ifdef ASSERT
     Label check_done;
-<<<<<<< HEAD
     subw(top, top, oopSize);
     cmpw(top, in_bytes(JavaThread::lock_stack_base_offset()));
     br(Assembler::LT, check_done);
     ldr(t, Address(rthread, top));
     cmp(obj, t);
-=======
-    subw(t2_top, t2_top, oopSize);
-    cmpw(t2_top, in_bytes(JavaThread::lock_stack_base_offset()));
-    br(Assembler::LT, check_done);
-    ldr(t3_t, Address(rthread, t2_top));
-    cmp(obj, t3_t);
->>>>>>> 18cea823
     br(Assembler::NE, inflated);
     stop("Fast Unlock lock on stack");
     bind(check_done);
 #endif
 
-<<<<<<< HEAD
     if (!OMUseC2Cache) {
       b(slow_path);
     } else {
@@ -692,54 +793,6 @@
       // Release to satisfy the JMM
       stlr(zr, owner_addr);
     }
-=======
-    // mark contains the tagged ObjectMonitor*.
-    const Register t1_monitor = t1_mark;
-    const uintptr_t monitor_tag = markWord::monitor_value;
-
-    // Untag the monitor.
-    sub(t1_monitor, t1_mark, monitor_tag);
-
-    const Register t2_recursions = t2;
-    Label not_recursive;
-
-    // Check if recursive.
-    ldr(t2_recursions, Address(t1_monitor, ObjectMonitor::recursions_offset()));
-    cbz(t2_recursions, not_recursive);
-
-    // Recursive unlock.
-    sub(t2_recursions, t2_recursions, 1u);
-    str(t2_recursions, Address(t1_monitor, ObjectMonitor::recursions_offset()));
-    // Set flag == EQ
-    cmp(t2_recursions, t2_recursions);
-    b(unlocked);
-
-    bind(not_recursive);
-
-    Label release;
-    const Register t2_owner_addr = t2;
-
-    // Compute owner address.
-    lea(t2_owner_addr, Address(t1_monitor, ObjectMonitor::owner_offset()));
-
-    // Check if the entry lists are empty.
-    ldr(rscratch1, Address(t1_monitor, ObjectMonitor::EntryList_offset()));
-    ldr(t3_t, Address(t1_monitor, ObjectMonitor::cxq_offset()));
-    orr(rscratch1, rscratch1, t3_t);
-    cmp(rscratch1, zr);
-    br(Assembler::EQ, release);
-
-    // The owner may be anonymous and we removed the last obj entry in
-    // the lock-stack. This loses the information about the owner.
-    // Write the thread to the owner field so the runtime knows the owner.
-    str(rthread, Address(t2_owner_addr));
-    b(slow_path);
-
-    bind(release);
-    // Set owner to null.
-    // Release to satisfy the JMM
-    stlr(zr, t2_owner_addr);
->>>>>>> 18cea823
   }
 
   bind(unlocked);
