/*
 * Copyright (c) 2020, 2024, Oracle and/or its affiliates. All rights reserved.
 * DO NOT ALTER OR REMOVE COPYRIGHT NOTICES OR THIS FILE HEADER.
 *
 * This code is free software; you can redistribute it and/or modify it
 * under the terms of the GNU General Public License version 2 only, as
 * published by the Free Software Foundation.
 *
 * This code is distributed in the hope that it will be useful, but WITHOUT
 * ANY WARRANTY; without even the implied warranty of MERCHANTABILITY or
 * FITNESS FOR A PARTICULAR PURPOSE.  See the GNU General Public License
 * version 2 for more details (a copy is included in the LICENSE file that
 * accompanied this code).
 *
 * You should have received a copy of the GNU General Public License version
 * 2 along with this work; if not, write to the Free Software Foundation,
 * Inc., 51 Franklin St, Fifth Floor, Boston, MA 02110-1301 USA.
 *
 * Please contact Oracle, 500 Oracle Parkway, Redwood Shores, CA 94065 USA
 * or visit www.oracle.com if you need additional information or have any
 * questions.
 *
 */

#ifndef CPU_AARCH64_C2_MACROASSEMBLER_AARCH64_HPP
#define CPU_AARCH64_C2_MACROASSEMBLER_AARCH64_HPP

// C2_MacroAssembler contains high-level macros for C2

 private:
  // Return true if the phase output is in the scratch emit size mode.
  virtual bool in_scratch_emit_size() override;

  void neon_reduce_logical_helper(int opc, bool sf, Register Rd, Register Rn, Register Rm,
                                  enum shift_kind kind = Assembler::LSL, unsigned shift = 0);

 public:
  // Code used by cmpFastLock and cmpFastUnlock mach instructions in .ad file.
  void fast_lock(Register object, Register box, Register tmp, Register tmp2, Register tmp3);
  void fast_unlock(Register object, Register box, Register tmp, Register tmp2);
<<<<<<< HEAD
=======
  // Code used by cmpFastLockLightweight and cmpFastUnlockLightweight mach instructions in .ad file.
  void fast_lock_lightweight(Register object, Register t1, Register t2, Register t3);
  void fast_unlock_lightweight(Register object, Register t1, Register t2, Register t3);
>>>>>>> c96cdd69
  // Code used by cmpFastLockPlaceholder and cmpFastUnlockPlaceholder mach instructions in .ad file.
  void fast_lock_placeholder(Register object, Register box, Register t1, Register t2, Register t3);
  void fast_unlock_placeholder(Register object, Register box, Register t1, Register t2);

  void string_compare(Register str1, Register str2,
                      Register cnt1, Register cnt2, Register result,
                      Register tmp1, Register tmp2, FloatRegister vtmp1,
                      FloatRegister vtmp2, FloatRegister vtmp3,
                      PRegister pgtmp1, PRegister pgtmp2, int ae);

  void string_indexof(Register str1, Register str2,
                      Register cnt1, Register cnt2,
                      Register tmp1, Register tmp2,
                      Register tmp3, Register tmp4,
                      Register tmp5, Register tmp6,
                      int int_cnt1, Register result, int ae);

  void string_indexof_char(Register str1, Register cnt1,
                           Register ch, Register result,
                           Register tmp1, Register tmp2, Register tmp3);

  void stringL_indexof_char(Register str1, Register cnt1,
                            Register ch, Register result,
                            Register tmp1, Register tmp2, Register tmp3);

  void string_indexof_char_sve(Register str1, Register cnt1,
                               Register ch, Register result,
                               FloatRegister ztmp1, FloatRegister ztmp2,
                               PRegister pgtmp, PRegister ptmp, bool isL);

  // Compress the least significant bit of each byte to the rightmost and clear
  // the higher garbage bits.
  void bytemask_compress(Register dst);

  // Pack the lowest-numbered bit of each mask element in src into a long value
  // in dst, at most the first 64 lane elements.
  void sve_vmask_tolong(Register dst, PRegister src, BasicType bt, int lane_cnt,
                        FloatRegister vtmp1, FloatRegister vtmp2);

  // Unpack the mask, a long value in src, into predicate register dst based on the
  // corresponding data type. Note that dst can support at most 64 lanes.
  void sve_vmask_fromlong(PRegister dst, Register src, BasicType bt, int lane_cnt,
                          FloatRegister vtmp1, FloatRegister vtmp2);

  // SIMD&FP comparison
  void neon_compare(FloatRegister dst, BasicType bt, FloatRegister src1,
                    FloatRegister src2, Condition cond, bool isQ);

  void neon_compare_zero(FloatRegister dst, BasicType bt, FloatRegister src,
                         Condition cond, bool isQ);

  void sve_compare(PRegister pd, BasicType bt, PRegister pg,
                   FloatRegister zn, FloatRegister zm, Condition cond);

  void sve_vmask_lasttrue(Register dst, BasicType bt, PRegister src, PRegister ptmp);

  // Vector cast
  void neon_vector_extend(FloatRegister dst, BasicType dst_bt, unsigned dst_vlen_in_bytes,
                          FloatRegister src, BasicType src_bt, bool is_unsigned = false);

  void neon_vector_narrow(FloatRegister dst, BasicType dst_bt,
                          FloatRegister src, BasicType src_bt, unsigned src_vlen_in_bytes);

  void sve_vector_extend(FloatRegister dst, SIMD_RegVariant dst_size,
                         FloatRegister src, SIMD_RegVariant src_size, bool is_unsigned = false);

  void sve_vector_narrow(FloatRegister dst, SIMD_RegVariant dst_size,
                         FloatRegister src, SIMD_RegVariant src_size, FloatRegister tmp);

  void sve_vmaskcast_extend(PRegister dst, PRegister src,
                            uint dst_element_length_in_bytes, uint src_element_lenght_in_bytes);

  void sve_vmaskcast_narrow(PRegister dst, PRegister src, PRegister ptmp,
                            uint dst_element_length_in_bytes, uint src_element_lenght_in_bytes);

  // Vector reduction
  void neon_reduce_add_integral(Register dst, BasicType bt,
                                Register isrc, FloatRegister vsrc,
                                unsigned vector_length_in_bytes, FloatRegister vtmp);

  void neon_reduce_mul_integral(Register dst, BasicType bt,
                                Register isrc, FloatRegister vsrc,
                                unsigned vector_length_in_bytes,
                                FloatRegister vtmp1, FloatRegister vtmp2);

  void neon_reduce_mul_fp(FloatRegister dst, BasicType bt,
                          FloatRegister fsrc, FloatRegister vsrc,
                          unsigned vector_length_in_bytes, FloatRegister vtmp);

  void neon_reduce_logical(int opc, Register dst, BasicType bt, Register isrc,
                           FloatRegister vsrc, unsigned vector_length_in_bytes);

  void neon_reduce_minmax_integral(int opc, Register dst, BasicType bt,
                                   Register isrc, FloatRegister vsrc,
                                   unsigned vector_length_in_bytes, FloatRegister vtmp);

  void sve_reduce_integral(int opc, Register dst, BasicType bt, Register src1,
                           FloatRegister src2, PRegister pg, FloatRegister tmp);

  // Set elements of the dst predicate to true for lanes in the range of
  // [0, lane_cnt), or to false otherwise. The input "lane_cnt" should be
  // smaller than or equal to the supported max vector length of the basic
  // type. Clobbers: rscratch1 and the rFlagsReg.
  void sve_gen_mask_imm(PRegister dst, BasicType bt, uint32_t lane_cnt);

  // Extract a scalar element from an sve vector at position 'idx'.
  // The input elements in src are expected to be of integral type.
  void sve_extract_integral(Register dst, BasicType bt, FloatRegister src,
                            int idx, FloatRegister vtmp);

  // java.lang.Math::round intrinsics
  void vector_round_neon(FloatRegister dst, FloatRegister src, FloatRegister tmp1,
                         FloatRegister tmp2, FloatRegister tmp3,
                         SIMD_Arrangement T);
  void vector_round_sve(FloatRegister dst, FloatRegister src, FloatRegister tmp1,
                        FloatRegister tmp2, PRegister pgtmp,
                        SIMD_RegVariant T);

  // Pack active elements of src, under the control of mask, into the
  // lowest-numbered elements of dst. Any remaining elements of dst will
  // be filled with zero.
  void sve_compress_byte(FloatRegister dst, FloatRegister src, PRegister mask,
                         FloatRegister vtmp1, FloatRegister vtmp2,
                         FloatRegister vtmp3, FloatRegister vtmp4,
                         PRegister ptmp, PRegister pgtmp);

  void sve_compress_short(FloatRegister dst, FloatRegister src, PRegister mask,
                          FloatRegister vtmp1, FloatRegister vtmp2,
                          PRegister pgtmp);

  void neon_reverse_bits(FloatRegister dst, FloatRegister src, BasicType bt, bool isQ);

  void neon_reverse_bytes(FloatRegister dst, FloatRegister src, BasicType bt, bool isQ);

  // java.lang.Math::signum intrinsics
  void vector_signum_neon(FloatRegister dst, FloatRegister src, FloatRegister zero,
                          FloatRegister one, SIMD_Arrangement T);

  void vector_signum_sve(FloatRegister dst, FloatRegister src, FloatRegister zero,
                         FloatRegister one, FloatRegister vtmp, PRegister pgtmp, SIMD_RegVariant T);

  void load_nklass_compact(Register dst, Register obj, Register index, int scale, int disp);

#endif // CPU_AARCH64_C2_MACROASSEMBLER_AARCH64_HPP<|MERGE_RESOLUTION|>--- conflicted
+++ resolved
@@ -38,12 +38,9 @@
   // Code used by cmpFastLock and cmpFastUnlock mach instructions in .ad file.
   void fast_lock(Register object, Register box, Register tmp, Register tmp2, Register tmp3);
   void fast_unlock(Register object, Register box, Register tmp, Register tmp2);
-<<<<<<< HEAD
-=======
   // Code used by cmpFastLockLightweight and cmpFastUnlockLightweight mach instructions in .ad file.
   void fast_lock_lightweight(Register object, Register t1, Register t2, Register t3);
   void fast_unlock_lightweight(Register object, Register t1, Register t2, Register t3);
->>>>>>> c96cdd69
   // Code used by cmpFastLockPlaceholder and cmpFastUnlockPlaceholder mach instructions in .ad file.
   void fast_lock_placeholder(Register object, Register box, Register t1, Register t2, Register t3);
   void fast_unlock_placeholder(Register object, Register box, Register t1, Register t2);
