/*
 * Copyright (c) 2016, 2024, Oracle and/or its affiliates. All rights reserved.
 * Copyright (c) 2016, 2024 SAP SE. All rights reserved.
 * Copyright 2024 IBM Corporation. All rights reserved.
 * DO NOT ALTER OR REMOVE COPYRIGHT NOTICES OR THIS FILE HEADER.
 *
 * This code is free software; you can redistribute it and/or modify it
 * under the terms of the GNU General Public License version 2 only, as
 * published by the Free Software Foundation.
 *
 * This code is distributed in the hope that it will be useful, but WITHOUT
 * ANY WARRANTY; without even the implied warranty of MERCHANTABILITY or
 * FITNESS FOR A PARTICULAR PURPOSE.  See the GNU General Public License
 * version 2 for more details (a copy is included in the LICENSE file that
 * accompanied this code).
 *
 * You should have received a copy of the GNU General Public License version
 * 2 along with this work; if not, write to the Free Software Foundation,
 * Inc., 51 Franklin St, Fifth Floor, Boston, MA 02110-1301 USA.
 *
 * Please contact Oracle, 500 Oracle Parkway, Redwood Shores, CA 94065 USA
 * or visit www.oracle.com if you need additional information or have any
 * questions.
 *
 */

#include "precompiled.hpp"
#include "asm/codeBuffer.hpp"
#include "asm/macroAssembler.inline.hpp"
#include "code/compiledIC.hpp"
#include "compiler/disassembler.hpp"
#include "gc/shared/barrierSet.hpp"
#include "gc/shared/barrierSetAssembler.hpp"
#include "gc/shared/collectedHeap.inline.hpp"
#include "interpreter/interpreter.hpp"
#include "gc/shared/cardTableBarrierSet.hpp"
#include "memory/resourceArea.hpp"
#include "memory/universe.hpp"
#include "oops/accessDecorators.hpp"
#include "oops/compressedKlass.inline.hpp"
#include "oops/compressedOops.inline.hpp"
#include "oops/klass.inline.hpp"
#include "prims/methodHandles.hpp"
#include "registerSaver_s390.hpp"
#include "runtime/icache.hpp"
#include "runtime/interfaceSupport.inline.hpp"
#include "runtime/objectMonitor.hpp"
#include "runtime/os.hpp"
#include "runtime/safepoint.hpp"
#include "runtime/safepointMechanism.hpp"
#include "runtime/sharedRuntime.hpp"
#include "runtime/stubRoutines.hpp"
#include "utilities/events.hpp"
#include "utilities/macros.hpp"
#include "utilities/powerOfTwo.hpp"

#include <ucontext.h>

#define BLOCK_COMMENT(str) block_comment(str)
#define BIND(label)        bind(label); BLOCK_COMMENT(#label ":")

// Move 32-bit register if destination and source are different.
void MacroAssembler::lr_if_needed(Register rd, Register rs) {
  if (rs != rd) { z_lr(rd, rs); }
}

// Move register if destination and source are different.
void MacroAssembler::lgr_if_needed(Register rd, Register rs) {
  if (rs != rd) { z_lgr(rd, rs); }
}

// Zero-extend 32-bit register into 64-bit register if destination and source are different.
void MacroAssembler::llgfr_if_needed(Register rd, Register rs) {
  if (rs != rd) { z_llgfr(rd, rs); }
}

// Move float register if destination and source are different.
void MacroAssembler::ldr_if_needed(FloatRegister rd, FloatRegister rs) {
  if (rs != rd) { z_ldr(rd, rs); }
}

// Move integer register if destination and source are different.
// It is assumed that shorter-than-int types are already
// appropriately sign-extended.
void MacroAssembler::move_reg_if_needed(Register dst, BasicType dst_type, Register src,
                                        BasicType src_type) {
  assert((dst_type != T_FLOAT) && (dst_type != T_DOUBLE), "use move_freg for float types");
  assert((src_type != T_FLOAT) && (src_type != T_DOUBLE), "use move_freg for float types");

  if (dst_type == src_type) {
    lgr_if_needed(dst, src); // Just move all 64 bits.
    return;
  }

  switch (dst_type) {
    // Do not support these types for now.
    //  case T_BOOLEAN:
    case T_BYTE:  // signed byte
      switch (src_type) {
        case T_INT:
          z_lgbr(dst, src);
          break;
        default:
          ShouldNotReachHere();
      }
      return;

    case T_CHAR:
    case T_SHORT:
      switch (src_type) {
        case T_INT:
          if (dst_type == T_CHAR) {
            z_llghr(dst, src);
          } else {
            z_lghr(dst, src);
          }
          break;
        default:
          ShouldNotReachHere();
      }
      return;

    case T_INT:
      switch (src_type) {
        case T_BOOLEAN:
        case T_BYTE:
        case T_CHAR:
        case T_SHORT:
        case T_INT:
        case T_LONG:
        case T_OBJECT:
        case T_ARRAY:
        case T_VOID:
        case T_ADDRESS:
          lr_if_needed(dst, src);
          // llgfr_if_needed(dst, src);  // zero-extend (in case we need to find a bug).
          return;

        default:
          assert(false, "non-integer src type");
          return;
      }
    case T_LONG:
      switch (src_type) {
        case T_BOOLEAN:
        case T_BYTE:
        case T_CHAR:
        case T_SHORT:
        case T_INT:
          z_lgfr(dst, src); // sign extension
          return;

        case T_LONG:
        case T_OBJECT:
        case T_ARRAY:
        case T_VOID:
        case T_ADDRESS:
          lgr_if_needed(dst, src);
          return;

        default:
          assert(false, "non-integer src type");
          return;
      }
      return;
    case T_OBJECT:
    case T_ARRAY:
    case T_VOID:
    case T_ADDRESS:
      switch (src_type) {
        // These types don't make sense to be converted to pointers:
        //      case T_BOOLEAN:
        //      case T_BYTE:
        //      case T_CHAR:
        //      case T_SHORT:

        case T_INT:
          z_llgfr(dst, src); // zero extension
          return;

        case T_LONG:
        case T_OBJECT:
        case T_ARRAY:
        case T_VOID:
        case T_ADDRESS:
          lgr_if_needed(dst, src);
          return;

        default:
          assert(false, "non-integer src type");
          return;
      }
      return;
    default:
      assert(false, "non-integer dst type");
      return;
  }
}

// Move float register if destination and source are different.
void MacroAssembler::move_freg_if_needed(FloatRegister dst, BasicType dst_type,
                                         FloatRegister src, BasicType src_type) {
  assert((dst_type == T_FLOAT) || (dst_type == T_DOUBLE), "use move_reg for int types");
  assert((src_type == T_FLOAT) || (src_type == T_DOUBLE), "use move_reg for int types");
  if (dst_type == src_type) {
    ldr_if_needed(dst, src); // Just move all 64 bits.
  } else {
    switch (dst_type) {
      case T_FLOAT:
        assert(src_type == T_DOUBLE, "invalid float type combination");
        z_ledbr(dst, src);
        return;
      case T_DOUBLE:
        assert(src_type == T_FLOAT, "invalid float type combination");
        z_ldebr(dst, src);
        return;
      default:
        assert(false, "non-float dst type");
        return;
    }
  }
}

// Optimized emitter for reg to mem operations.
// Uses modern instructions if running on modern hardware, classic instructions
// otherwise. Prefers (usually shorter) classic instructions if applicable.
// Data register (reg) cannot be used as work register.
//
// Don't rely on register locking, instead pass a scratch register (Z_R0 by default).
// CAUTION! Passing registers >= Z_R2 may produce bad results on old CPUs!
void MacroAssembler::freg2mem_opt(FloatRegister reg,
                                  int64_t       disp,
                                  Register      index,
                                  Register      base,
                                  void (MacroAssembler::*modern) (FloatRegister, int64_t, Register, Register),
                                  void (MacroAssembler::*classic)(FloatRegister, int64_t, Register, Register),
                                  Register      scratch) {
  index = (index == noreg) ? Z_R0 : index;
  if (Displacement::is_shortDisp(disp)) {
    (this->*classic)(reg, disp, index, base);
  } else {
    if (Displacement::is_validDisp(disp)) {
      (this->*modern)(reg, disp, index, base);
    } else {
      if (scratch != Z_R0 && scratch != Z_R1) {
        (this->*modern)(reg, disp, index, base);      // Will fail with disp out of range.
      } else {
        if (scratch != Z_R0) {   // scratch == Z_R1
          if ((scratch == index) || (index == base)) {
            (this->*modern)(reg, disp, index, base);  // Will fail with disp out of range.
          } else {
            add2reg(scratch, disp, base);
            (this->*classic)(reg, 0, index, scratch);
            if (base == scratch) {
              add2reg(base, -disp);  // Restore base.
            }
          }
        } else {   // scratch == Z_R0
          z_lgr(scratch, base);
          add2reg(base, disp);
          (this->*classic)(reg, 0, index, base);
          z_lgr(base, scratch);      // Restore base.
        }
      }
    }
  }
}

void MacroAssembler::freg2mem_opt(FloatRegister reg, const Address &a, bool is_double) {
  if (is_double) {
    freg2mem_opt(reg, a.disp20(), a.indexOrR0(), a.baseOrR0(), MODERN_FFUN(z_stdy), CLASSIC_FFUN(z_std));
  } else {
    freg2mem_opt(reg, a.disp20(), a.indexOrR0(), a.baseOrR0(), MODERN_FFUN(z_stey), CLASSIC_FFUN(z_ste));
  }
}

// Optimized emitter for mem to reg operations.
// Uses modern instructions if running on modern hardware, classic instructions
// otherwise. Prefers (usually shorter) classic instructions if applicable.
// data register (reg) cannot be used as work register.
//
// Don't rely on register locking, instead pass a scratch register (Z_R0 by default).
// CAUTION! Passing registers >= Z_R2 may produce bad results on old CPUs!
void MacroAssembler::mem2freg_opt(FloatRegister reg,
                                  int64_t       disp,
                                  Register      index,
                                  Register      base,
                                  void (MacroAssembler::*modern) (FloatRegister, int64_t, Register, Register),
                                  void (MacroAssembler::*classic)(FloatRegister, int64_t, Register, Register),
                                  Register      scratch) {
  index = (index == noreg) ? Z_R0 : index;
  if (Displacement::is_shortDisp(disp)) {
    (this->*classic)(reg, disp, index, base);
  } else {
    if (Displacement::is_validDisp(disp)) {
      (this->*modern)(reg, disp, index, base);
    } else {
      if (scratch != Z_R0 && scratch != Z_R1) {
        (this->*modern)(reg, disp, index, base);      // Will fail with disp out of range.
      } else {
        if (scratch != Z_R0) {   // scratch == Z_R1
          if ((scratch == index) || (index == base)) {
            (this->*modern)(reg, disp, index, base);  // Will fail with disp out of range.
          } else {
            add2reg(scratch, disp, base);
            (this->*classic)(reg, 0, index, scratch);
            if (base == scratch) {
              add2reg(base, -disp);  // Restore base.
            }
          }
        } else {   // scratch == Z_R0
          z_lgr(scratch, base);
          add2reg(base, disp);
          (this->*classic)(reg, 0, index, base);
          z_lgr(base, scratch);      // Restore base.
        }
      }
    }
  }
}

void MacroAssembler::mem2freg_opt(FloatRegister reg, const Address &a, bool is_double) {
  if (is_double) {
    mem2freg_opt(reg, a.disp20(), a.indexOrR0(), a.baseOrR0(), MODERN_FFUN(z_ldy), CLASSIC_FFUN(z_ld));
  } else {
    mem2freg_opt(reg, a.disp20(), a.indexOrR0(), a.baseOrR0(), MODERN_FFUN(z_ley), CLASSIC_FFUN(z_le));
  }
}

// Optimized emitter for reg to mem operations.
// Uses modern instructions if running on modern hardware, classic instructions
// otherwise. Prefers (usually shorter) classic instructions if applicable.
// Data register (reg) cannot be used as work register.
//
// Don't rely on register locking, instead pass a scratch register
// (Z_R0 by default)
// CAUTION! passing registers >= Z_R2 may produce bad results on old CPUs!
void MacroAssembler::reg2mem_opt(Register reg,
                                 int64_t  disp,
                                 Register index,
                                 Register base,
                                 void (MacroAssembler::*modern) (Register, int64_t, Register, Register),
                                 void (MacroAssembler::*classic)(Register, int64_t, Register, Register),
                                 Register scratch) {
  index = (index == noreg) ? Z_R0 : index;
  if (Displacement::is_shortDisp(disp)) {
    (this->*classic)(reg, disp, index, base);
  } else {
    if (Displacement::is_validDisp(disp)) {
      (this->*modern)(reg, disp, index, base);
    } else {
      if (scratch != Z_R0 && scratch != Z_R1) {
        (this->*modern)(reg, disp, index, base);      // Will fail with disp out of range.
      } else {
        if (scratch != Z_R0) {   // scratch == Z_R1
          if ((scratch == index) || (index == base)) {
            (this->*modern)(reg, disp, index, base);  // Will fail with disp out of range.
          } else {
            add2reg(scratch, disp, base);
            (this->*classic)(reg, 0, index, scratch);
            if (base == scratch) {
              add2reg(base, -disp);  // Restore base.
            }
          }
        } else {   // scratch == Z_R0
          if ((scratch == reg) || (scratch == base) || (reg == base)) {
            (this->*modern)(reg, disp, index, base);  // Will fail with disp out of range.
          } else {
            z_lgr(scratch, base);
            add2reg(base, disp);
            (this->*classic)(reg, 0, index, base);
            z_lgr(base, scratch);    // Restore base.
          }
        }
      }
    }
  }
}

int MacroAssembler::reg2mem_opt(Register reg, const Address &a, bool is_double) {
  int store_offset = offset();
  if (is_double) {
    reg2mem_opt(reg, a.disp20(), a.indexOrR0(), a.baseOrR0(), MODERN_IFUN(z_stg), CLASSIC_IFUN(z_stg));
  } else {
    reg2mem_opt(reg, a.disp20(), a.indexOrR0(), a.baseOrR0(), MODERN_IFUN(z_sty), CLASSIC_IFUN(z_st));
  }
  return store_offset;
}

// Optimized emitter for mem to reg operations.
// Uses modern instructions if running on modern hardware, classic instructions
// otherwise. Prefers (usually shorter) classic instructions if applicable.
// Data register (reg) will be used as work register where possible.
void MacroAssembler::mem2reg_opt(Register reg,
                                 int64_t  disp,
                                 Register index,
                                 Register base,
                                 void (MacroAssembler::*modern) (Register, int64_t, Register, Register),
                                 void (MacroAssembler::*classic)(Register, int64_t, Register, Register)) {
  index = (index == noreg) ? Z_R0 : index;
  if (Displacement::is_shortDisp(disp)) {
    (this->*classic)(reg, disp, index, base);
  } else {
    if (Displacement::is_validDisp(disp)) {
      (this->*modern)(reg, disp, index, base);
    } else {
      if ((reg == index) && (reg == base)) {
        z_sllg(reg, reg, 1);
        add2reg(reg, disp);
        (this->*classic)(reg, 0, noreg, reg);
      } else if ((reg == index) && (reg != Z_R0)) {
        add2reg(reg, disp);
        (this->*classic)(reg, 0, reg, base);
      } else if (reg == base) {
        add2reg(reg, disp);
        (this->*classic)(reg, 0, index, reg);
      } else if (reg != Z_R0) {
        add2reg(reg, disp, base);
        (this->*classic)(reg, 0, index, reg);
      } else { // reg == Z_R0 && reg != base here
        add2reg(base, disp);
        (this->*classic)(reg, 0, index, base);
        add2reg(base, -disp);
      }
    }
  }
}

void MacroAssembler::mem2reg_opt(Register reg, const Address &a, bool is_double) {
  if (is_double) {
    z_lg(reg, a);
  } else {
    mem2reg_opt(reg, a.disp20(), a.indexOrR0(), a.baseOrR0(), MODERN_IFUN(z_ly), CLASSIC_IFUN(z_l));
  }
}

void MacroAssembler::mem2reg_signed_opt(Register reg, const Address &a) {
  mem2reg_opt(reg, a.disp20(), a.indexOrR0(), a.baseOrR0(), MODERN_IFUN(z_lgf), CLASSIC_IFUN(z_lgf));
}

void MacroAssembler::and_imm(Register r, long mask,
                             Register tmp /* = Z_R0 */,
                             bool wide    /* = false */) {
  assert(wide || Immediate::is_simm32(mask), "mask value too large");

  if (!wide) {
    z_nilf(r, mask);
    return;
  }

  assert(r != tmp, " need a different temporary register !");
  load_const_optimized(tmp, mask);
  z_ngr(r, tmp);
}

// Calculate the 1's complement.
// Note: The condition code is neither preserved nor correctly set by this code!!!
// Note: (wide == false) does not protect the high order half of the target register
//       from alteration. It only serves as optimization hint for 32-bit results.
void MacroAssembler::not_(Register r1, Register r2, bool wide) {

  if ((r2 == noreg) || (r2 == r1)) { // Calc 1's complement in place.
    z_xilf(r1, -1);
    if (wide) {
      z_xihf(r1, -1);
    }
  } else { // Distinct src and dst registers.
    load_const_optimized(r1, -1);
    z_xgr(r1, r2);
  }
}

unsigned long MacroAssembler::create_mask(int lBitPos, int rBitPos) {
  assert(lBitPos >=  0,      "zero is  leftmost bit position");
  assert(rBitPos <= 63,      "63   is rightmost bit position");
  assert(lBitPos <= rBitPos, "inverted selection interval");
  return (lBitPos == 0 ? (unsigned long)(-1L) : ((1UL<<(63-lBitPos+1))-1)) & (~((1UL<<(63-rBitPos))-1));
}

// Helper function for the "Rotate_then_<logicalOP>" emitters.
// Rotate src, then mask register contents such that only bits in range survive.
// For oneBits == false, all bits not in range are set to 0. Useful for deleting all bits outside range.
// For oneBits == true,  all bits not in range are set to 1. Useful for preserving all bits outside range.
// The caller must ensure that the selected range only contains bits with defined value.
void MacroAssembler::rotate_then_mask(Register dst, Register src, int lBitPos, int rBitPos,
                                      int nRotate, bool src32bit, bool dst32bit, bool oneBits) {
  assert(!(dst32bit && lBitPos < 32), "selection interval out of range for int destination");
  bool sll4rll = (nRotate >= 0) && (nRotate <= (63-rBitPos)); // Substitute SLL(G) for RLL(G).
  bool srl4rll = (nRotate <  0) && (-nRotate <= lBitPos);     // Substitute SRL(G) for RLL(G).
  //  Pre-determine which parts of dst will be zero after shift/rotate.
  bool llZero  =  sll4rll && (nRotate >= 16);
  bool lhZero  = (sll4rll && (nRotate >= 32)) || (srl4rll && (nRotate <= -48));
  bool lfZero  = llZero && lhZero;
  bool hlZero  = (sll4rll && (nRotate >= 48)) || (srl4rll && (nRotate <= -32));
  bool hhZero  =                                 (srl4rll && (nRotate <= -16));
  bool hfZero  = hlZero && hhZero;

  // rotate then mask src operand.
  // if oneBits == true,  all bits outside selected range are 1s.
  // if oneBits == false, all bits outside selected range are 0s.
  if (src32bit) {   // There might be garbage in the upper 32 bits which will get masked away.
    if (dst32bit) {
      z_rll(dst, src, nRotate);   // Copy and rotate, upper half of reg remains undisturbed.
    } else {
      if      (sll4rll) { z_sllg(dst, src,  nRotate); }
      else if (srl4rll) { z_srlg(dst, src, -nRotate); }
      else              { z_rllg(dst, src,  nRotate); }
    }
  } else {
    if      (sll4rll) { z_sllg(dst, src,  nRotate); }
    else if (srl4rll) { z_srlg(dst, src, -nRotate); }
    else              { z_rllg(dst, src,  nRotate); }
  }

  unsigned long  range_mask    = create_mask(lBitPos, rBitPos);
  unsigned int   range_mask_h  = (unsigned int)(range_mask >> 32);
  unsigned int   range_mask_l  = (unsigned int)range_mask;
  unsigned short range_mask_hh = (unsigned short)(range_mask >> 48);
  unsigned short range_mask_hl = (unsigned short)(range_mask >> 32);
  unsigned short range_mask_lh = (unsigned short)(range_mask >> 16);
  unsigned short range_mask_ll = (unsigned short)range_mask;
  // Works for z9 and newer H/W.
  if (oneBits) {
    if ((~range_mask_l) != 0)                { z_oilf(dst, ~range_mask_l); } // All bits outside range become 1s.
    if (((~range_mask_h) != 0) && !dst32bit) { z_oihf(dst, ~range_mask_h); }
  } else {
    // All bits outside range become 0s
    if (((~range_mask_l) != 0) &&              !lfZero) {
      z_nilf(dst, range_mask_l);
    }
    if (((~range_mask_h) != 0) && !dst32bit && !hfZero) {
      z_nihf(dst, range_mask_h);
    }
  }
}

// Rotate src, then insert selected range from rotated src into dst.
// Clear dst before, if requested.
void MacroAssembler::rotate_then_insert(Register dst, Register src, int lBitPos, int rBitPos,
                                        int nRotate, bool clear_dst) {
  // This version does not depend on src being zero-extended int2long.
  nRotate &= 0x003f;                                       // For risbg, pretend it's an unsigned value.
  z_risbg(dst, src, lBitPos, rBitPos, nRotate, clear_dst); // Rotate, then insert selected, clear the rest.
}

// Rotate src, then and selected range from rotated src into dst.
// Set condition code only if so requested. Otherwise it is unpredictable.
// See performance note in macroAssembler_s390.hpp for important information.
void MacroAssembler::rotate_then_and(Register dst, Register src, int lBitPos, int rBitPos,
                                     int nRotate, bool test_only) {
  guarantee(!test_only, "Emitter not fit for test_only instruction variant.");
  // This version does not depend on src being zero-extended int2long.
  nRotate &= 0x003f;                                       // For risbg, pretend it's an unsigned value.
  z_rxsbg(dst, src, lBitPos, rBitPos, nRotate, test_only); // Rotate, then xor selected.
}

// Rotate src, then or selected range from rotated src into dst.
// Set condition code only if so requested. Otherwise it is unpredictable.
// See performance note in macroAssembler_s390.hpp for important information.
void MacroAssembler::rotate_then_or(Register dst, Register src,  int  lBitPos,  int  rBitPos,
                                    int nRotate, bool test_only) {
  guarantee(!test_only, "Emitter not fit for test_only instruction variant.");
  // This version does not depend on src being zero-extended int2long.
  nRotate &= 0x003f;                                       // For risbg, pretend it's an unsigned value.
  z_rosbg(dst, src, lBitPos, rBitPos, nRotate, test_only); // Rotate, then xor selected.
}

// Rotate src, then xor selected range from rotated src into dst.
// Set condition code only if so requested. Otherwise it is unpredictable.
// See performance note in macroAssembler_s390.hpp for important information.
void MacroAssembler::rotate_then_xor(Register dst, Register src,  int  lBitPos,  int  rBitPos,
                                     int nRotate, bool test_only) {
  guarantee(!test_only, "Emitter not fit for test_only instruction variant.");
    // This version does not depend on src being zero-extended int2long.
  nRotate &= 0x003f;                                       // For risbg, pretend it's an unsigned value.
  z_rxsbg(dst, src, lBitPos, rBitPos, nRotate, test_only); // Rotate, then xor selected.
}

void MacroAssembler::add64(Register r1, RegisterOrConstant inc) {
  if (inc.is_register()) {
    z_agr(r1, inc.as_register());
  } else { // constant
    intptr_t imm = inc.as_constant();
    add2reg(r1, imm);
  }
}
// Helper function to multiply the 64bit contents of a register by a 16bit constant.
// The optimization tries to avoid the mghi instruction, since it uses the FPU for
// calculation and is thus rather slow.
//
// There is no handling for special cases, e.g. cval==0 or cval==1.
//
// Returns len of generated code block.
unsigned int MacroAssembler::mul_reg64_const16(Register rval, Register work, int cval) {
  int block_start = offset();

  bool sign_flip = cval < 0;
  cval = sign_flip ? -cval : cval;

  BLOCK_COMMENT("Reg64*Con16 {");

  int bit1 = cval & -cval;
  if (bit1 == cval) {
    z_sllg(rval, rval, exact_log2(bit1));
    if (sign_flip) { z_lcgr(rval, rval); }
  } else {
    int bit2 = (cval-bit1) & -(cval-bit1);
    if ((bit1+bit2) == cval) {
      z_sllg(work, rval, exact_log2(bit1));
      z_sllg(rval, rval, exact_log2(bit2));
      z_agr(rval, work);
      if (sign_flip) { z_lcgr(rval, rval); }
    } else {
      if (sign_flip) { z_mghi(rval, -cval); }
      else           { z_mghi(rval,  cval); }
    }
  }
  BLOCK_COMMENT("} Reg64*Con16");

  int block_end = offset();
  return block_end - block_start;
}

// Generic operation r1 := r2 + imm.
//
// Should produce the best code for each supported CPU version.
// r2 == noreg yields r1 := r1 + imm
// imm == 0 emits either no instruction or r1 := r2 !
// NOTES: 1) Don't use this function where fixed sized
//           instruction sequences are required!!!
//        2) Don't use this function if condition code
//           setting is required!
//        3) Despite being declared as int64_t, the parameter imm
//           must be a simm_32 value (= signed 32-bit integer).
void MacroAssembler::add2reg(Register r1, int64_t imm, Register r2) {
  assert(Immediate::is_simm32(imm), "probably an implicit conversion went wrong");

  if (r2 == noreg) { r2 = r1; }

  // Handle special case imm == 0.
  if (imm == 0) {
    lgr_if_needed(r1, r2);
    // Nothing else to do.
    return;
  }

  if (!PreferLAoverADD || (r2 == Z_R0)) {
    bool distinctOpnds = VM_Version::has_DistinctOpnds();

    // Can we encode imm in 16 bits signed?
    if (Immediate::is_simm16(imm)) {
      if (r1 == r2) {
        z_aghi(r1, imm);
        return;
      }
      if (distinctOpnds) {
        z_aghik(r1, r2, imm);
        return;
      }
      z_lgr(r1, r2);
      z_aghi(r1, imm);
      return;
    }
  } else {
    // Can we encode imm in 12 bits unsigned?
    if (Displacement::is_shortDisp(imm)) {
      z_la(r1, imm, r2);
      return;
    }
    // Can we encode imm in 20 bits signed?
    if (Displacement::is_validDisp(imm)) {
      // Always use LAY instruction, so we don't need the tmp register.
      z_lay(r1, imm, r2);
      return;
    }

  }

  // Can handle it (all possible values) with long immediates.
  lgr_if_needed(r1, r2);
  z_agfi(r1, imm);
}

// Generic operation r := b + x + d
//
// Addition of several operands with address generation semantics - sort of:
//  - no restriction on the registers. Any register will do for any operand.
//  - x == noreg: operand will be disregarded.
//  - b == noreg: will use (contents of) result reg as operand (r := r + d).
//  - x == Z_R0:  just disregard
//  - b == Z_R0:  use as operand. This is not address generation semantics!!!
//
// The same restrictions as on add2reg() are valid!!!
void MacroAssembler::add2reg_with_index(Register r, int64_t d, Register x, Register b) {
  assert(Immediate::is_simm32(d), "probably an implicit conversion went wrong");

  if (x == noreg) { x = Z_R0; }
  if (b == noreg) { b = r; }

  // Handle special case x == R0.
  if (x == Z_R0) {
    // Can simply add the immediate value to the base register.
    add2reg(r, d, b);
    return;
  }

  if (!PreferLAoverADD || (b == Z_R0)) {
    bool distinctOpnds = VM_Version::has_DistinctOpnds();
    // Handle special case d == 0.
    if (d == 0) {
      if (b == x)        { z_sllg(r, b, 1); return; }
      if (r == x)        { z_agr(r, b);     return; }
      if (r == b)        { z_agr(r, x);     return; }
      if (distinctOpnds) { z_agrk(r, x, b); return; }
      z_lgr(r, b);
      z_agr(r, x);
    } else {
      if (x == b)             { z_sllg(r, x, 1); }
      else if (r == x)        { z_agr(r, b); }
      else if (r == b)        { z_agr(r, x); }
      else if (distinctOpnds) { z_agrk(r, x, b); }
      else {
        z_lgr(r, b);
        z_agr(r, x);
      }
      add2reg(r, d);
    }
  } else {
    // Can we encode imm in 12 bits unsigned?
    if (Displacement::is_shortDisp(d)) {
      z_la(r, d, x, b);
      return;
    }
    // Can we encode imm in 20 bits signed?
    if (Displacement::is_validDisp(d)) {
      z_lay(r, d, x, b);
      return;
    }
    z_la(r, 0, x, b);
    add2reg(r, d);
  }
}

// Generic emitter (32bit) for direct memory increment.
// For optimal code, do not specify Z_R0 as temp register.
void MacroAssembler::add2mem_32(const Address &a, int64_t imm, Register tmp) {
  if (VM_Version::has_MemWithImmALUOps() && Immediate::is_simm8(imm)) {
    z_asi(a, imm);
  } else {
    z_lgf(tmp, a);
    add2reg(tmp, imm);
    z_st(tmp, a);
  }
}

void MacroAssembler::add2mem_64(const Address &a, int64_t imm, Register tmp) {
  if (VM_Version::has_MemWithImmALUOps() && Immediate::is_simm8(imm)) {
    z_agsi(a, imm);
  } else {
    z_lg(tmp, a);
    add2reg(tmp, imm);
    z_stg(tmp, a);
  }
}

void MacroAssembler::load_sized_value(Register dst, Address src, size_t size_in_bytes, bool is_signed) {
  switch (size_in_bytes) {
    case  8: z_lg(dst, src); break;
    case  4: is_signed ? z_lgf(dst, src) : z_llgf(dst, src); break;
    case  2: is_signed ? z_lgh(dst, src) : z_llgh(dst, src); break;
    case  1: is_signed ? z_lgb(dst, src) : z_llgc(dst, src); break;
    default: ShouldNotReachHere();
  }
}

void MacroAssembler::store_sized_value(Register src, Address dst, size_t size_in_bytes) {
  switch (size_in_bytes) {
    case  8: z_stg(src, dst); break;
    case  4: z_st(src, dst); break;
    case  2: z_sth(src, dst); break;
    case  1: z_stc(src, dst); break;
    default: ShouldNotReachHere();
  }
}

// Split a si20 offset (20bit, signed) into an ui12 offset (12bit, unsigned) and
// a high-order summand in register tmp.
//
// return value: <  0: No split required, si20 actually has property uimm12.
//               >= 0: Split performed. Use return value as uimm12 displacement and
//                     tmp as index register.
int MacroAssembler::split_largeoffset(int64_t si20_offset, Register tmp, bool fixed_codelen, bool accumulate) {
  assert(Immediate::is_simm20(si20_offset), "sanity");
  int lg_off = (int)si20_offset &  0x0fff; // Punch out low-order 12 bits, always positive.
  int ll_off = (int)si20_offset & ~0x0fff; // Force low-order 12 bits to zero.
  assert((Displacement::is_shortDisp(si20_offset) && (ll_off == 0)) ||
         !Displacement::is_shortDisp(si20_offset), "unexpected offset values");
  assert((lg_off+ll_off) == si20_offset, "offset splitup error");

  Register work = accumulate? Z_R0 : tmp;

  if (fixed_codelen) {          // Len of code = 10 = 4 + 6.
    z_lghi(work, ll_off>>12);   // Implicit sign extension.
    z_slag(work, work, 12);
  } else {                      // Len of code = 0..10.
    if (ll_off == 0) { return -1; }
    // ll_off has 8 significant bits (at most) plus sign.
    if ((ll_off & 0x0000f000) == 0) {    // Non-zero bits only in upper halfbyte.
      z_llilh(work, ll_off >> 16);
      if (ll_off < 0) {                  // Sign-extension required.
        z_lgfr(work, work);
      }
    } else {
      if ((ll_off & 0x000f0000) == 0) {  // Non-zero bits only in lower halfbyte.
        z_llill(work, ll_off);
      } else {                           // Non-zero bits in both halfbytes.
        z_lghi(work, ll_off>>12);        // Implicit sign extension.
        z_slag(work, work, 12);
      }
    }
  }
  if (accumulate) { z_algr(tmp, work); } // len of code += 4
  return lg_off;
}

void MacroAssembler::load_float_largeoffset(FloatRegister t, int64_t si20, Register a, Register tmp) {
  if (Displacement::is_validDisp(si20)) {
    z_ley(t, si20, a);
  } else {
    // Fixed_codelen = true is a simple way to ensure that the size of load_float_largeoffset
    // does not depend on si20 (scratch buffer emit size == code buffer emit size for constant
    // pool loads).
    bool accumulate    = true;
    bool fixed_codelen = true;
    Register work;

    if (fixed_codelen) {
      z_lgr(tmp, a);  // Lgr_if_needed not applicable due to fixed_codelen.
    } else {
      accumulate = (a == tmp);
    }
    work = tmp;

    int disp12 = split_largeoffset(si20, work, fixed_codelen, accumulate);
    if (disp12 < 0) {
      z_le(t, si20, work);
    } else {
      if (accumulate) {
        z_le(t, disp12, work);
      } else {
        z_le(t, disp12, work, a);
      }
    }
  }
}

void MacroAssembler::load_double_largeoffset(FloatRegister t, int64_t si20, Register a, Register tmp) {
  if (Displacement::is_validDisp(si20)) {
    z_ldy(t, si20, a);
  } else {
    // Fixed_codelen = true is a simple way to ensure that the size of load_double_largeoffset
    // does not depend on si20 (scratch buffer emit size == code buffer emit size for constant
    // pool loads).
    bool accumulate    = true;
    bool fixed_codelen = true;
    Register work;

    if (fixed_codelen) {
      z_lgr(tmp, a);  // Lgr_if_needed not applicable due to fixed_codelen.
    } else {
      accumulate = (a == tmp);
    }
    work = tmp;

    int disp12 = split_largeoffset(si20, work, fixed_codelen, accumulate);
    if (disp12 < 0) {
      z_ld(t, si20, work);
    } else {
      if (accumulate) {
        z_ld(t, disp12, work);
      } else {
        z_ld(t, disp12, work, a);
      }
    }
  }
}

// PCrelative TOC access.
// Returns distance (in bytes) from current position to start of consts section.
// Returns 0 (zero) if no consts section exists or if it has size zero.
long MacroAssembler::toc_distance() {
  CodeSection* cs = code()->consts();
  return (long)((cs != nullptr) ? cs->start()-pc() : 0);
}

// Implementation on x86/sparc assumes that constant and instruction section are
// adjacent, but this doesn't hold. Two special situations may occur, that we must
// be able to handle:
//   1. const section may be located apart from the inst section.
//   2. const section may be empty
// In both cases, we use the const section's start address to compute the "TOC",
// this seems to occur only temporarily; in the final step we always seem to end up
// with the pc-relatice variant.
//
// PC-relative offset could be +/-2**32 -> use long for disp
// Furthermore: makes no sense to have special code for
// adjacent const and inst sections.
void MacroAssembler::load_toc(Register Rtoc) {
  // Simply use distance from start of const section (should be patched in the end).
  long disp = toc_distance();

  RelocationHolder rspec = internal_word_Relocation::spec(pc() + disp);
  relocate(rspec);
  z_larl(Rtoc, RelAddr::pcrel_off32(disp));  // Offset is in halfwords.
}

// PCrelative TOC access.
// Load from anywhere pcrelative (with relocation of load instr)
void MacroAssembler::load_long_pcrelative(Register Rdst, address dataLocation) {
  address          pc             = this->pc();
  ptrdiff_t        total_distance = dataLocation - pc;
  RelocationHolder rspec          = internal_word_Relocation::spec(dataLocation);

  assert((total_distance & 0x01L) == 0, "halfword alignment is mandatory");
  assert(total_distance != 0, "sanity");

  // Some extra safety net.
  if (!RelAddr::is_in_range_of_RelAddr32(total_distance)) {
    guarantee(RelAddr::is_in_range_of_RelAddr32(total_distance), "load_long_pcrelative can't handle distance " INTPTR_FORMAT, total_distance);
  }

  (this)->relocate(rspec, relocInfo::pcrel_addr_format);
  z_lgrl(Rdst, RelAddr::pcrel_off32(total_distance));
}


// PCrelative TOC access.
// Load from anywhere pcrelative (with relocation of load instr)
// loaded addr has to be relocated when added to constant pool.
void MacroAssembler::load_addr_pcrelative(Register Rdst, address addrLocation) {
  address          pc             = this->pc();
  ptrdiff_t        total_distance = addrLocation - pc;
  RelocationHolder rspec          = internal_word_Relocation::spec(addrLocation);

  assert((total_distance & 0x01L) == 0, "halfword alignment is mandatory");

  // Some extra safety net.
  if (!RelAddr::is_in_range_of_RelAddr32(total_distance)) {
    guarantee(RelAddr::is_in_range_of_RelAddr32(total_distance), "load_long_pcrelative can't handle distance " INTPTR_FORMAT, total_distance);
  }

  (this)->relocate(rspec, relocInfo::pcrel_addr_format);
  z_lgrl(Rdst, RelAddr::pcrel_off32(total_distance));
}

// Generic operation: load a value from memory and test.
// CondCode indicates the sign (<0, ==0, >0) of the loaded value.
void MacroAssembler::load_and_test_byte(Register dst, const Address &a) {
  z_lb(dst, a);
  z_ltr(dst, dst);
}

void MacroAssembler::load_and_test_short(Register dst, const Address &a) {
  int64_t disp = a.disp20();
  if (Displacement::is_shortDisp(disp)) {
    z_lh(dst, a);
  } else if (Displacement::is_longDisp(disp)) {
    z_lhy(dst, a);
  } else {
    guarantee(false, "displacement out of range");
  }
  z_ltr(dst, dst);
}

void MacroAssembler::load_and_test_int(Register dst, const Address &a) {
  z_lt(dst, a);
}

void MacroAssembler::load_and_test_int2long(Register dst, const Address &a) {
  z_ltgf(dst, a);
}

void MacroAssembler::load_and_test_long(Register dst, const Address &a) {
  z_ltg(dst, a);
}

// Test a bit in memory.
void MacroAssembler::testbit(const Address &a, unsigned int bit) {
  assert(a.index() == noreg, "no index reg allowed in testbit");
  if (bit <= 7) {
    z_tm(a.disp() + 3, a.base(), 1 << bit);
  } else if (bit <= 15) {
    z_tm(a.disp() + 2, a.base(), 1 << (bit - 8));
  } else if (bit <= 23) {
    z_tm(a.disp() + 1, a.base(), 1 << (bit - 16));
  } else if (bit <= 31) {
    z_tm(a.disp() + 0, a.base(), 1 << (bit - 24));
  } else {
    ShouldNotReachHere();
  }
}

// Test a bit in a register. Result is reflected in CC.
void MacroAssembler::testbit(Register r, unsigned int bitPos) {
  if (bitPos < 16) {
    z_tmll(r, 1U<<bitPos);
  } else if (bitPos < 32) {
    z_tmlh(r, 1U<<(bitPos-16));
  } else if (bitPos < 48) {
    z_tmhl(r, 1U<<(bitPos-32));
  } else if (bitPos < 64) {
    z_tmhh(r, 1U<<(bitPos-48));
  } else {
    ShouldNotReachHere();
  }
}

void MacroAssembler::prefetch_read(Address a) {
  z_pfd(1, a.disp20(), a.indexOrR0(), a.base());
}
void MacroAssembler::prefetch_update(Address a) {
  z_pfd(2, a.disp20(), a.indexOrR0(), a.base());
}

// Clear a register, i.e. load const zero into reg.
// Return len (in bytes) of generated instruction(s).
// whole_reg: Clear 64 bits if true, 32 bits otherwise.
// set_cc:    Use instruction that sets the condition code, if true.
int MacroAssembler::clear_reg(Register r, bool whole_reg, bool set_cc) {
  unsigned int start_off = offset();
  if (whole_reg) {
    set_cc ? z_xgr(r, r) : z_laz(r, 0, Z_R0);
  } else {  // Only 32bit register.
    set_cc ? z_xr(r, r) : z_lhi(r, 0);
  }
  return offset() - start_off;
}

#ifdef ASSERT
int MacroAssembler::preset_reg(Register r, unsigned long pattern, int pattern_len) {
  switch (pattern_len) {
    case 1:
      pattern = (pattern & 0x000000ff)  | ((pattern & 0x000000ff)<<8);
    case 2:
      pattern = (pattern & 0x0000ffff)  | ((pattern & 0x0000ffff)<<16);
    case 4:
      pattern = (pattern & 0xffffffffL) | ((pattern & 0xffffffffL)<<32);
    case 8:
      return load_const_optimized_rtn_len(r, pattern, true);
      break;
    default:
      guarantee(false, "preset_reg: bad len");
  }
  return 0;
}
#endif

// addr: Address descriptor of memory to clear. Index register will not be used!
// size: Number of bytes to clear.
// condition code will not be preserved.
//    !!! DO NOT USE THEM FOR ATOMIC MEMORY CLEARING !!!
//    !!! Use store_const() instead                  !!!
void MacroAssembler::clear_mem(const Address& addr, unsigned int size) {
  guarantee((addr.disp() + size) <= 4096, "MacroAssembler::clear_mem: size too large");

  switch (size) {
    case 0:
      return;
    case 1:
      z_mvi(addr, 0);
      return;
    case 2:
      z_mvhhi(addr, 0);
      return;
    case 4:
      z_mvhi(addr, 0);
      return;
    case 8:
      z_mvghi(addr, 0);
      return;
    default: ; // Fallthru to xc.
  }

  // Caution: the emitter with Address operands does implicitly decrement the length
  if (size <= 256) {
    z_xc(addr, size, addr);
  } else {
    unsigned int offset = addr.disp();
    unsigned int incr   = 256;
    for (unsigned int i = 0; i <= size-incr; i += incr) {
      z_xc(offset, incr - 1, addr.base(), offset, addr.base());
      offset += incr;
    }
    unsigned int rest = size - (offset - addr.disp());
    if (size > 0) {
      z_xc(offset, rest-1, addr.base(), offset, addr.base());
    }
  }
}

void MacroAssembler::align(int modulus) {
  align(modulus, offset());
}

void MacroAssembler::align(int modulus, int target) {
  assert(((modulus % 2 == 0) && (target % 2 == 0)), "needs to be even");
  int delta = target - offset();
  while ((offset() + delta) % modulus != 0) z_nop();
}

// Special version for non-relocateable code if required alignment
// is larger than CodeEntryAlignment.
void MacroAssembler::align_address(int modulus) {
  while ((uintptr_t)pc() % modulus != 0) z_nop();
}

Address MacroAssembler::argument_address(RegisterOrConstant arg_slot,
                                         Register temp_reg,
                                         int64_t extra_slot_offset) {
  // On Z, we can have index and disp in an Address. So don't call argument_offset,
  // which issues an unnecessary add instruction.
  int stackElementSize = Interpreter::stackElementSize;
  int64_t offset = extra_slot_offset * stackElementSize;
  const Register argbase = Z_esp;
  if (arg_slot.is_constant()) {
    offset += arg_slot.as_constant() * stackElementSize;
    return Address(argbase, offset);
  }
  // else
  assert(temp_reg != noreg, "must specify");
  assert(temp_reg != Z_ARG1, "base and index are conflicting");
  z_sllg(temp_reg, arg_slot.as_register(), exact_log2(stackElementSize)); // tempreg = arg_slot << 3
  return Address(argbase, temp_reg, offset);
}


//===================================================================
//===   START   C O N S T A N T S   I N   C O D E   S T R E A M   ===
//===================================================================
//===            P A T CH A B L E   C O N S T A N T S             ===
//===================================================================


//---------------------------------------------------
//  Load (patchable) constant into register
//---------------------------------------------------


// Load absolute address (and try to optimize).
//   Note: This method is usable only for position-fixed code,
//         referring to a position-fixed target location.
//         If not so, relocations and patching must be used.
void MacroAssembler::load_absolute_address(Register d, address addr) {
  assert(addr != nullptr, "should not happen");
  BLOCK_COMMENT("load_absolute_address:");
  if (addr == nullptr) {
    z_larl(d, pc()); // Dummy emit for size calc.
    return;
  }

  if (RelAddr::is_in_range_of_RelAddr32(addr, pc())) {
    z_larl(d, addr);
    return;
  }

  load_const_optimized(d, (long)addr);
}

// Load a 64bit constant.
// Patchable code sequence, but not atomically patchable.
// Make sure to keep code size constant -> no value-dependent optimizations.
// Do not kill condition code.
void MacroAssembler::load_const(Register t, long x) {
  // Note: Right shift is only cleanly defined for unsigned types
  //       or for signed types with nonnegative values.
  Assembler::z_iihf(t, (long)((unsigned long)x >> 32));
  Assembler::z_iilf(t, (long)((unsigned long)x & 0xffffffffUL));
}

// Load a 32bit constant into a 64bit register, sign-extend or zero-extend.
// Patchable code sequence, but not atomically patchable.
// Make sure to keep code size constant -> no value-dependent optimizations.
// Do not kill condition code.
void MacroAssembler::load_const_32to64(Register t, int64_t x, bool sign_extend) {
  if (sign_extend) { Assembler::z_lgfi(t, x); }
  else             { Assembler::z_llilf(t, x); }
}

// Load narrow oop constant, no decompression.
void MacroAssembler::load_narrow_oop(Register t, narrowOop a) {
  assert(UseCompressedOops, "must be on to call this method");
  load_const_32to64(t, CompressedOops::narrow_oop_value(a), false /*sign_extend*/);
}

// Load narrow klass constant, compression required.
void MacroAssembler::load_narrow_klass(Register t, Klass* k) {
  assert(UseCompressedClassPointers, "must be on to call this method");
  narrowKlass encoded_k = CompressedKlassPointers::encode(k);
  load_const_32to64(t, encoded_k, false /*sign_extend*/);
}

//------------------------------------------------------
//  Compare (patchable) constant with register.
//------------------------------------------------------

// Compare narrow oop in reg with narrow oop constant, no decompression.
void MacroAssembler::compare_immediate_narrow_oop(Register oop1, narrowOop oop2) {
  assert(UseCompressedOops, "must be on to call this method");

  Assembler::z_clfi(oop1, CompressedOops::narrow_oop_value(oop2));
}

// Compare narrow oop in reg with narrow oop constant, no decompression.
void MacroAssembler::compare_immediate_narrow_klass(Register klass1, Klass* klass2) {
  assert(UseCompressedClassPointers, "must be on to call this method");
  narrowKlass encoded_k = CompressedKlassPointers::encode(klass2);

  Assembler::z_clfi(klass1, encoded_k);
}

//----------------------------------------------------------
//  Check which kind of load_constant we have here.
//----------------------------------------------------------

// Detection of CPU version dependent load_const sequence.
// The detection is valid only for code sequences generated by load_const,
// not load_const_optimized.
bool MacroAssembler::is_load_const(address a) {
  unsigned long inst1, inst2;
  unsigned int  len1,  len2;

  len1 = get_instruction(a, &inst1);
  len2 = get_instruction(a + len1, &inst2);

  return is_z_iihf(inst1) && is_z_iilf(inst2);
}

// Detection of CPU version dependent load_const_32to64 sequence.
// Mostly used for narrow oops and narrow Klass pointers.
// The detection is valid only for code sequences generated by load_const_32to64.
bool MacroAssembler::is_load_const_32to64(address pos) {
  unsigned long inst1, inst2;
  unsigned int len1;

  len1 = get_instruction(pos, &inst1);
  return is_z_llilf(inst1);
}

// Detection of compare_immediate_narrow sequence.
// The detection is valid only for code sequences generated by compare_immediate_narrow_oop.
bool MacroAssembler::is_compare_immediate32(address pos) {
  return is_equal(pos, CLFI_ZOPC, RIL_MASK);
}

// Detection of compare_immediate_narrow sequence.
// The detection is valid only for code sequences generated by compare_immediate_narrow_oop.
bool MacroAssembler::is_compare_immediate_narrow_oop(address pos) {
  return is_compare_immediate32(pos);
  }

// Detection of compare_immediate_narrow sequence.
// The detection is valid only for code sequences generated by compare_immediate_narrow_klass.
bool MacroAssembler::is_compare_immediate_narrow_klass(address pos) {
  return is_compare_immediate32(pos);
}

//-----------------------------------
//  patch the load_constant
//-----------------------------------

// CPU-version dependent patching of load_const.
void MacroAssembler::patch_const(address a, long x) {
  assert(is_load_const(a), "not a load of a constant");
  // Note: Right shift is only cleanly defined for unsigned types
  //       or for signed types with nonnegative values.
  set_imm32((address)a, (long)((unsigned long)x >> 32));
  set_imm32((address)(a + 6), (long)((unsigned long)x & 0xffffffffUL));
}

// Patching the value of CPU version dependent load_const_32to64 sequence.
// The passed ptr MUST be in compressed format!
int MacroAssembler::patch_load_const_32to64(address pos, int64_t np) {
  assert(is_load_const_32to64(pos), "not a load of a narrow ptr (oop or klass)");

  set_imm32(pos, np);
  return 6;
}

// Patching the value of CPU version dependent compare_immediate_narrow sequence.
// The passed ptr MUST be in compressed format!
int MacroAssembler::patch_compare_immediate_32(address pos, int64_t np) {
  assert(is_compare_immediate32(pos), "not a compressed ptr compare");

  set_imm32(pos, np);
  return 6;
}

// Patching the immediate value of CPU version dependent load_narrow_oop sequence.
// The passed ptr must NOT be in compressed format!
int MacroAssembler::patch_load_narrow_oop(address pos, oop o) {
  assert(UseCompressedOops, "Can only patch compressed oops");
  return patch_load_const_32to64(pos, CompressedOops::narrow_oop_value(o));
}

// Patching the immediate value of CPU version dependent load_narrow_klass sequence.
// The passed ptr must NOT be in compressed format!
int MacroAssembler::patch_load_narrow_klass(address pos, Klass* k) {
  assert(UseCompressedClassPointers, "Can only patch compressed klass pointers");

  narrowKlass nk = CompressedKlassPointers::encode(k);
  return patch_load_const_32to64(pos, nk);
}

// Patching the immediate value of CPU version dependent compare_immediate_narrow_oop sequence.
// The passed ptr must NOT be in compressed format!
int MacroAssembler::patch_compare_immediate_narrow_oop(address pos, oop o) {
  assert(UseCompressedOops, "Can only patch compressed oops");
  return patch_compare_immediate_32(pos, CompressedOops::narrow_oop_value(o));
}

// Patching the immediate value of CPU version dependent compare_immediate_narrow_klass sequence.
// The passed ptr must NOT be in compressed format!
int MacroAssembler::patch_compare_immediate_narrow_klass(address pos, Klass* k) {
  assert(UseCompressedClassPointers, "Can only patch compressed klass pointers");

  narrowKlass nk = CompressedKlassPointers::encode(k);
  return patch_compare_immediate_32(pos, nk);
}

//------------------------------------------------------------------------
//  Extract the constant from a load_constant instruction stream.
//------------------------------------------------------------------------

// Get constant from a load_const sequence.
long MacroAssembler::get_const(address a) {
  assert(is_load_const(a), "not a load of a constant");
  unsigned long x;
  x =  (((unsigned long) (get_imm32(a,0) & 0xffffffff)) << 32);
  x |= (((unsigned long) (get_imm32(a,1) & 0xffffffff)));
  return (long) x;
}

//--------------------------------------
//  Store a constant in memory.
//--------------------------------------

// General emitter to move a constant to memory.
// The store is atomic.
//  o Address must be given in RS format (no index register)
//  o Displacement should be 12bit unsigned for efficiency. 20bit signed also supported.
//  o Constant can be 1, 2, 4, or 8 bytes, signed or unsigned.
//  o Memory slot can be 1, 2, 4, or 8 bytes, signed or unsigned.
//  o Memory slot must be at least as wide as constant, will assert otherwise.
//  o Signed constants will sign-extend, unsigned constants will zero-extend to slot width.
int MacroAssembler::store_const(const Address &dest, long imm,
                                unsigned int lm, unsigned int lc,
                                Register scratch) {
  int64_t  disp = dest.disp();
  Register base = dest.base();
  assert(!dest.has_index(), "not supported");
  assert((lm==1)||(lm==2)||(lm==4)||(lm==8), "memory   length not supported");
  assert((lc==1)||(lc==2)||(lc==4)||(lc==8), "constant length not supported");
  assert(lm>=lc, "memory slot too small");
  assert(lc==8 || Immediate::is_simm(imm, lc*8), "const out of range");
  assert(Displacement::is_validDisp(disp), "displacement out of range");

  bool is_shortDisp = Displacement::is_shortDisp(disp);
  int store_offset = -1;

  // For target len == 1 it's easy.
  if (lm == 1) {
    store_offset = offset();
    if (is_shortDisp) {
      z_mvi(disp, base, imm);
      return store_offset;
    } else {
      z_mviy(disp, base, imm);
      return store_offset;
    }
  }

  // All the "good stuff" takes an unsigned displacement.
  if (is_shortDisp) {
    // NOTE: Cannot use clear_mem for imm==0, because it is not atomic.

    store_offset = offset();
    switch (lm) {
      case 2:  // Lc == 1 handled correctly here, even for unsigned. Instruction does no widening.
        z_mvhhi(disp, base, imm);
        return store_offset;
      case 4:
        if (Immediate::is_simm16(imm)) {
          z_mvhi(disp, base, imm);
          return store_offset;
        }
        break;
      case 8:
        if (Immediate::is_simm16(imm)) {
          z_mvghi(disp, base, imm);
          return store_offset;
        }
        break;
      default:
        ShouldNotReachHere();
        break;
    }
  }

  //  Can't optimize, so load value and store it.
  guarantee(scratch != noreg, " need a scratch register here !");
  if (imm != 0) {
    load_const_optimized(scratch, imm);  // Preserves CC anyway.
  } else {
    // Leave CC alone!!
    (void) clear_reg(scratch, true, false); // Indicate unused result.
  }

  store_offset = offset();
  if (is_shortDisp) {
    switch (lm) {
      case 2:
        z_sth(scratch, disp, Z_R0, base);
        return store_offset;
      case 4:
        z_st(scratch, disp, Z_R0, base);
        return store_offset;
      case 8:
        z_stg(scratch, disp, Z_R0, base);
        return store_offset;
      default:
        ShouldNotReachHere();
        break;
    }
  } else {
    switch (lm) {
      case 2:
        z_sthy(scratch, disp, Z_R0, base);
        return store_offset;
      case 4:
        z_sty(scratch, disp, Z_R0, base);
        return store_offset;
      case 8:
        z_stg(scratch, disp, Z_R0, base);
        return store_offset;
      default:
        ShouldNotReachHere();
        break;
    }
  }
  return -1; // should not reach here
}

//===================================================================
//===       N O T   P A T CH A B L E   C O N S T A N T S          ===
//===================================================================

// Load constant x into register t with a fast instruction sequence
// depending on the bits in x. Preserves CC under all circumstances.
int MacroAssembler::load_const_optimized_rtn_len(Register t, long x, bool emit) {
  if (x == 0) {
    int len;
    if (emit) {
      len = clear_reg(t, true, false);
    } else {
      len = 4;
    }
    return len;
  }

  if (Immediate::is_simm16(x)) {
    if (emit) { z_lghi(t, x); }
    return 4;
  }

  // 64 bit value: | part1 | part2 | part3 | part4 |
  // At least one part is not zero!
  // Note: Right shift is only cleanly defined for unsigned types
  //       or for signed types with nonnegative values.
  int part1 = (int)((unsigned long)x >> 48) & 0x0000ffff;
  int part2 = (int)((unsigned long)x >> 32) & 0x0000ffff;
  int part3 = (int)((unsigned long)x >> 16) & 0x0000ffff;
  int part4 = (int)x & 0x0000ffff;
  int part12 = (int)((unsigned long)x >> 32);
  int part34 = (int)x;

  // Lower word only (unsigned).
  if (part12 == 0) {
    if (part3 == 0) {
      if (emit) z_llill(t, part4);
      return 4;
    }
    if (part4 == 0) {
      if (emit) z_llilh(t, part3);
      return 4;
    }
    if (emit) z_llilf(t, part34);
    return 6;
  }

  // Upper word only.
  if (part34 == 0) {
    if (part1 == 0) {
      if (emit) z_llihl(t, part2);
      return 4;
    }
    if (part2 == 0) {
      if (emit) z_llihh(t, part1);
      return 4;
    }
    if (emit) z_llihf(t, part12);
    return 6;
  }

  // Lower word only (signed).
  if ((part1 == 0x0000ffff) && (part2 == 0x0000ffff) && ((part3 & 0x00008000) != 0)) {
    if (emit) z_lgfi(t, part34);
    return 6;
  }

  int len = 0;

  if ((part1 == 0) || (part2 == 0)) {
    if (part1 == 0) {
      if (emit) z_llihl(t, part2);
      len += 4;
    } else {
      if (emit) z_llihh(t, part1);
      len += 4;
    }
  } else {
    if (emit) z_llihf(t, part12);
    len += 6;
  }

  if ((part3 == 0) || (part4 == 0)) {
    if (part3 == 0) {
      if (emit) z_iill(t, part4);
      len += 4;
    } else {
      if (emit) z_iilh(t, part3);
      len += 4;
    }
  } else {
    if (emit) z_iilf(t, part34);
    len += 6;
  }
  return len;
}

//=====================================================================
//===     H I G H E R   L E V E L   B R A N C H   E M I T T E R S   ===
//=====================================================================

// Note: In the worst case, one of the scratch registers is destroyed!!!
void MacroAssembler::compare32_and_branch(Register r1, RegisterOrConstant x2, branch_condition cond, Label& lbl) {
  // Right operand is constant.
  if (x2.is_constant()) {
    jlong value = x2.as_constant();
    compare_and_branch_optimized(r1, value, cond, lbl, /*len64=*/false, /*has_sign=*/true);
    return;
  }

  // Right operand is in register.
  compare_and_branch_optimized(r1, x2.as_register(), cond, lbl, /*len64=*/false, /*has_sign=*/true);
}

// Note: In the worst case, one of the scratch registers is destroyed!!!
void MacroAssembler::compareU32_and_branch(Register r1, RegisterOrConstant x2, branch_condition cond, Label& lbl) {
  // Right operand is constant.
  if (x2.is_constant()) {
    jlong value = x2.as_constant();
    compare_and_branch_optimized(r1, value, cond, lbl, /*len64=*/false, /*has_sign=*/false);
    return;
  }

  // Right operand is in register.
  compare_and_branch_optimized(r1, x2.as_register(), cond, lbl, /*len64=*/false, /*has_sign=*/false);
}

// Note: In the worst case, one of the scratch registers is destroyed!!!
void MacroAssembler::compare64_and_branch(Register r1, RegisterOrConstant x2, branch_condition cond, Label& lbl) {
  // Right operand is constant.
  if (x2.is_constant()) {
    jlong value = x2.as_constant();
    compare_and_branch_optimized(r1, value, cond, lbl, /*len64=*/true, /*has_sign=*/true);
    return;
  }

  // Right operand is in register.
  compare_and_branch_optimized(r1, x2.as_register(), cond, lbl, /*len64=*/true, /*has_sign=*/true);
}

void MacroAssembler::compareU64_and_branch(Register r1, RegisterOrConstant x2, branch_condition cond, Label& lbl) {
  // Right operand is constant.
  if (x2.is_constant()) {
    jlong value = x2.as_constant();
    compare_and_branch_optimized(r1, value, cond, lbl, /*len64=*/true, /*has_sign=*/false);
    return;
  }

  // Right operand is in register.
  compare_and_branch_optimized(r1, x2.as_register(), cond, lbl, /*len64=*/true, /*has_sign=*/false);
}

// Generate an optimal branch to the branch target.
// Optimal means that a relative branch (brc or brcl) is used if the
// branch distance is short enough. Loading the target address into a
// register and branching via reg is used as fallback only.
//
// Used registers:
//   Z_R1 - work reg. Holds branch target address.
//          Used in fallback case only.
//
// This version of branch_optimized is good for cases where the target address is known
// and constant, i.e. is never changed (no relocation, no patching).
void MacroAssembler::branch_optimized(Assembler::branch_condition cond, address branch_addr) {
  address branch_origin = pc();

  if (RelAddr::is_in_range_of_RelAddr16(branch_addr, branch_origin)) {
    z_brc(cond, branch_addr);
  } else if (RelAddr::is_in_range_of_RelAddr32(branch_addr, branch_origin)) {
    z_brcl(cond, branch_addr);
  } else {
    load_const_optimized(Z_R1, branch_addr);  // CC must not get killed by load_const_optimized.
    z_bcr(cond, Z_R1);
  }
}

// This version of branch_optimized is good for cases where the target address
// is potentially not yet known at the time the code is emitted.
//
// One very common case is a branch to an unbound label which is handled here.
// The caller might know (or hope) that the branch distance is short enough
// to be encoded in a 16bit relative address. In this case he will pass a
// NearLabel branch_target.
// Care must be taken with unbound labels. Each call to target(label) creates
// an entry in the patch queue for that label to patch all references of the label
// once it gets bound. Those recorded patch locations must be patchable. Otherwise,
// an assertion fires at patch time.
void MacroAssembler::branch_optimized(Assembler::branch_condition cond, Label& branch_target) {
  if (branch_target.is_bound()) {
    address branch_addr = target(branch_target);
    branch_optimized(cond, branch_addr);
  } else if (branch_target.is_near()) {
    z_brc(cond, branch_target);  // Caller assures that the target will be in range for z_brc.
  } else {
    z_brcl(cond, branch_target); // Let's hope target is in range. Otherwise, we will abort at patch time.
  }
}

// Generate an optimal compare and branch to the branch target.
// Optimal means that a relative branch (clgrj, brc or brcl) is used if the
// branch distance is short enough. Loading the target address into a
// register and branching via reg is used as fallback only.
//
// Input:
//   r1 - left compare operand
//   r2 - right compare operand
void MacroAssembler::compare_and_branch_optimized(Register r1,
                                                  Register r2,
                                                  Assembler::branch_condition cond,
                                                  address  branch_addr,
                                                  bool     len64,
                                                  bool     has_sign) {
  unsigned int casenum = (len64?2:0)+(has_sign?0:1);

  address branch_origin = pc();
  if (VM_Version::has_CompareBranch() && RelAddr::is_in_range_of_RelAddr16(branch_addr, branch_origin)) {
    switch (casenum) {
      case 0: z_crj( r1, r2, cond, branch_addr); break;
      case 1: z_clrj (r1, r2, cond, branch_addr); break;
      case 2: z_cgrj(r1, r2, cond, branch_addr); break;
      case 3: z_clgrj(r1, r2, cond, branch_addr); break;
      default: ShouldNotReachHere(); break;
    }
  } else {
    switch (casenum) {
      case 0: z_cr( r1, r2); break;
      case 1: z_clr(r1, r2); break;
      case 2: z_cgr(r1, r2); break;
      case 3: z_clgr(r1, r2); break;
      default: ShouldNotReachHere(); break;
    }
    branch_optimized(cond, branch_addr);
  }
}

// Generate an optimal compare and branch to the branch target.
// Optimal means that a relative branch (clgij, brc or brcl) is used if the
// branch distance is short enough. Loading the target address into a
// register and branching via reg is used as fallback only.
//
// Input:
//   r1 - left compare operand (in register)
//   x2 - right compare operand (immediate)
void MacroAssembler::compare_and_branch_optimized(Register r1,
                                                  jlong    x2,
                                                  Assembler::branch_condition cond,
                                                  Label&   branch_target,
                                                  bool     len64,
                                                  bool     has_sign) {
  address      branch_origin = pc();
  bool         x2_imm8       = (has_sign && Immediate::is_simm8(x2)) || (!has_sign && Immediate::is_uimm8(x2));
  bool         is_RelAddr16  = branch_target.is_near() ||
                               (branch_target.is_bound() &&
                                RelAddr::is_in_range_of_RelAddr16(target(branch_target), branch_origin));
  unsigned int casenum       = (len64?2:0)+(has_sign?0:1);

  if (VM_Version::has_CompareBranch() && is_RelAddr16 && x2_imm8) {
    switch (casenum) {
      case 0: z_cij( r1, x2, cond, branch_target); break;
      case 1: z_clij(r1, x2, cond, branch_target); break;
      case 2: z_cgij(r1, x2, cond, branch_target); break;
      case 3: z_clgij(r1, x2, cond, branch_target); break;
      default: ShouldNotReachHere(); break;
    }
    return;
  }

  if (x2 == 0) {
    switch (casenum) {
      case 0: z_ltr(r1, r1); break;
      case 1: z_ltr(r1, r1); break; // Caution: unsigned test only provides zero/notZero indication!
      case 2: z_ltgr(r1, r1); break;
      case 3: z_ltgr(r1, r1); break; // Caution: unsigned test only provides zero/notZero indication!
      default: ShouldNotReachHere(); break;
    }
  } else {
    if ((has_sign && Immediate::is_simm16(x2)) || (!has_sign && Immediate::is_uimm(x2, 15))) {
      switch (casenum) {
        case 0: z_chi(r1, x2); break;
        case 1: z_chi(r1, x2); break; // positive immediate < 2**15
        case 2: z_cghi(r1, x2); break;
        case 3: z_cghi(r1, x2); break; // positive immediate < 2**15
        default: break;
      }
    } else if ( (has_sign && Immediate::is_simm32(x2)) || (!has_sign && Immediate::is_uimm32(x2)) ) {
      switch (casenum) {
        case 0: z_cfi( r1, x2); break;
        case 1: z_clfi(r1, x2); break;
        case 2: z_cgfi(r1, x2); break;
        case 3: z_clgfi(r1, x2); break;
        default: ShouldNotReachHere(); break;
      }
    } else {
      // No instruction with immediate operand possible, so load into register.
      Register scratch = (r1 != Z_R0) ? Z_R0 : Z_R1;
      load_const_optimized(scratch, x2);
      switch (casenum) {
        case 0: z_cr( r1, scratch); break;
        case 1: z_clr(r1, scratch); break;
        case 2: z_cgr(r1, scratch); break;
        case 3: z_clgr(r1, scratch); break;
        default: ShouldNotReachHere(); break;
      }
    }
  }
  branch_optimized(cond, branch_target);
}

// Generate an optimal compare and branch to the branch target.
// Optimal means that a relative branch (clgrj, brc or brcl) is used if the
// branch distance is short enough. Loading the target address into a
// register and branching via reg is used as fallback only.
//
// Input:
//   r1 - left compare operand
//   r2 - right compare operand
void MacroAssembler::compare_and_branch_optimized(Register r1,
                                                  Register r2,
                                                  Assembler::branch_condition cond,
                                                  Label&   branch_target,
                                                  bool     len64,
                                                  bool     has_sign) {
  unsigned int casenum = (len64 ? 2 : 0) + (has_sign ? 0 : 1);

  if (branch_target.is_bound()) {
    address branch_addr = target(branch_target);
    compare_and_branch_optimized(r1, r2, cond, branch_addr, len64, has_sign);
  } else {
    if (VM_Version::has_CompareBranch() && branch_target.is_near()) {
      switch (casenum) {
        case 0: z_crj(  r1, r2, cond, branch_target); break;
        case 1: z_clrj( r1, r2, cond, branch_target); break;
        case 2: z_cgrj( r1, r2, cond, branch_target); break;
        case 3: z_clgrj(r1, r2, cond, branch_target); break;
        default: ShouldNotReachHere(); break;
      }
    } else {
      switch (casenum) {
        case 0: z_cr( r1, r2); break;
        case 1: z_clr(r1, r2); break;
        case 2: z_cgr(r1, r2); break;
        case 3: z_clgr(r1, r2); break;
        default: ShouldNotReachHere(); break;
      }
      branch_optimized(cond, branch_target);
    }
  }
}

//===========================================================================
//===   END     H I G H E R   L E V E L   B R A N C H   E M I T T E R S   ===
//===========================================================================

AddressLiteral MacroAssembler::allocate_metadata_address(Metadata* obj) {
  assert(oop_recorder() != nullptr, "this assembler needs an OopRecorder");
  int index = oop_recorder()->allocate_metadata_index(obj);
  RelocationHolder rspec = metadata_Relocation::spec(index);
  return AddressLiteral((address)obj, rspec);
}

AddressLiteral MacroAssembler::constant_metadata_address(Metadata* obj) {
  assert(oop_recorder() != nullptr, "this assembler needs an OopRecorder");
  int index = oop_recorder()->find_index(obj);
  RelocationHolder rspec = metadata_Relocation::spec(index);
  return AddressLiteral((address)obj, rspec);
}

AddressLiteral MacroAssembler::allocate_oop_address(jobject obj) {
  assert(oop_recorder() != nullptr, "this assembler needs an OopRecorder");
  int oop_index = oop_recorder()->allocate_oop_index(obj);
  return AddressLiteral(address(obj), oop_Relocation::spec(oop_index));
}

AddressLiteral MacroAssembler::constant_oop_address(jobject obj) {
  assert(oop_recorder() != nullptr, "this assembler needs an OopRecorder");
  int oop_index = oop_recorder()->find_index(obj);
  return AddressLiteral(address(obj), oop_Relocation::spec(oop_index));
}

// NOTE: destroys r
void MacroAssembler::c2bool(Register r, Register t) {
  z_lcr(t, r);   // t = -r
  z_or(r, t);    // r = -r OR r
  z_srl(r, 31);  // Yields 0 if r was 0, 1 otherwise.
}

// Patch instruction `inst' at offset `inst_pos' to refer to `dest_pos'
// and return the resulting instruction.
// Dest_pos and inst_pos are 32 bit only. These parms can only designate
// relative positions.
// Use correct argument types. Do not pre-calculate distance.
unsigned long MacroAssembler::patched_branch(address dest_pos, unsigned long inst, address inst_pos) {
  int c = 0;
  unsigned long patched_inst = 0;
  if (is_call_pcrelative_short(inst) ||
      is_branch_pcrelative_short(inst) ||
      is_branchoncount_pcrelative_short(inst) ||
      is_branchonindex32_pcrelative_short(inst)) {
    c = 1;
    int m = fmask(15, 0);    // simm16(-1, 16, 32);
    int v = simm16(RelAddr::pcrel_off16(dest_pos, inst_pos), 16, 32);
    patched_inst = (inst & ~m) | v;
  } else if (is_compareandbranch_pcrelative_short(inst)) {
    c = 2;
    long m = fmask(31, 16);  // simm16(-1, 16, 48);
    long v = simm16(RelAddr::pcrel_off16(dest_pos, inst_pos), 16, 48);
    patched_inst = (inst & ~m) | v;
  } else if (is_branchonindex64_pcrelative_short(inst)) {
    c = 3;
    long m = fmask(31, 16);  // simm16(-1, 16, 48);
    long v = simm16(RelAddr::pcrel_off16(dest_pos, inst_pos), 16, 48);
    patched_inst = (inst & ~m) | v;
  } else if (is_call_pcrelative_long(inst) || is_branch_pcrelative_long(inst)) {
    c = 4;
    long m = fmask(31, 0);  // simm32(-1, 16, 48);
    long v = simm32(RelAddr::pcrel_off32(dest_pos, inst_pos), 16, 48);
    patched_inst = (inst & ~m) | v;
  } else if (is_pcrelative_long(inst)) { // These are the non-branch pc-relative instructions.
    c = 5;
    long m = fmask(31, 0);  // simm32(-1, 16, 48);
    long v = simm32(RelAddr::pcrel_off32(dest_pos, inst_pos), 16, 48);
    patched_inst = (inst & ~m) | v;
  } else {
    print_dbg_msg(tty, inst, "not a relative branch", 0);
    dump_code_range(tty, inst_pos, 32, "not a pcrelative branch");
    ShouldNotReachHere();
  }

  long new_off = get_pcrel_offset(patched_inst);
  if (new_off != (dest_pos-inst_pos)) {
    tty->print_cr("case %d: dest_pos = %p, inst_pos = %p, disp = %ld(%12.12lx)", c, dest_pos, inst_pos, new_off, new_off);
    print_dbg_msg(tty, inst,         "<- original instruction: branch patching error", 0);
    print_dbg_msg(tty, patched_inst, "<- patched  instruction: branch patching error", 0);
#ifdef LUCY_DBG
    VM_Version::z_SIGSEGV();
#endif
    ShouldNotReachHere();
  }
  return patched_inst;
}

// Only called when binding labels (share/vm/asm/assembler.cpp)
// Pass arguments as intended. Do not pre-calculate distance.
void MacroAssembler::pd_patch_instruction(address branch, address target, const char* file, int line) {
  unsigned long stub_inst;
  int           inst_len = get_instruction(branch, &stub_inst);

  set_instruction(branch, patched_branch(target, stub_inst, branch), inst_len);
}


// Extract relative address (aka offset).
// inv_simm16 works for 4-byte instructions only.
// compare and branch instructions are 6-byte and have a 16bit offset "in the middle".
long MacroAssembler::get_pcrel_offset(unsigned long inst) {

  if (MacroAssembler::is_pcrelative_short(inst)) {
    if (((inst&0xFFFFffff00000000UL) == 0) && ((inst&0x00000000FFFF0000UL) != 0)) {
      return RelAddr::inv_pcrel_off16(inv_simm16(inst));
    } else {
      return RelAddr::inv_pcrel_off16(inv_simm16_48(inst));
    }
  }

  if (MacroAssembler::is_pcrelative_long(inst)) {
    return RelAddr::inv_pcrel_off32(inv_simm32(inst));
  }

  print_dbg_msg(tty, inst, "not a pcrelative instruction", 6);
#ifdef LUCY_DBG
  VM_Version::z_SIGSEGV();
#else
  ShouldNotReachHere();
#endif
  return -1;
}

long MacroAssembler::get_pcrel_offset(address pc) {
  unsigned long inst;
  unsigned int  len = get_instruction(pc, &inst);

#ifdef ASSERT
  long offset;
  if (MacroAssembler::is_pcrelative_short(inst) || MacroAssembler::is_pcrelative_long(inst)) {
    offset = get_pcrel_offset(inst);
  } else {
    offset = -1;
  }

  if (offset == -1) {
    dump_code_range(tty, pc, 32, "not a pcrelative instruction");
#ifdef LUCY_DBG
    VM_Version::z_SIGSEGV();
#else
    ShouldNotReachHere();
#endif
  }
  return offset;
#else
  return get_pcrel_offset(inst);
#endif // ASSERT
}

// Get target address from pc-relative instructions.
address MacroAssembler::get_target_addr_pcrel(address pc) {
  assert(is_pcrelative_long(pc), "not a pcrelative instruction");
  return pc + get_pcrel_offset(pc);
}

// Patch pc relative load address.
void MacroAssembler::patch_target_addr_pcrel(address pc, address con) {
  unsigned long inst;
  // Offset is +/- 2**32 -> use long.
  ptrdiff_t distance = con - pc;

  get_instruction(pc, &inst);

  if (is_pcrelative_short(inst)) {
    *(short *)(pc+2) = RelAddr::pcrel_off16(con, pc);  // Instructions are at least 2-byte aligned, no test required.

    // Some extra safety net.
    if (!RelAddr::is_in_range_of_RelAddr16(distance)) {
      print_dbg_msg(tty, inst, "distance out of range (16bit)", 4);
      dump_code_range(tty, pc, 32, "distance out of range (16bit)");
      guarantee(RelAddr::is_in_range_of_RelAddr16(distance), "too far away (more than +/- 2**16");
    }
    return;
  }

  if (is_pcrelative_long(inst)) {
    *(int *)(pc+2)   = RelAddr::pcrel_off32(con, pc);

    // Some Extra safety net.
    if (!RelAddr::is_in_range_of_RelAddr32(distance)) {
      print_dbg_msg(tty, inst, "distance out of range (32bit)", 6);
      dump_code_range(tty, pc, 32, "distance out of range (32bit)");
      guarantee(RelAddr::is_in_range_of_RelAddr32(distance), "too far away (more than +/- 2**32");
    }
    return;
  }

  guarantee(false, "not a pcrelative instruction to patch!");
}

// "Current PC" here means the address just behind the basr instruction.
address MacroAssembler::get_PC(Register result) {
  z_basr(result, Z_R0); // Don't branch, just save next instruction address in result.
  return pc();
}

// Get current PC + offset.
// Offset given in bytes, must be even!
// "Current PC" here means the address of the larl instruction plus the given offset.
address MacroAssembler::get_PC(Register result, int64_t offset) {
  address here = pc();
  z_larl(result, offset/2); // Save target instruction address in result.
  return here + offset;
}

void MacroAssembler::instr_size(Register size, Register pc) {
  // Extract 2 most significant bits of current instruction.
  z_llgc(size, Address(pc));
  z_srl(size, 6);
  // Compute (x+3)&6 which translates 0->2, 1->4, 2->4, 3->6.
  z_ahi(size, 3);
  z_nill(size, 6);
}

// Resize_frame with SP(new) = SP(old) - [offset].
void MacroAssembler::resize_frame_sub(Register offset, Register fp, bool load_fp)
{
  assert_different_registers(offset, fp, Z_SP);
  if (load_fp) { z_lg(fp, _z_abi(callers_sp), Z_SP); }

  z_sgr(Z_SP, offset);
  z_stg(fp, _z_abi(callers_sp), Z_SP);
}

// Resize_frame with SP(new) = [newSP] + offset.
//   This emitter is useful if we already have calculated a pointer
//   into the to-be-allocated stack space, e.g. with special alignment properties,
//   but need some additional space, e.g. for spilling.
//   newSP    is the pre-calculated pointer. It must not be modified.
//   fp       holds, or is filled with, the frame pointer.
//   offset   is the additional increment which is added to addr to form the new SP.
//            Note: specify a negative value to reserve more space!
//   load_fp == true  only indicates that fp is not pre-filled with the frame pointer.
//                    It does not guarantee that fp contains the frame pointer at the end.
void MacroAssembler::resize_frame_abs_with_offset(Register newSP, Register fp, int offset, bool load_fp) {
  assert_different_registers(newSP, fp, Z_SP);

  if (load_fp) {
    z_lg(fp, _z_abi(callers_sp), Z_SP);
  }

  add2reg(Z_SP, offset, newSP);
  z_stg(fp, _z_abi(callers_sp), Z_SP);
}

// Resize_frame with SP(new) = [newSP].
//   load_fp == true  only indicates that fp is not pre-filled with the frame pointer.
//                    It does not guarantee that fp contains the frame pointer at the end.
void MacroAssembler::resize_frame_absolute(Register newSP, Register fp, bool load_fp) {
  assert_different_registers(newSP, fp, Z_SP);

  if (load_fp) {
    z_lg(fp, _z_abi(callers_sp), Z_SP); // need to use load/store.
  }

  z_lgr(Z_SP, newSP);
  if (newSP != Z_R0) { // make sure we generate correct code, no matter what register newSP uses.
    z_stg(fp, _z_abi(callers_sp), newSP);
  } else {
    z_stg(fp, _z_abi(callers_sp), Z_SP);
  }
}

// Resize_frame with SP(new) = SP(old) + offset.
void MacroAssembler::resize_frame(RegisterOrConstant offset, Register fp, bool load_fp) {
  assert_different_registers(fp, Z_SP);

  if (load_fp) {
    z_lg(fp, _z_abi(callers_sp), Z_SP);
  }
  add64(Z_SP, offset);
  z_stg(fp, _z_abi(callers_sp), Z_SP);
}

void MacroAssembler::push_frame(Register bytes, Register old_sp, bool copy_sp, bool bytes_with_inverted_sign) {
#ifdef ASSERT
  assert_different_registers(bytes, old_sp, Z_SP);
  if (!copy_sp) {
    z_cgr(old_sp, Z_SP);
    asm_assert(bcondEqual, "[old_sp]!=[Z_SP]", 0x211);
  }
#endif
  if (copy_sp) { z_lgr(old_sp, Z_SP); }
  if (bytes_with_inverted_sign) {
    z_agr(Z_SP, bytes);
  } else {
    z_sgr(Z_SP, bytes); // Z_sgfr sufficient, but probably not faster.
  }
  z_stg(old_sp, _z_abi(callers_sp), Z_SP);
}

unsigned int MacroAssembler::push_frame(unsigned int bytes, Register scratch) {
  long offset = Assembler::align(bytes, frame::alignment_in_bytes);
  assert(offset > 0, "should push a frame with positive size, size = %ld.", offset);
  assert(Displacement::is_validDisp(-offset), "frame size out of range, size = %ld", offset);

  // We must not write outside the current stack bounds (given by Z_SP).
  // Thus, we have to first update Z_SP and then store the previous SP as stack linkage.
  // We rely on Z_R0 by default to be available as scratch.
  z_lgr(scratch, Z_SP);
  add2reg(Z_SP, -offset);
  z_stg(scratch, _z_abi(callers_sp), Z_SP);
#ifdef ASSERT
  // Just make sure nobody uses the value in the default scratch register.
  // When another register is used, the caller might rely on it containing the frame pointer.
  if (scratch == Z_R0) {
    z_iihf(scratch, 0xbaadbabe);
    z_iilf(scratch, 0xdeadbeef);
  }
#endif
  return offset;
}

// Push a frame of size `bytes' plus abi160 on top.
unsigned int MacroAssembler::push_frame_abi160(unsigned int bytes) {
  BLOCK_COMMENT("push_frame_abi160 {");
  unsigned int res = push_frame(bytes + frame::z_abi_160_size);
  BLOCK_COMMENT("} push_frame_abi160");
  return res;
}

// Pop current C frame.
void MacroAssembler::pop_frame() {
  BLOCK_COMMENT("pop_frame:");
  Assembler::z_lg(Z_SP, _z_abi(callers_sp), Z_SP);
}

// Pop current C frame and restore return PC register (Z_R14).
void MacroAssembler::pop_frame_restore_retPC(int frame_size_in_bytes) {
  BLOCK_COMMENT("pop_frame_restore_retPC:");
  int retPC_offset = _z_common_abi(return_pc) + frame_size_in_bytes;
  // If possible, pop frame by add instead of load (a penny saved is a penny got :-).
  if (Displacement::is_validDisp(retPC_offset)) {
    z_lg(Z_R14, retPC_offset, Z_SP);
    add2reg(Z_SP, frame_size_in_bytes);
  } else {
    add2reg(Z_SP, frame_size_in_bytes);
    restore_return_pc();
  }
}

void MacroAssembler::call_VM_leaf_base(address entry_point, bool allow_relocation) {
  if (allow_relocation) {
    call_c(entry_point);
  } else {
    call_c_static(entry_point);
  }
}

void MacroAssembler::call_VM_leaf_base(address entry_point) {
  bool allow_relocation = true;
  call_VM_leaf_base(entry_point, allow_relocation);
}

int MacroAssembler::ic_check_size() {
  return 30 + (ImplicitNullChecks ? 0 : 6);
}

int MacroAssembler::ic_check(int end_alignment) {
  Register R2_receiver = Z_ARG1;
  Register R0_scratch  = Z_R0_scratch;
  Register R1_scratch  = Z_R1_scratch;
  Register R9_data     = Z_inline_cache;
  Label success, failure;

  // The UEP of a code blob ensures that the VEP is padded. However, the padding of the UEP is placed
  // before the inline cache check, so we don't have to execute any nop instructions when dispatching
  // through the UEP, yet we can ensure that the VEP is aligned appropriately. That's why we align
  // before the inline cache check here, and not after
  align(end_alignment, offset() + ic_check_size());

  int uep_offset = offset();
  if (!ImplicitNullChecks) {
    z_cgij(R2_receiver, 0, Assembler::bcondEqual, failure);
  }

  if (UseCompressedClassPointers) {
    z_llgf(R1_scratch, Address(R2_receiver, oopDesc::klass_offset_in_bytes()));
  } else {
    z_lg(R1_scratch, Address(R2_receiver, oopDesc::klass_offset_in_bytes()));
  }
  z_cg(R1_scratch, Address(R9_data, in_bytes(CompiledICData::speculated_klass_offset())));
  z_bre(success);

  bind(failure);
  load_const(R1_scratch, AddressLiteral(SharedRuntime::get_ic_miss_stub()));
  z_br(R1_scratch);
  bind(success);

  assert((offset() % end_alignment) == 0, "Misaligned verified entry point, offset() = %d, end_alignment = %d", offset(), end_alignment);
  return uep_offset;
}

void MacroAssembler::call_VM_base(Register oop_result,
                                  Register last_java_sp,
                                  address  entry_point,
                                  bool     allow_relocation,
                                  bool     check_exceptions) { // Defaults to true.
  // Allow_relocation indicates, if true, that the generated code shall
  // be fit for code relocation or referenced data relocation. In other
  // words: all addresses must be considered variable. PC-relative addressing
  // is not possible then.
  // On the other hand, if (allow_relocation == false), addresses and offsets
  // may be considered stable, enabling us to take advantage of some PC-relative
  // addressing tweaks. These might improve performance and reduce code size.

  // Determine last_java_sp register.
  if (!last_java_sp->is_valid()) {
    last_java_sp = Z_SP;  // Load Z_SP as SP.
  }

  set_top_ijava_frame_at_SP_as_last_Java_frame(last_java_sp, Z_R1, allow_relocation);

  // ARG1 must hold thread address.
  z_lgr(Z_ARG1, Z_thread);

  address return_pc = nullptr;
  if (allow_relocation) {
    return_pc = call_c(entry_point);
  } else {
    return_pc = call_c_static(entry_point);
  }

  reset_last_Java_frame(allow_relocation);

  // C++ interp handles this in the interpreter.
  check_and_handle_popframe(Z_thread);
  check_and_handle_earlyret(Z_thread);

  // Check for pending exceptions.
  if (check_exceptions) {
    // Check for pending exceptions (java_thread is set upon return).
    load_and_test_long(Z_R0_scratch, Address(Z_thread, Thread::pending_exception_offset()));

    // This used to conditionally jump to forward_exception however it is
    // possible if we relocate that the branch will not reach. So we must jump
    // around so we can always reach.

    Label ok;
    z_bre(ok); // Bcondequal is the same as bcondZero.
    call_stub(StubRoutines::forward_exception_entry());
    bind(ok);
  }

  // Get oop result if there is one and reset the value in the thread.
  if (oop_result->is_valid()) {
    get_vm_result(oop_result);
  }

  _last_calls_return_pc = return_pc;  // Wipe out other (error handling) calls.
}

void MacroAssembler::call_VM_base(Register oop_result,
                                  Register last_java_sp,
                                  address  entry_point,
                                  bool     check_exceptions) { // Defaults to true.
  bool allow_relocation = true;
  call_VM_base(oop_result, last_java_sp, entry_point, allow_relocation, check_exceptions);
}

// VM calls without explicit last_java_sp.

void MacroAssembler::call_VM(Register oop_result, address entry_point, bool check_exceptions) {
  // Call takes possible detour via InterpreterMacroAssembler.
  call_VM_base(oop_result, noreg, entry_point, true, check_exceptions);
}

void MacroAssembler::call_VM(Register oop_result, address entry_point, Register arg_1, bool check_exceptions) {
  // Z_ARG1 is reserved for the thread.
  lgr_if_needed(Z_ARG2, arg_1);
  call_VM(oop_result, entry_point, check_exceptions);
}

void MacroAssembler::call_VM(Register oop_result, address entry_point, Register arg_1, Register arg_2, bool check_exceptions) {
  // Z_ARG1 is reserved for the thread.
  assert_different_registers(arg_2, Z_ARG2);
  lgr_if_needed(Z_ARG2, arg_1);
  lgr_if_needed(Z_ARG3, arg_2);
  call_VM(oop_result, entry_point, check_exceptions);
}

void MacroAssembler::call_VM(Register oop_result, address entry_point, Register arg_1, Register arg_2,
                             Register arg_3, bool check_exceptions) {
  // Z_ARG1 is reserved for the thread.
  assert_different_registers(arg_3, Z_ARG2, Z_ARG3);
  assert_different_registers(arg_2, Z_ARG2);
  lgr_if_needed(Z_ARG2, arg_1);
  lgr_if_needed(Z_ARG3, arg_2);
  lgr_if_needed(Z_ARG4, arg_3);
  call_VM(oop_result, entry_point, check_exceptions);
}

// VM static calls without explicit last_java_sp.

void MacroAssembler::call_VM_static(Register oop_result, address entry_point, bool check_exceptions) {
  // Call takes possible detour via InterpreterMacroAssembler.
  call_VM_base(oop_result, noreg, entry_point, false, check_exceptions);
}

void MacroAssembler::call_VM_static(Register oop_result, address entry_point, Register arg_1, Register arg_2,
                                    Register arg_3, bool check_exceptions) {
  // Z_ARG1 is reserved for the thread.
  assert_different_registers(arg_3, Z_ARG2, Z_ARG3);
  assert_different_registers(arg_2, Z_ARG2);
  lgr_if_needed(Z_ARG2, arg_1);
  lgr_if_needed(Z_ARG3, arg_2);
  lgr_if_needed(Z_ARG4, arg_3);
  call_VM_static(oop_result, entry_point, check_exceptions);
}

// VM calls with explicit last_java_sp.

void MacroAssembler::call_VM(Register oop_result, Register last_java_sp, address entry_point, bool check_exceptions) {
  // Call takes possible detour via InterpreterMacroAssembler.
  call_VM_base(oop_result, last_java_sp, entry_point, true, check_exceptions);
}

void MacroAssembler::call_VM(Register oop_result, Register last_java_sp, address entry_point, Register arg_1, bool check_exceptions) {
   // Z_ARG1 is reserved for the thread.
   lgr_if_needed(Z_ARG2, arg_1);
   call_VM(oop_result, last_java_sp, entry_point, check_exceptions);
}

void MacroAssembler::call_VM(Register oop_result, Register last_java_sp, address entry_point, Register arg_1,
                             Register arg_2, bool check_exceptions) {
   // Z_ARG1 is reserved for the thread.
   assert_different_registers(arg_2, Z_ARG2);
   lgr_if_needed(Z_ARG2, arg_1);
   lgr_if_needed(Z_ARG3, arg_2);
   call_VM(oop_result, last_java_sp, entry_point, check_exceptions);
}

void MacroAssembler::call_VM(Register oop_result, Register last_java_sp, address entry_point, Register arg_1,
                             Register arg_2, Register arg_3, bool check_exceptions) {
  // Z_ARG1 is reserved for the thread.
  assert_different_registers(arg_3, Z_ARG2, Z_ARG3);
  assert_different_registers(arg_2, Z_ARG2);
  lgr_if_needed(Z_ARG2, arg_1);
  lgr_if_needed(Z_ARG3, arg_2);
  lgr_if_needed(Z_ARG4, arg_3);
  call_VM(oop_result, last_java_sp, entry_point, check_exceptions);
}

// VM leaf calls.

void MacroAssembler::call_VM_leaf(address entry_point) {
  // Call takes possible detour via InterpreterMacroAssembler.
  call_VM_leaf_base(entry_point, true);
}

void MacroAssembler::call_VM_leaf(address entry_point, Register arg_1) {
  if (arg_1 != noreg) lgr_if_needed(Z_ARG1, arg_1);
  call_VM_leaf(entry_point);
}

void MacroAssembler::call_VM_leaf(address entry_point, Register arg_1, Register arg_2) {
  assert_different_registers(arg_2, Z_ARG1);
  if (arg_1 != noreg) lgr_if_needed(Z_ARG1, arg_1);
  if (arg_2 != noreg) lgr_if_needed(Z_ARG2, arg_2);
  call_VM_leaf(entry_point);
}

void MacroAssembler::call_VM_leaf(address entry_point, Register arg_1, Register arg_2, Register arg_3) {
  assert_different_registers(arg_3, Z_ARG1, Z_ARG2);
  assert_different_registers(arg_2, Z_ARG1);
  if (arg_1 != noreg) lgr_if_needed(Z_ARG1, arg_1);
  if (arg_2 != noreg) lgr_if_needed(Z_ARG2, arg_2);
  if (arg_3 != noreg) lgr_if_needed(Z_ARG3, arg_3);
  call_VM_leaf(entry_point);
}

// Static VM leaf calls.
// Really static VM leaf calls are never patched.

void MacroAssembler::call_VM_leaf_static(address entry_point) {
  // Call takes possible detour via InterpreterMacroAssembler.
  call_VM_leaf_base(entry_point, false);
}

void MacroAssembler::call_VM_leaf_static(address entry_point, Register arg_1) {
  if (arg_1 != noreg) lgr_if_needed(Z_ARG1, arg_1);
  call_VM_leaf_static(entry_point);
}

void MacroAssembler::call_VM_leaf_static(address entry_point, Register arg_1, Register arg_2) {
  assert_different_registers(arg_2, Z_ARG1);
  if (arg_1 != noreg) lgr_if_needed(Z_ARG1, arg_1);
  if (arg_2 != noreg) lgr_if_needed(Z_ARG2, arg_2);
  call_VM_leaf_static(entry_point);
}

void MacroAssembler::call_VM_leaf_static(address entry_point, Register arg_1, Register arg_2, Register arg_3) {
  assert_different_registers(arg_3, Z_ARG1, Z_ARG2);
  assert_different_registers(arg_2, Z_ARG1);
  if (arg_1 != noreg) lgr_if_needed(Z_ARG1, arg_1);
  if (arg_2 != noreg) lgr_if_needed(Z_ARG2, arg_2);
  if (arg_3 != noreg) lgr_if_needed(Z_ARG3, arg_3);
  call_VM_leaf_static(entry_point);
}

// Don't use detour via call_c(reg).
address MacroAssembler::call_c(address function_entry) {
  load_const(Z_R1, function_entry);
  return call(Z_R1);
}

// Variant for really static (non-relocatable) calls which are never patched.
address MacroAssembler::call_c_static(address function_entry) {
  load_absolute_address(Z_R1, function_entry);
#if 0 // def ASSERT
  // Verify that call site did not move.
  load_const_optimized(Z_R0, function_entry);
  z_cgr(Z_R1, Z_R0);
  z_brc(bcondEqual, 3);
  z_illtrap(0xba);
#endif
  return call(Z_R1);
}

address MacroAssembler::call_c_opt(address function_entry) {
  bool success = call_far_patchable(function_entry, -2 /* emit relocation + constant */);
  _last_calls_return_pc = success ? pc() : nullptr;
  return _last_calls_return_pc;
}

// Identify a call_far_patchable instruction: LARL + LG + BASR
//
//    nop                   ; optionally, if required for alignment
//    lgrl rx,A(TOC entry)  ; PC-relative access into constant pool
//    basr Z_R14,rx         ; end of this instruction must be aligned to a word boundary
//
// Code pattern will eventually get patched into variant2 (see below for detection code).
//
bool MacroAssembler::is_call_far_patchable_variant0_at(address instruction_addr) {
  address iaddr = instruction_addr;

  // Check for the actual load instruction.
  if (!is_load_const_from_toc(iaddr)) { return false; }
  iaddr += load_const_from_toc_size();

  // Check for the call (BASR) instruction, finally.
  assert(iaddr-instruction_addr+call_byregister_size() == call_far_patchable_size(), "size mismatch");
  return is_call_byregister(iaddr);
}

// Identify a call_far_patchable instruction: BRASL
//
// Code pattern to suits atomic patching:
//    nop                       ; Optionally, if required for alignment.
//    nop    ...                ; Multiple filler nops to compensate for size difference (variant0 is longer).
//    nop                       ; For code pattern detection: Prepend each BRASL with a nop.
//    brasl  Z_R14,<reladdr>    ; End of code must be 4-byte aligned !
bool MacroAssembler::is_call_far_patchable_variant2_at(address instruction_addr) {
  const address call_addr = (address)((intptr_t)instruction_addr + call_far_patchable_size() - call_far_pcrelative_size());

  // Check for correct number of leading nops.
  address iaddr;
  for (iaddr = instruction_addr; iaddr < call_addr; iaddr += nop_size()) {
    if (!is_z_nop(iaddr)) { return false; }
  }
  assert(iaddr == call_addr, "sanity");

  // --> Check for call instruction.
  if (is_call_far_pcrelative(call_addr)) {
    assert(call_addr-instruction_addr+call_far_pcrelative_size() == call_far_patchable_size(), "size mismatch");
    return true;
  }

  return false;
}

// Emit a NOT mt-safely patchable 64 bit absolute call.
// If toc_offset == -2, then the destination of the call (= target) is emitted
//                      to the constant pool and a runtime_call relocation is added
//                      to the code buffer.
// If toc_offset != -2, target must already be in the constant pool at
//                      _ctableStart+toc_offset (a caller can retrieve toc_offset
//                      from the runtime_call relocation).
// Special handling of emitting to scratch buffer when there is no constant pool.
// Slightly changed code pattern. We emit an additional nop if we would
// not end emitting at a word aligned address. This is to ensure
// an atomically patchable displacement in brasl instructions.
//
// A call_far_patchable comes in different flavors:
//  - LARL(CP) / LG(CP) / BR (address in constant pool, access via CP register)
//  - LGRL(CP) / BR          (address in constant pool, pc-relative access)
//  - BRASL                  (relative address of call target coded in instruction)
// All flavors occupy the same amount of space. Length differences are compensated
// by leading nops, such that the instruction sequence always ends at the same
// byte offset. This is required to keep the return offset constant.
// Furthermore, the return address (the end of the instruction sequence) is forced
// to be on a 4-byte boundary. This is required for atomic patching, should we ever
// need to patch the call target of the BRASL flavor.
// RETURN value: false, if no constant pool entry could be allocated, true otherwise.
bool MacroAssembler::call_far_patchable(address target, int64_t tocOffset) {
  // Get current pc and ensure word alignment for end of instr sequence.
  const address start_pc = pc();
  const intptr_t       start_off = offset();
  assert(!call_far_patchable_requires_alignment_nop(start_pc), "call_far_patchable requires aligned address");
  const ptrdiff_t      dist      = (ptrdiff_t)(target - (start_pc + 2)); // Prepend each BRASL with a nop.
  const bool emit_target_to_pool = (tocOffset == -2) && !code_section()->scratch_emit();
  const bool emit_relative_call  = !emit_target_to_pool &&
                                   RelAddr::is_in_range_of_RelAddr32(dist) &&
                                   ReoptimizeCallSequences &&
                                   !code_section()->scratch_emit();

  if (emit_relative_call) {
    // Add padding to get the same size as below.
    const unsigned int padding = call_far_patchable_size() - call_far_pcrelative_size();
    unsigned int current_padding;
    for (current_padding = 0; current_padding < padding; current_padding += nop_size()) { z_nop(); }
    assert(current_padding == padding, "sanity");

    // relative call: len = 2(nop) + 6 (brasl)
    // CodeBlob resize cannot occur in this case because
    // this call is emitted into pre-existing space.
    z_nop(); // Prepend each BRASL with a nop.
    z_brasl(Z_R14, target);
  } else {
    // absolute call: Get address from TOC.
    // len = (load TOC){6|0} + (load from TOC){6} + (basr){2} = {14|8}
    if (emit_target_to_pool) {
      // When emitting the call for the first time, we do not need to use
      // the pc-relative version. It will be patched anyway, when the code
      // buffer is copied.
      // Relocation is not needed when !ReoptimizeCallSequences.
      relocInfo::relocType rt = ReoptimizeCallSequences ? relocInfo::runtime_call_w_cp_type : relocInfo::none;
      AddressLiteral dest(target, rt);
      // Store_oop_in_toc() adds dest to the constant table. As side effect, this kills
      // inst_mark(). Reset if possible.
      bool reset_mark = (inst_mark() == pc());
      tocOffset = store_oop_in_toc(dest);
      if (reset_mark) { set_inst_mark(); }
      if (tocOffset == -1) {
        return false; // Couldn't create constant pool entry.
      }
    }
    assert(offset() == start_off, "emit no code before this point!");

    address tocPos = pc() + tocOffset;
    if (emit_target_to_pool) {
      tocPos = code()->consts()->start() + tocOffset;
    }
    load_long_pcrelative(Z_R14, tocPos);
    z_basr(Z_R14, Z_R14);
  }

#ifdef ASSERT
  // Assert that we can identify the emitted call.
  assert(is_call_far_patchable_at(addr_at(start_off)), "can't identify emitted call");
  assert(offset() == start_off+call_far_patchable_size(), "wrong size");

  if (emit_target_to_pool) {
    assert(get_dest_of_call_far_patchable_at(addr_at(start_off), code()->consts()->start()) == target,
           "wrong encoding of dest address");
  }
#endif
  return true; // success
}

// Identify a call_far_patchable instruction.
// For more detailed information see header comment of call_far_patchable.
bool MacroAssembler::is_call_far_patchable_at(address instruction_addr) {
  return is_call_far_patchable_variant2_at(instruction_addr)  || // short version: BRASL
         is_call_far_patchable_variant0_at(instruction_addr);    // long version LARL + LG + BASR
}

// Does the call_far_patchable instruction use a pc-relative encoding
// of the call destination?
bool MacroAssembler::is_call_far_patchable_pcrelative_at(address instruction_addr) {
  // Variant 2 is pc-relative.
  return is_call_far_patchable_variant2_at(instruction_addr);
}

bool MacroAssembler::is_call_far_pcrelative(address instruction_addr) {
  // Prepend each BRASL with a nop.
  return is_z_nop(instruction_addr) && is_z_brasl(instruction_addr + nop_size());  // Match at position after one nop required.
}

// Set destination address of a call_far_patchable instruction.
void MacroAssembler::set_dest_of_call_far_patchable_at(address instruction_addr, address dest, int64_t tocOffset) {
  ResourceMark rm;

  // Now that CP entry is verified, patch call to a pc-relative call (if circumstances permit).
  int code_size = MacroAssembler::call_far_patchable_size();
  CodeBuffer buf(instruction_addr, code_size);
  MacroAssembler masm(&buf);
  masm.call_far_patchable(dest, tocOffset);
  ICache::invalidate_range(instruction_addr, code_size); // Empty on z.
}

// Get dest address of a call_far_patchable instruction.
address MacroAssembler::get_dest_of_call_far_patchable_at(address instruction_addr, address ctable) {
  // Dynamic TOC: absolute address in constant pool.
  // Check variant2 first, it is more frequent.

  // Relative address encoded in call instruction.
  if (is_call_far_patchable_variant2_at(instruction_addr)) {
    return MacroAssembler::get_target_addr_pcrel(instruction_addr + nop_size()); // Prepend each BRASL with a nop.

  // Absolute address in constant pool.
  } else if (is_call_far_patchable_variant0_at(instruction_addr)) {
    address iaddr = instruction_addr;

    long    tocOffset = get_load_const_from_toc_offset(iaddr);
    address tocLoc    = iaddr + tocOffset;
    return *(address *)(tocLoc);
  } else {
    fprintf(stderr, "MacroAssembler::get_dest_of_call_far_patchable_at has a problem at %p:\n", instruction_addr);
    fprintf(stderr, "not a call_far_patchable: %16.16lx %16.16lx, len = %d\n",
            *(unsigned long*)instruction_addr,
            *(unsigned long*)(instruction_addr+8),
            call_far_patchable_size());
    Disassembler::decode(instruction_addr, instruction_addr+call_far_patchable_size());
    ShouldNotReachHere();
    return nullptr;
  }
}

void MacroAssembler::align_call_far_patchable(address pc) {
  if (call_far_patchable_requires_alignment_nop(pc)) { z_nop(); }
}

void MacroAssembler::check_and_handle_earlyret(Register java_thread) {
}

void MacroAssembler::check_and_handle_popframe(Register java_thread) {
}

// Read from the polling page.
// Use TM or TMY instruction, depending on read offset.
//   offset = 0: Use TM, safepoint polling.
//   offset < 0: Use TMY, profiling safepoint polling.
void MacroAssembler::load_from_polling_page(Register polling_page_address, int64_t offset) {
  if (Immediate::is_uimm12(offset)) {
    z_tm(offset, polling_page_address, mask_safepoint);
  } else {
    z_tmy(offset, polling_page_address, mask_profiling);
  }
}

// Check whether z_instruction is a read access to the polling page
// which was emitted by load_from_polling_page(..).
bool MacroAssembler::is_load_from_polling_page(address instr_loc) {
  unsigned long z_instruction;
  unsigned int  ilen = get_instruction(instr_loc, &z_instruction);

  if (ilen == 2) { return false; } // It's none of the allowed instructions.

  if (ilen == 4) {
    if (!is_z_tm(z_instruction)) { return false; } // It's len=4, but not a z_tm. fail.

    int ms = inv_mask(z_instruction,8,32);  // mask
    int ra = inv_reg(z_instruction,16,32);  // base register
    int ds = inv_uimm12(z_instruction);     // displacement

    if (!(ds == 0 && ra != 0 && ms == mask_safepoint)) {
      return false; // It's not a z_tm(0, ra, mask_safepoint). Fail.
    }

  } else { /* if (ilen == 6) */

    assert(!is_z_lg(z_instruction), "old form (LG) polling page access. Please fix and use TM(Y).");

    if (!is_z_tmy(z_instruction)) { return false; } // It's len=6, but not a z_tmy. fail.

    int ms = inv_mask(z_instruction,8,48);  // mask
    int ra = inv_reg(z_instruction,16,48);  // base register
    int ds = inv_simm20(z_instruction);     // displacement
  }

  return true;
}

// Extract poll address from instruction and ucontext.
address MacroAssembler::get_poll_address(address instr_loc, void* ucontext) {
  assert(ucontext != nullptr, "must have ucontext");
  ucontext_t* uc = (ucontext_t*) ucontext;
  unsigned long z_instruction;
  unsigned int ilen = get_instruction(instr_loc, &z_instruction);

  if (ilen == 4 && is_z_tm(z_instruction)) {
    int ra = inv_reg(z_instruction, 16, 32);  // base register
    int ds = inv_uimm12(z_instruction);       // displacement
    address addr = (address)uc->uc_mcontext.gregs[ra];
    return addr + ds;
  } else if (ilen == 6 && is_z_tmy(z_instruction)) {
    int ra = inv_reg(z_instruction, 16, 48);  // base register
    int ds = inv_simm20(z_instruction);       // displacement
    address addr = (address)uc->uc_mcontext.gregs[ra];
    return addr + ds;
  }

  ShouldNotReachHere();
  return nullptr;
}

// Extract poll register from instruction.
uint MacroAssembler::get_poll_register(address instr_loc) {
  unsigned long z_instruction;
  unsigned int ilen = get_instruction(instr_loc, &z_instruction);

  if (ilen == 4 && is_z_tm(z_instruction)) {
    return (uint)inv_reg(z_instruction, 16, 32);  // base register
  } else if (ilen == 6 && is_z_tmy(z_instruction)) {
    return (uint)inv_reg(z_instruction, 16, 48);  // base register
  }

  ShouldNotReachHere();
  return 0;
}

void MacroAssembler::safepoint_poll(Label& slow_path, Register temp_reg) {
  const Address poll_byte_addr(Z_thread, in_bytes(JavaThread::polling_word_offset()) + 7 /* Big Endian */);
  // Armed page has poll_bit set.
  z_tm(poll_byte_addr, SafepointMechanism::poll_bit());
  z_brnaz(slow_path);
}

// Don't rely on register locking, always use Z_R1 as scratch register instead.
void MacroAssembler::bang_stack_with_offset(int offset) {
  // Stack grows down, caller passes positive offset.
  assert(offset > 0, "must bang with positive offset");
  if (Displacement::is_validDisp(-offset)) {
    z_tmy(-offset, Z_SP, mask_stackbang);
  } else {
    add2reg(Z_R1, -offset, Z_SP);    // Do not destroy Z_SP!!!
    z_tm(0, Z_R1, mask_stackbang);  // Just banging.
  }
}

void MacroAssembler::reserved_stack_check(Register return_pc) {
  // Test if reserved zone needs to be enabled.
  Label no_reserved_zone_enabling;
  assert(return_pc == Z_R14, "Return pc must be in R14 before z_br() to StackOverflow stub.");
  BLOCK_COMMENT("reserved_stack_check {");

  z_clg(Z_SP, Address(Z_thread, JavaThread::reserved_stack_activation_offset()));
  z_brl(no_reserved_zone_enabling);

  // Enable reserved zone again, throw stack overflow exception.
  save_return_pc();
  push_frame_abi160(0);
  call_VM_leaf(CAST_FROM_FN_PTR(address, SharedRuntime::enable_stack_reserved_zone), Z_thread);
  pop_frame();
  restore_return_pc();

  load_const_optimized(Z_R1, StubRoutines::throw_delayed_StackOverflowError_entry());
  // Don't use call() or z_basr(), they will invalidate Z_R14 which contains the return pc.
  z_br(Z_R1);

  should_not_reach_here();

  bind(no_reserved_zone_enabling);
  BLOCK_COMMENT("} reserved_stack_check");
}

// Defines obj, preserves var_size_in_bytes, okay for t2 == var_size_in_bytes.
void MacroAssembler::tlab_allocate(Register obj,
                                   Register var_size_in_bytes,
                                   int con_size_in_bytes,
                                   Register t1,
                                   Label& slow_case) {
  assert_different_registers(obj, var_size_in_bytes, t1);
  Register end = t1;
  Register thread = Z_thread;

  z_lg(obj, Address(thread, JavaThread::tlab_top_offset()));
  if (var_size_in_bytes == noreg) {
    z_lay(end, Address(obj, con_size_in_bytes));
  } else {
    z_lay(end, Address(obj, var_size_in_bytes));
  }
  z_cg(end, Address(thread, JavaThread::tlab_end_offset()));
  branch_optimized(bcondHigh, slow_case);

  // Update the tlab top pointer.
  z_stg(end, Address(thread, JavaThread::tlab_top_offset()));

  // Recover var_size_in_bytes if necessary.
  if (var_size_in_bytes == end) {
    z_sgr(var_size_in_bytes, obj);
  }
}

// Emitter for interface method lookup.
//   input: recv_klass, intf_klass, itable_index
//   output: method_result
//   kills: itable_index, temp1_reg, Z_R0, Z_R1
// TODO: Temp2_reg is unused. we may use this emitter also in the itable stubs.
// If the register is still not needed then, remove it.
void MacroAssembler::lookup_interface_method(Register           recv_klass,
                                             Register           intf_klass,
                                             RegisterOrConstant itable_index,
                                             Register           method_result,
                                             Register           temp1_reg,
                                             Label&             no_such_interface,
                                             bool               return_method) {

  const Register vtable_len = temp1_reg;    // Used to compute itable_entry_addr.
  const Register itable_entry_addr = Z_R1_scratch;
  const Register itable_interface = Z_R0_scratch;

  BLOCK_COMMENT("lookup_interface_method {");

  // Load start of itable entries into itable_entry_addr.
  z_llgf(vtable_len, Address(recv_klass, Klass::vtable_length_offset()));
  z_sllg(vtable_len, vtable_len, exact_log2(vtableEntry::size_in_bytes()));

  // Loop over all itable entries until desired interfaceOop(Rinterface) found.
  add2reg_with_index(itable_entry_addr,
                     in_bytes(Klass::vtable_start_offset() + itableOffsetEntry::interface_offset()),
                     recv_klass, vtable_len);

  const int itable_offset_search_inc = itableOffsetEntry::size() * wordSize;
  Label     search;

  bind(search);

  // Handle IncompatibleClassChangeError.
  // If the entry is null then we've reached the end of the table
  // without finding the expected interface, so throw an exception.
  load_and_test_long(itable_interface, Address(itable_entry_addr));
  z_bre(no_such_interface);

  add2reg(itable_entry_addr, itable_offset_search_inc);
  z_cgr(itable_interface, intf_klass);
  z_brne(search);

  // Entry found and itable_entry_addr points to it, get offset of vtable for interface.
  if (return_method) {
    const int vtable_offset_offset = in_bytes(itableOffsetEntry::offset_offset() -
                                              itableOffsetEntry::interface_offset()) -
                                     itable_offset_search_inc;

    // Compute itableMethodEntry and get method and entry point
    // we use addressing with index and displacement, since the formula
    // for computing the entry's offset has a fixed and a dynamic part,
    // the latter depending on the matched interface entry and on the case,
    // that the itable index has been passed as a register, not a constant value.
    int method_offset = in_bytes(itableMethodEntry::method_offset());
                             // Fixed part (displacement), common operand.
    Register itable_offset = method_result;  // Dynamic part (index register).

    if (itable_index.is_register()) {
       // Compute the method's offset in that register, for the formula, see the
       // else-clause below.
       z_sllg(itable_offset, itable_index.as_register(), exact_log2(itableMethodEntry::size() * wordSize));
       z_agf(itable_offset, vtable_offset_offset, itable_entry_addr);
    } else {
      // Displacement increases.
      method_offset += itableMethodEntry::size() * wordSize * itable_index.as_constant();

      // Load index from itable.
      z_llgf(itable_offset, vtable_offset_offset, itable_entry_addr);
    }

    // Finally load the method's oop.
    z_lg(method_result, method_offset, itable_offset, recv_klass);
  }
  BLOCK_COMMENT("} lookup_interface_method");
}

// Lookup for virtual method invocation.
void MacroAssembler::lookup_virtual_method(Register           recv_klass,
                                           RegisterOrConstant vtable_index,
                                           Register           method_result) {
  assert_different_registers(recv_klass, vtable_index.register_or_noreg());
  assert(vtableEntry::size() * wordSize == wordSize,
         "else adjust the scaling in the code below");

  BLOCK_COMMENT("lookup_virtual_method {");

  const int base = in_bytes(Klass::vtable_start_offset());

  if (vtable_index.is_constant()) {
    // Load with base + disp.
    Address vtable_entry_addr(recv_klass,
                              vtable_index.as_constant() * wordSize +
                              base +
                              in_bytes(vtableEntry::method_offset()));

    z_lg(method_result, vtable_entry_addr);
  } else {
    // Shift index properly and load with base + index + disp.
    Register vindex = vtable_index.as_register();
    Address  vtable_entry_addr(recv_klass, vindex,
                               base + in_bytes(vtableEntry::method_offset()));

    z_sllg(vindex, vindex, exact_log2(wordSize));
    z_lg(method_result, vtable_entry_addr);
  }
  BLOCK_COMMENT("} lookup_virtual_method");
}

// Factor out code to call ic_miss_handler.
// Generate code to call the inline cache miss handler.
//
// In most cases, this code will be generated out-of-line.
// The method parameters are intended to provide some variability.
//   ICM          - Label which has to be bound to the start of useful code (past any traps).
//   trapMarker   - Marking byte for the generated illtrap instructions (if any).
//                  Any value except 0x00 is supported.
//                  = 0x00 - do not generate illtrap instructions.
//                         use nops to fill unused space.
//   requiredSize - required size of the generated code. If the actually
//                  generated code is smaller, use padding instructions to fill up.
//                  = 0 - no size requirement, no padding.
//   scratch      - scratch register to hold branch target address.
//
//  The method returns the code offset of the bound label.
unsigned int MacroAssembler::call_ic_miss_handler(Label& ICM, int trapMarker, int requiredSize, Register scratch) {
  intptr_t startOffset = offset();

  // Prevent entry at content_begin().
  if (trapMarker != 0) {
    z_illtrap(trapMarker);
  }

  // Load address of inline cache miss code into scratch register
  // and branch to cache miss handler.
  BLOCK_COMMENT("IC miss handler {");
  BIND(ICM);
  unsigned int   labelOffset = offset();
  AddressLiteral icmiss(SharedRuntime::get_ic_miss_stub());

  load_const_optimized(scratch, icmiss);
  z_br(scratch);

  // Fill unused space.
  if (requiredSize > 0) {
    while ((offset() - startOffset) < requiredSize) {
      if (trapMarker == 0) {
        z_nop();
      } else {
        z_illtrap(trapMarker);
      }
    }
  }
  BLOCK_COMMENT("} IC miss handler");
  return labelOffset;
}

void MacroAssembler::nmethod_UEP(Label& ic_miss) {
  Register ic_reg       = Z_inline_cache;
  int      klass_offset = oopDesc::klass_offset_in_bytes();
  if (!ImplicitNullChecks || MacroAssembler::needs_explicit_null_check(klass_offset)) {
    if (VM_Version::has_CompareBranch()) {
      z_cgij(Z_ARG1, 0, Assembler::bcondEqual, ic_miss);
    } else {
      z_ltgr(Z_ARG1, Z_ARG1);
      z_bre(ic_miss);
    }
  }
  // Compare cached class against klass from receiver.
  compare_klass_ptr(ic_reg, klass_offset, Z_ARG1, false);
  z_brne(ic_miss);
}

void MacroAssembler::check_klass_subtype_fast_path(Register   sub_klass,
                                                   Register   super_klass,
                                                   Register   temp1_reg,
                                                   Label*     L_success,
                                                   Label*     L_failure,
                                                   Label*     L_slow_path,
                                                   RegisterOrConstant super_check_offset) {

  const int sc_offset  = in_bytes(Klass::secondary_super_cache_offset());
  const int sco_offset = in_bytes(Klass::super_check_offset_offset());

  bool must_load_sco = (super_check_offset.constant_or_zero() == -1);
  bool need_slow_path = (must_load_sco ||
                         super_check_offset.constant_or_zero() == sc_offset);

  // Input registers must not overlap.
  assert_different_registers(sub_klass, super_klass, temp1_reg);
  if (super_check_offset.is_register()) {
    assert_different_registers(sub_klass, super_klass,
                               super_check_offset.as_register());
  } else if (must_load_sco) {
    assert(temp1_reg != noreg, "supply either a temp or a register offset");
  }

  const Register Rsuper_check_offset = temp1_reg;

  NearLabel L_fallthrough;
  int label_nulls = 0;
  if (L_success == nullptr)   { L_success   = &L_fallthrough; label_nulls++; }
  if (L_failure == nullptr)   { L_failure   = &L_fallthrough; label_nulls++; }
  if (L_slow_path == nullptr) { L_slow_path = &L_fallthrough; label_nulls++; }
  assert(label_nulls <= 1 ||
         (L_slow_path == &L_fallthrough && label_nulls <= 2 && !need_slow_path),
         "at most one null in the batch, usually");

  BLOCK_COMMENT("check_klass_subtype_fast_path {");
  // If the pointers are equal, we are done (e.g., String[] elements).
  // This self-check enables sharing of secondary supertype arrays among
  // non-primary types such as array-of-interface. Otherwise, each such
  // type would need its own customized SSA.
  // We move this check to the front of the fast path because many
  // type checks are in fact trivially successful in this manner,
  // so we get a nicely predicted branch right at the start of the check.
  compare64_and_branch(sub_klass, super_klass, bcondEqual, *L_success);

  // Check the supertype display, which is uint.
  if (must_load_sco) {
    z_llgf(Rsuper_check_offset, sco_offset, super_klass);
    super_check_offset = RegisterOrConstant(Rsuper_check_offset);
  }
  Address super_check_addr(sub_klass, super_check_offset, 0);
  z_cg(super_klass, super_check_addr); // compare w/ displayed supertype

  // This check has worked decisively for primary supers.
  // Secondary supers are sought in the super_cache ('super_cache_addr').
  // (Secondary supers are interfaces and very deeply nested subtypes.)
  // This works in the same check above because of a tricky aliasing
  // between the super_cache and the primary super display elements.
  // (The 'super_check_addr' can address either, as the case requires.)
  // Note that the cache is updated below if it does not help us find
  // what we need immediately.
  // So if it was a primary super, we can just fail immediately.
  // Otherwise, it's the slow path for us (no success at this point).

  // Hacked jmp, which may only be used just before L_fallthrough.
#define final_jmp(label)                                                \
  if (&(label) == &L_fallthrough) { /*do nothing*/ }                    \
  else                            { branch_optimized(Assembler::bcondAlways, label); } /*omit semicolon*/

  if (super_check_offset.is_register()) {
    branch_optimized(Assembler::bcondEqual, *L_success);
    z_cfi(super_check_offset.as_register(), sc_offset);
    if (L_failure == &L_fallthrough) {
      branch_optimized(Assembler::bcondEqual, *L_slow_path);
    } else {
      branch_optimized(Assembler::bcondNotEqual, *L_failure);
      final_jmp(*L_slow_path);
    }
  } else if (super_check_offset.as_constant() == sc_offset) {
    // Need a slow path; fast failure is impossible.
    if (L_slow_path == &L_fallthrough) {
      branch_optimized(Assembler::bcondEqual, *L_success);
    } else {
      branch_optimized(Assembler::bcondNotEqual, *L_slow_path);
      final_jmp(*L_success);
    }
  } else {
    // No slow path; it's a fast decision.
    if (L_failure == &L_fallthrough) {
      branch_optimized(Assembler::bcondEqual, *L_success);
    } else {
      branch_optimized(Assembler::bcondNotEqual, *L_failure);
      final_jmp(*L_success);
    }
  }

  bind(L_fallthrough);
#undef local_brc
#undef final_jmp
  BLOCK_COMMENT("} check_klass_subtype_fast_path");
  // fallthru (to slow path)
}

void MacroAssembler::check_klass_subtype_slow_path(Register Rsubklass,
                                                   Register Rsuperklass,
                                                   Register Rarray_ptr,  // tmp
                                                   Register Rlength,     // tmp
                                                   Label* L_success,
                                                   Label* L_failure) {
  // Input registers must not overlap.
  // Also check for R1 which is explicitly used here.
  assert_different_registers(Z_R1, Rsubklass, Rsuperklass, Rarray_ptr, Rlength);
  NearLabel L_fallthrough;
  int label_nulls = 0;
  if (L_success == nullptr) { L_success = &L_fallthrough; label_nulls++; }
  if (L_failure == nullptr) { L_failure = &L_fallthrough; label_nulls++; }
  assert(label_nulls <= 1, "at most one null in the batch");

  const int ss_offset = in_bytes(Klass::secondary_supers_offset());
  const int sc_offset = in_bytes(Klass::secondary_super_cache_offset());

  const int length_offset = Array<Klass*>::length_offset_in_bytes();
  const int base_offset   = Array<Klass*>::base_offset_in_bytes();

  // Hacked jmp, which may only be used just before L_fallthrough.
#define final_jmp(label)                                                \
  if (&(label) == &L_fallthrough) { /*do nothing*/ }                    \
  else                            branch_optimized(Assembler::bcondAlways, label) /*omit semicolon*/

  NearLabel loop_iterate, loop_count, match;

  BLOCK_COMMENT("check_klass_subtype_slow_path {");
  z_lg(Rarray_ptr, ss_offset, Rsubklass);

  load_and_test_int(Rlength, Address(Rarray_ptr, length_offset));
  branch_optimized(Assembler::bcondZero, *L_failure);

  // Oops in table are NO MORE compressed.
  z_cg(Rsuperklass, base_offset, Rarray_ptr); // Check array element for match.
  z_bre(match);                               // Shortcut for array length = 1.

  // No match yet, so we must walk the array's elements.
  z_lngfr(Rlength, Rlength);
  z_sllg(Rlength, Rlength, LogBytesPerWord); // -#bytes of cache array
  z_llill(Z_R1, BytesPerWord);               // Set increment/end index.
  add2reg(Rlength, 2 * BytesPerWord);        // start index  = -(n-2)*BytesPerWord
  z_slgr(Rarray_ptr, Rlength);               // start addr: +=  (n-2)*BytesPerWord
  z_bru(loop_count);

  BIND(loop_iterate);
  z_cg(Rsuperklass, base_offset, Rlength, Rarray_ptr); // Check array element for match.
  z_bre(match);
  BIND(loop_count);
  z_brxlg(Rlength, Z_R1, loop_iterate);

  // Rsuperklass not found among secondary super classes -> failure.
  branch_optimized(Assembler::bcondAlways, *L_failure);

  // Got a hit. Return success (zero result). Set cache.
  // Cache load doesn't happen here. For speed it is directly emitted by the compiler.

  BIND(match);

  z_stg(Rsuperklass, sc_offset, Rsubklass); // Save result to cache.

  final_jmp(*L_success);

  // Exit to the surrounding code.
  BIND(L_fallthrough);
#undef local_brc
#undef final_jmp
  BLOCK_COMMENT("} check_klass_subtype_slow_path");
}

// Emitter for combining fast and slow path.
void MacroAssembler::check_klass_subtype(Register sub_klass,
                                         Register super_klass,
                                         Register temp1_reg,
                                         Register temp2_reg,
                                         Label&   L_success) {
  NearLabel failure;
  BLOCK_COMMENT(err_msg("check_klass_subtype(%s subclass of %s) {", sub_klass->name(), super_klass->name()));
  check_klass_subtype_fast_path(sub_klass, super_klass, temp1_reg,
                                &L_success, &failure, nullptr);
  check_klass_subtype_slow_path(sub_klass, super_klass,
                                temp1_reg, temp2_reg, &L_success, nullptr);
  BIND(failure);
  BLOCK_COMMENT("} check_klass_subtype");
}

// scans r_count pointer sized words at [r_addr] for occurrence of r_value,
// generic (r_count must be >0)
// iff found: CC eq, r_result == 0
void MacroAssembler::repne_scan(Register r_addr, Register r_value, Register r_count, Register r_result) {
  NearLabel L_loop, L_exit;

  BLOCK_COMMENT("repne_scan {");
#ifdef ASSERT
  z_chi(r_count, 0);
  asm_assert(bcondHigh, "count must be positive", 11);
#endif

  clear_reg(r_result, true /* whole_reg */, false /* set_cc */);  // sets r_result=0, let's hope that search will be successful

  bind(L_loop);
  z_cg(r_value, Address(r_addr));
  z_bre(L_exit); // branch on success
  z_la(r_addr, wordSize, r_addr);
  z_brct(r_count, L_loop);

  // z_brct above doesn't change CC.
  // If we reach here, then the value in r_value is not present. Set r_result to 1.
  z_lghi(r_result, 1);

  bind(L_exit);
  BLOCK_COMMENT("} repne_scan");
}

// Ensure that the inline code and the stub are using the same registers.
#define LOOKUP_SECONDARY_SUPERS_TABLE_REGISTERS                 \
do {                                                            \
  assert(r_super_klass  == Z_ARG1                            && \
         r_array_base   == Z_ARG5                            && \
         r_array_length == Z_ARG4                            && \
        (r_array_index  == Z_ARG3 || r_array_index == noreg) && \
        (r_sub_klass    == Z_ARG2 || r_sub_klass   == noreg) && \
        (r_bitmap       == Z_R10  || r_bitmap      == noreg) && \
        (r_result       == Z_R11  || r_result      == noreg), "registers must match s390.ad"); \
} while(0)

// Note: this method also kills Z_R1_scratch register on machines older than z15
void MacroAssembler::lookup_secondary_supers_table(Register r_sub_klass,
                                                   Register r_super_klass,
                                                   Register r_temp1,
                                                   Register r_temp2,
                                                   Register r_temp3,
                                                   Register r_temp4,
                                                   Register r_result,
                                                   u1 super_klass_slot) {
  NearLabel L_done, L_failure;

  BLOCK_COMMENT("lookup_secondary_supers_table {");

  const Register
    r_array_base   = r_temp1,
    r_array_length = r_temp2,
    r_array_index  = r_temp3,
    r_bitmap       = r_temp4;

  LOOKUP_SECONDARY_SUPERS_TABLE_REGISTERS;

  z_lg(r_bitmap, Address(r_sub_klass, Klass::bitmap_offset()));

  // First check the bitmap to see if super_klass might be present. If
  // the bit is zero, we are certain that super_klass is not one of
  // the secondary supers.
  u1 bit = super_klass_slot;
  int shift_count = Klass::SECONDARY_SUPERS_TABLE_MASK - bit;

  z_sllg(r_array_index, r_bitmap, shift_count); // take the bit to 63rd location

  // Initialize r_result with 0 (indicating success). If searching fails, r_result will be loaded
  // with 1 (failure) at the end of this method.
  clear_reg(r_result, true /* whole_reg */, false /* set_cc */); // r_result = 0

  // We test the MSB of r_array_index, i.e., its sign bit
  testbit(r_array_index, 63);
  z_bfalse(L_failure); // if not set, then jump!!!

  // We will consult the secondary-super array.
  z_lg(r_array_base, Address(r_sub_klass, Klass::secondary_supers_offset()));

  // The value i in r_array_index is >= 1, so even though r_array_base
  // points to the length, we don't need to adjust it to point to the
  // data.
  assert(Array<Klass*>::base_offset_in_bytes() == wordSize, "Adjust this code");

  // Get the first array index that can contain super_klass.
  if (bit != 0) {
    pop_count_long(r_array_index, r_array_index, Z_R1_scratch); // kills Z_R1_scratch on machines older than z15

    // NB! r_array_index is off by 1. It is compensated by keeping r_array_base off by 1 word.
    z_sllg(r_array_index, r_array_index, LogBytesPerWord); // scale
  } else {
    // Actually use index 0, but r_array_base and r_array_index are off by 1 word
    // such that the sum is precise.
    z_lghi(r_array_index, BytesPerWord); // for slow path (scaled)
  }

  z_cg(r_super_klass, Address(r_array_base, r_array_index));
  branch_optimized(bcondEqual, L_done); // found a match; success

  // Is there another entry to check? Consult the bitmap.
  testbit(r_bitmap, (bit + 1) & Klass::SECONDARY_SUPERS_TABLE_MASK);
  z_bfalse(L_failure);

  // Linear probe. Rotate the bitmap so that the next bit to test is
  // in Bit 2 for the look-ahead check in the slow path.
  if (bit != 0) {
    z_rllg(r_bitmap, r_bitmap, 64-bit); // rotate right
  }

  // Calls into the stub generated by lookup_secondary_supers_table_slow_path.
  // Arguments: r_super_klass, r_array_base, r_array_index, r_bitmap.
  // Kills: r_array_length.
  // Returns: r_result

  call_stub(StubRoutines::lookup_secondary_supers_table_slow_path_stub());

  z_bru(L_done); // pass whatever result we got from a slow path

  bind(L_failure);
  // TODO: use load immediate on condition and z_bru above will not be required
  z_lghi(r_result, 1);

  bind(L_done);
  BLOCK_COMMENT("} lookup_secondary_supers_table");

  if (VerifySecondarySupers) {
    verify_secondary_supers_table(r_sub_klass, r_super_klass, r_result,
                                  r_temp1, r_temp2, r_temp3);
  }
}

// Called by code generated by check_klass_subtype_slow_path
// above. This is called when there is a collision in the hashed
// lookup in the secondary supers array.
void MacroAssembler::lookup_secondary_supers_table_slow_path(Register r_super_klass,
                                                             Register r_array_base,
                                                             Register r_array_index,
                                                             Register r_bitmap,
                                                             Register r_result,
                                                             Register r_temp1) {
  assert_different_registers(r_super_klass, r_array_base, r_array_index, r_bitmap, r_result, r_temp1);

  const Register
    r_array_length = r_temp1,
    r_sub_klass    = noreg;

  LOOKUP_SECONDARY_SUPERS_TABLE_REGISTERS;

  BLOCK_COMMENT("lookup_secondary_supers_table_slow_path {");
  NearLabel L_done, L_failure;

  // Load the array length.
  z_llgf(r_array_length, Address(r_array_base, Array<Klass*>::length_offset_in_bytes()));

  // And adjust the array base to point to the data.
  // NB!
  // Effectively increments the current slot index by 1.
  assert(Array<Klass*>::base_offset_in_bytes() == wordSize, "");
  add2reg(r_array_base, Array<Klass*>::base_offset_in_bytes());

  // Linear probe
  NearLabel L_huge;

  // The bitmap is full to bursting.
  z_cghi(r_bitmap, Klass::SECONDARY_SUPERS_BITMAP_FULL);
  z_bre(L_huge);

  // NB! Our caller has checked bits 0 and 1 in the bitmap. The
  // current slot (at secondary_supers[r_array_index]) has not yet
  // been inspected, and r_array_index may be out of bounds if we
  // wrapped around the end of the array.

  { // This is conventional linear probing, but instead of terminating
    // when a null entry is found in the table, we maintain a bitmap
    // in which a 0 indicates missing entries.
    // The check above guarantees there are 0s in the bitmap, so the loop
    // eventually terminates.

#ifdef ASSERT
    // r_result is set to 0 by lookup_secondary_supers_table.
    // clear_reg(r_result, true /* whole_reg */, false /* set_cc */);
    z_cghi(r_result, 0);
    asm_assert(bcondEqual, "r_result required to be 0, used by z_locgr", 44);

    // We should only reach here after having found a bit in the bitmap.
    z_ltgr(r_array_length, r_array_length);
    asm_assert(bcondHigh, "array_length > 0, should hold", 22);
#endif // ASSERT

    // Compute limit in r_array_length
    add2reg(r_array_length, -1);
    z_sllg(r_array_length, r_array_length, LogBytesPerWord);

    NearLabel L_loop;
    bind(L_loop);

    // Check for wraparound.
    z_cgr(r_array_index, r_array_length);
    z_locgr(r_array_index, r_result, bcondHigh); // r_result is containing 0

    z_cg(r_super_klass, Address(r_array_base, r_array_index));
    z_bre(L_done); // success

    // look-ahead check: if Bit 2 is 0, we're done
    testbit(r_bitmap, 2);
    z_bfalse(L_failure);

    z_rllg(r_bitmap, r_bitmap, 64-1); // rotate right
    add2reg(r_array_index, BytesPerWord);

    z_bru(L_loop);
  }

  { // Degenerate case: more than 64 secondary supers.
    // FIXME: We could do something smarter here, maybe a vectorized
    // comparison or a binary search, but is that worth any added
    // complexity?

    bind(L_huge);
    repne_scan(r_array_base, r_super_klass, r_array_length, r_result);

    z_bru(L_done); // forward the result we got from repne_scan
  }

  bind(L_failure);
  z_lghi(r_result, 1);

  bind(L_done);
  BLOCK_COMMENT("} lookup_secondary_supers_table_slow_path");
}

// Make sure that the hashed lookup and a linear scan agree.
void MacroAssembler::verify_secondary_supers_table(Register r_sub_klass,
                                                   Register r_super_klass,
                                                   Register r_result /* expected */,
                                                   Register r_temp1,
                                                   Register r_temp2,
                                                   Register r_temp3) {
  assert_different_registers(r_sub_klass, r_super_klass, r_result, r_temp1, r_temp2, r_temp3);

  const Register
    r_array_base   = r_temp1,
    r_array_length = r_temp2,
    r_array_index  = r_temp3,
    r_bitmap       = noreg; // unused

  const Register r_one = Z_R0_scratch;
  z_lghi(r_one, 1); // for locgr down there, to a load result for failure

  LOOKUP_SECONDARY_SUPERS_TABLE_REGISTERS;

  BLOCK_COMMENT("verify_secondary_supers_table {");

  Label L_passed, L_failure;

  // We will consult the secondary-super array.
  z_lg(r_array_base, Address(r_sub_klass, in_bytes(Klass::secondary_supers_offset())));

  // Load the array length.
  z_llgf(r_array_length, Address(r_array_base, Array<Klass*>::length_offset_in_bytes()));

  // And adjust the array base to point to the data.
  z_aghi(r_array_base, Array<Klass*>::base_offset_in_bytes());

  const Register r_linear_result = r_array_index; // reuse
  z_chi(r_array_length, 0);
  z_locgr(r_linear_result, r_one, bcondNotHigh); // load failure if array_length <= 0
  z_brc(bcondNotHigh, L_failure);
  repne_scan(r_array_base, r_super_klass, r_array_length, r_linear_result);
  bind(L_failure);

  z_cr(r_result, r_linear_result);
  z_bre(L_passed);

  assert_different_registers(Z_ARG1, r_sub_klass, r_linear_result, r_result);
  lgr_if_needed(Z_ARG1, r_super_klass);
  assert_different_registers(Z_ARG2, r_linear_result, r_result);
  lgr_if_needed(Z_ARG2, r_sub_klass);
  assert_different_registers(Z_ARG3, r_result);
  z_lgr(Z_ARG3, r_linear_result);
  z_lgr(Z_ARG4, r_result);
  const char* msg = "mismatch";
  load_const_optimized(Z_ARG5, (address)msg);

  call_VM_leaf(CAST_FROM_FN_PTR(address, Klass::on_secondary_supers_verification_failure));
  should_not_reach_here();

  bind(L_passed);

  BLOCK_COMMENT("} verify_secondary_supers_table");
}

void MacroAssembler::clinit_barrier(Register klass, Register thread, Label* L_fast_path, Label* L_slow_path) {
  assert(L_fast_path != nullptr || L_slow_path != nullptr, "at least one is required");

  Label L_fallthrough;
  if (L_fast_path == nullptr) {
    L_fast_path = &L_fallthrough;
  } else if (L_slow_path == nullptr) {
    L_slow_path = &L_fallthrough;
  }

  // Fast path check: class is fully initialized
  z_cli(Address(klass, InstanceKlass::init_state_offset()), InstanceKlass::fully_initialized);
  z_bre(*L_fast_path);

  // Fast path check: current thread is initializer thread
  z_cg(thread, Address(klass, InstanceKlass::init_thread_offset()));
  if (L_slow_path == &L_fallthrough) {
    z_bre(*L_fast_path);
  } else if (L_fast_path == &L_fallthrough) {
    z_brne(*L_slow_path);
  } else {
    Unimplemented();
  }

  bind(L_fallthrough);
}

// Increment a counter at counter_address when the eq condition code is
// set. Kills registers tmp1_reg and tmp2_reg and preserves the condition code.
void MacroAssembler::increment_counter_eq(address counter_address, Register tmp1_reg, Register tmp2_reg) {
  Label l;
  z_brne(l);
  load_const(tmp1_reg, counter_address);
  add2mem_32(Address(tmp1_reg), 1, tmp2_reg);
  z_cr(tmp1_reg, tmp1_reg); // Set cc to eq.
  bind(l);
}

// "The box" is the space on the stack where we copy the object mark.
void MacroAssembler::compiler_fast_lock_object(Register oop, Register box, Register temp1, Register temp2) {

  assert(LockingMode != LM_LIGHTWEIGHT, "uses fast_lock_lightweight");
  assert_different_registers(oop, box, temp1, temp2);

  Register displacedHeader = temp1;
  Register currentHeader   = temp1;
  Register temp            = temp2;

  NearLabel done, object_has_monitor;

  const int hdr_offset = oopDesc::mark_offset_in_bytes();

  BLOCK_COMMENT("compiler_fast_lock_object {");

  // Load markWord from oop into mark.
  z_lg(displacedHeader, hdr_offset, oop);

  if (DiagnoseSyncOnValueBasedClasses != 0) {
    load_klass(temp, oop);
    z_l(temp, Address(temp, Klass::access_flags_offset()));
    assert((JVM_ACC_IS_VALUE_BASED_CLASS & 0xFFFF) == 0, "or change following instruction");
    z_nilh(temp, JVM_ACC_IS_VALUE_BASED_CLASS >> 16);
    z_brne(done);
  }

  // Handle existing monitor.
  // The object has an existing monitor iff (mark & monitor_value) != 0.
  guarantee(Immediate::is_uimm16(markWord::monitor_value), "must be half-word");
  z_tmll(displacedHeader, markWord::monitor_value);
  z_brnaz(object_has_monitor);

  if (LockingMode == LM_MONITOR) {
    // Set NE to indicate 'failure' -> take slow-path
    // From loading the markWord, we know that oop != nullptr
    z_ltgr(oop, oop);
    z_bru(done);
  } else {
    assert(LockingMode == LM_LEGACY, "must be");
    // Set mark to markWord | markWord::unlocked_value.
    z_oill(displacedHeader, markWord::unlocked_value);

    // Load Compare Value application register.

    // Initialize the box (must happen before we update the object mark).
    z_stg(displacedHeader, BasicLock::displaced_header_offset_in_bytes(), box);

    // Compare object markWord with mark and if equal, exchange box with object markWork.
    // If the compare-and-swap succeeds, then we found an unlocked object and have now locked it.
    z_csg(displacedHeader, box, hdr_offset, oop);
    assert(currentHeader == displacedHeader, "must be same register"); // Identified two registers from z/Architecture.
    z_bre(done);

    // We did not see an unlocked object
    // currentHeader contains what is currently stored in the oop's markWord.
    // We might have a recursive case. Verify by checking if the owner is self.
    // To do so, compare the value in the markWord (currentHeader) with the stack pointer.
    z_sgr(currentHeader, Z_SP);
    load_const_optimized(temp, (~(os::vm_page_size() - 1) | markWord::lock_mask_in_place));

    z_ngr(currentHeader, temp);

    // result zero: owner is self -> recursive lock. Indicate that by storing 0 in the box.
    // result not-zero: attempt failed. We don't hold the lock -> go for slow case.

    z_stg(currentHeader/*==0 or not 0*/, BasicLock::displaced_header_offset_in_bytes(), box);

    z_bru(done);
  }

  bind(object_has_monitor);

<<<<<<< HEAD
  if (!UseObjectMonitorTable) {
    Register zero = temp;
    Register monitor_tagged = displacedHeader; // Tagged with markWord::monitor_value.
    // The object's monitor m is unlocked iff m->owner is null,
    // otherwise m->owner may contain a thread or a stack address.

    // Try to CAS m->owner from null to current thread.
    // If m->owner is null, then csg succeeds and sets m->owner=THREAD and CR=EQ.
    // Otherwise, register zero is filled with the current owner.
    z_lghi(zero, 0);
    z_csg(zero, Z_thread, OM_OFFSET_NO_MONITOR_VALUE_TAG(owner), monitor_tagged);
    if (LockingMode != LM_LIGHTWEIGHT) {
      // Store a non-null value into the box.
      z_stg(box, BasicLock::displaced_header_offset_in_bytes(), box);
    }

    z_bre(done); // acquired the lock for the first time.

    BLOCK_COMMENT("fast_path_recursive_lock {");
    // Check if we are already the owner (recursive lock)
    z_cgr(Z_thread, zero); // owner is stored in zero by "z_csg" above
    z_brne(done); // not a recursive lock

    // Current thread already owns the lock. Just increment recursion count.
    z_agsi(Address(monitor_tagged, OM_OFFSET_NO_MONITOR_VALUE_TAG(recursions)), 1ll);
    z_cgr(zero, zero); // set the CC to EQUAL
    BLOCK_COMMENT("} fast_path_recursive_lock");
  } else {
    // OMCache lookup not supported yet. Take the slowpath.
    // Set flag to NE
    z_ltgr(oop, oop);
    z_bru(done);
  }
=======
  Register zero = temp;
  Register monitor_tagged = displacedHeader; // Tagged with markWord::monitor_value.
  // The object's monitor m is unlocked iff m->owner is null,
  // otherwise m->owner may contain a thread or a stack address.

  // Try to CAS m->owner from null to current thread.
  // If m->owner is null, then csg succeeds and sets m->owner=THREAD and CR=EQ.
  // Otherwise, register zero is filled with the current owner.
  z_lghi(zero, 0);
  z_csg(zero, Z_thread, OM_OFFSET_NO_MONITOR_VALUE_TAG(owner), monitor_tagged);

  // Store a non-null value into the box.
  z_stg(box, BasicLock::displaced_header_offset_in_bytes(), box);

  z_bre(done); // acquired the lock for the first time.

  BLOCK_COMMENT("fast_path_recursive_lock {");
  // Check if we are already the owner (recursive lock)
  z_cgr(Z_thread, zero); // owner is stored in zero by "z_csg" above
  z_brne(done); // not a recursive lock

  // Current thread already owns the lock. Just increment recursion count.
  z_agsi(Address(monitor_tagged, OM_OFFSET_NO_MONITOR_VALUE_TAG(recursions)), 1ll);
  z_cgr(zero, zero); // set the CC to EQUAL
  BLOCK_COMMENT("} fast_path_recursive_lock");
>>>>>>> e4c7850c
  bind(done);

  BLOCK_COMMENT("} compiler_fast_lock_object");
  // If locking was successful, CR should indicate 'EQ'.
  // The compiler or the native wrapper generates a branch to the runtime call
  // _complete_monitor_locking_Java.
}

void MacroAssembler::compiler_fast_unlock_object(Register oop, Register box, Register temp1, Register temp2) {

  assert(LockingMode != LM_LIGHTWEIGHT, "uses fast_unlock_lightweight");
  assert_different_registers(oop, box, temp1, temp2);

  Register displacedHeader = temp1;
  Register currentHeader   = temp2;
  Register temp            = temp1;

  const int hdr_offset = oopDesc::mark_offset_in_bytes();

  Label done, object_has_monitor, not_recursive;

  BLOCK_COMMENT("compiler_fast_unlock_object {");

  if (LockingMode == LM_LEGACY) {
    // Find the lock address and load the displaced header from the stack.
    // if the displaced header is zero, we have a recursive unlock.
    load_and_test_long(displacedHeader, Address(box, BasicLock::displaced_header_offset_in_bytes()));
    z_bre(done);
  }

  // Handle existing monitor.
  // The object has an existing monitor iff (mark & monitor_value) != 0.
  z_lg(currentHeader, hdr_offset, oop);
  guarantee(Immediate::is_uimm16(markWord::monitor_value), "must be half-word");

  z_tmll(currentHeader, markWord::monitor_value);
  z_brnaz(object_has_monitor);

  if (LockingMode == LM_MONITOR) {
    // Set NE to indicate 'failure' -> take slow-path
    z_ltgr(oop, oop);
    z_bru(done);
  } else {
    assert(LockingMode == LM_LEGACY, "must be");
    // Check if it is still a lightweight lock, this is true if we see
    // the stack address of the basicLock in the markWord of the object
    // copy box to currentHeader such that csg does not kill it.
    z_lgr(currentHeader, box);
    z_csg(currentHeader, displacedHeader, hdr_offset, oop);
    z_bru(done); // csg sets CR as desired.
  }

  // In case of LM_LIGHTWEIGHT, we may reach here with (temp & ObjectMonitor::ANONYMOUS_OWNER) != 0.
  // This is handled like owner thread mismatches: We take the slow path.

  // Handle existing monitor.
  bind(object_has_monitor);

  if (!UseObjectMonitorTable) {
    z_cg(Z_thread, Address(currentHeader, OM_OFFSET_NO_MONITOR_VALUE_TAG(owner)));
    z_brne(done);

    BLOCK_COMMENT("fast_path_recursive_unlock {");
    load_and_test_long(temp, Address(currentHeader, OM_OFFSET_NO_MONITOR_VALUE_TAG(recursions)));
    z_bre(not_recursive); // if 0 then jump, it's not recursive locking

    // Recursive inflated unlock
    z_agsi(Address(currentHeader, OM_OFFSET_NO_MONITOR_VALUE_TAG(recursions)), -1ll);
    z_cgr(currentHeader, currentHeader); // set the CC to EQUAL
    BLOCK_COMMENT("} fast_path_recursive_unlock");
    z_bru(done);

    bind(not_recursive);

    load_and_test_long(temp, Address(currentHeader, OM_OFFSET_NO_MONITOR_VALUE_TAG(EntryList)));
    z_brne(done);
    load_and_test_long(temp, Address(currentHeader, OM_OFFSET_NO_MONITOR_VALUE_TAG(cxq)));
    z_brne(done);
    z_release();
    z_stg(temp/*=0*/, OM_OFFSET_NO_MONITOR_VALUE_TAG(owner), currentHeader);
  } else {
    // OMCache lookup not supported yet. Take the slowpath.
    // Set flag to NE
    z_ltgr(oop, oop);
    z_bru(done);
  }

  bind(done);

  BLOCK_COMMENT("} compiler_fast_unlock_object");
  // flag == EQ indicates success
  // flag == NE indicates failure
}

void MacroAssembler::resolve_jobject(Register value, Register tmp1, Register tmp2) {
  BarrierSetAssembler* bs = BarrierSet::barrier_set()->barrier_set_assembler();
  bs->resolve_jobject(this, value, tmp1, tmp2);
}

// Last_Java_sp must comply to the rules in frame_s390.hpp.
void MacroAssembler::set_last_Java_frame(Register last_Java_sp, Register last_Java_pc, bool allow_relocation) {
  BLOCK_COMMENT("set_last_Java_frame {");

  // Always set last_Java_pc and flags first because once last_Java_sp
  // is visible has_last_Java_frame is true and users will look at the
  // rest of the fields. (Note: flags should always be zero before we
  // get here so doesn't need to be set.)

  // Verify that last_Java_pc was zeroed on return to Java.
  if (allow_relocation) {
    asm_assert_mem8_is_zero(in_bytes(JavaThread::last_Java_pc_offset()),
                            Z_thread,
                            "last_Java_pc not zeroed before leaving Java",
                            0x200);
  } else {
    asm_assert_mem8_is_zero_static(in_bytes(JavaThread::last_Java_pc_offset()),
                                   Z_thread,
                                   "last_Java_pc not zeroed before leaving Java",
                                   0x200);
  }

  // When returning from calling out from Java mode the frame anchor's
  // last_Java_pc will always be set to null. It is set here so that
  // if we are doing a call to native (not VM) that we capture the
  // known pc and don't have to rely on the native call having a
  // standard frame linkage where we can find the pc.
  if (last_Java_pc!=noreg) {
    z_stg(last_Java_pc, Address(Z_thread, JavaThread::last_Java_pc_offset()));
  }

  // This membar release is not required on z/Architecture, since the sequence of stores
  // in maintained. Nevertheless, we leave it in to document the required ordering.
  // The implementation of z_release() should be empty.
  // z_release();

  z_stg(last_Java_sp, Address(Z_thread, JavaThread::last_Java_sp_offset()));
  BLOCK_COMMENT("} set_last_Java_frame");
}

void MacroAssembler::reset_last_Java_frame(bool allow_relocation) {
  BLOCK_COMMENT("reset_last_Java_frame {");

  if (allow_relocation) {
    asm_assert_mem8_isnot_zero(in_bytes(JavaThread::last_Java_sp_offset()),
                               Z_thread,
                               "SP was not set, still zero",
                               0x202);
  } else {
    asm_assert_mem8_isnot_zero_static(in_bytes(JavaThread::last_Java_sp_offset()),
                                      Z_thread,
                                      "SP was not set, still zero",
                                      0x202);
  }

  // _last_Java_sp = 0
  // Clearing storage must be atomic here, so don't use clear_mem()!
  store_const(Address(Z_thread, JavaThread::last_Java_sp_offset()), 0);

  // _last_Java_pc = 0
  store_const(Address(Z_thread, JavaThread::last_Java_pc_offset()), 0);

  BLOCK_COMMENT("} reset_last_Java_frame");
  return;
}

void MacroAssembler::set_top_ijava_frame_at_SP_as_last_Java_frame(Register sp, Register tmp1, bool allow_relocation) {
  assert_different_registers(sp, tmp1);

  // We cannot trust that code generated by the C++ compiler saves R14
  // to z_abi_160.return_pc, because sometimes it spills R14 using stmg at
  // z_abi_160.gpr14 (e.g. InterpreterRuntime::_new()).
  // Therefore we load the PC into tmp1 and let set_last_Java_frame() save
  // it into the frame anchor.
  get_PC(tmp1);
  set_last_Java_frame(/*sp=*/sp, /*pc=*/tmp1, allow_relocation);
}

void MacroAssembler::set_thread_state(JavaThreadState new_state) {
  z_release();

  assert(Immediate::is_uimm16(_thread_max_state), "enum value out of range for instruction");
  assert(sizeof(JavaThreadState) == sizeof(int), "enum value must have base type int");
  store_const(Address(Z_thread, JavaThread::thread_state_offset()), new_state, Z_R0, false);
}

void MacroAssembler::get_vm_result(Register oop_result) {
  z_lg(oop_result, Address(Z_thread, JavaThread::vm_result_offset()));
  clear_mem(Address(Z_thread, JavaThread::vm_result_offset()), sizeof(void*));

  verify_oop(oop_result, FILE_AND_LINE);
}

void MacroAssembler::get_vm_result_2(Register result) {
  z_lg(result, Address(Z_thread, JavaThread::vm_result_2_offset()));
  clear_mem(Address(Z_thread, JavaThread::vm_result_2_offset()), sizeof(void*));
}

// We require that C code which does not return a value in vm_result will
// leave it undisturbed.
void MacroAssembler::set_vm_result(Register oop_result) {
  z_stg(oop_result, Address(Z_thread, JavaThread::vm_result_offset()));
}

// Explicit null checks (used for method handle code).
void MacroAssembler::null_check(Register reg, Register tmp, int64_t offset) {
  if (!ImplicitNullChecks) {
    NearLabel ok;

    compare64_and_branch(reg, (intptr_t) 0, Assembler::bcondNotEqual, ok);

    // We just put the address into reg if it was 0 (tmp==Z_R0 is allowed so we can't use it for the address).
    address exception_entry = Interpreter::throw_NullPointerException_entry();
    load_absolute_address(reg, exception_entry);
    z_br(reg);

    bind(ok);
  } else {
    if (needs_explicit_null_check((intptr_t)offset)) {
      // Provoke OS null exception if reg is null by
      // accessing M[reg] w/o changing any registers.
      z_lg(tmp, 0, reg);
    }
    // else
      // Nothing to do, (later) access of M[reg + offset]
      // will provoke OS null exception if reg is null.
  }
}

//-------------------------------------
//  Compressed Klass Pointers
//-------------------------------------

// Klass oop manipulations if compressed.
void MacroAssembler::encode_klass_not_null(Register dst, Register src) {
  Register current = (src != noreg) ? src : dst; // Klass is in dst if no src provided. (dst == src) also possible.
  address  base    = CompressedKlassPointers::base();
  int      shift   = CompressedKlassPointers::shift();
  bool     need_zero_extend = base != 0;
  assert(UseCompressedClassPointers, "only for compressed klass ptrs");

  BLOCK_COMMENT("cKlass encoder {");

#ifdef ASSERT
  Label ok;
  z_tmll(current, CompressedKlassPointers::klass_alignment_in_bytes() - 1); // Check alignment.
  z_brc(Assembler::bcondAllZero, ok);
  // The plain disassembler does not recognize illtrap. It instead displays
  // a 32-bit value. Issuing two illtraps assures the disassembler finds
  // the proper beginning of the next instruction.
  z_illtrap(0xee);
  z_illtrap(0xee);
  bind(ok);
#endif

  // Scale down the incoming klass pointer first.
  // We then can be sure we calculate an offset that fits into 32 bit.
  // More generally speaking: all subsequent calculations are purely 32-bit.
  if (shift != 0) {
    z_srlg(dst, current, shift);
    current = dst;
  }

  if (base != nullptr) {
    // Use scaled-down base address parts to match scaled-down klass pointer.
    unsigned int base_h = ((unsigned long)base)>>(32+shift);
    unsigned int base_l = (unsigned int)(((unsigned long)base)>>shift);

    // General considerations:
    //  - when calculating (current_h - base_h), all digits must cancel (become 0).
    //    Otherwise, we would end up with a compressed klass pointer which doesn't
    //    fit into 32-bit.
    //  - Only bit#33 of the difference could potentially be non-zero. For that
    //    to happen, (current_l < base_l) must hold. In this case, the subtraction
    //    will create a borrow out of bit#32, nicely killing bit#33.
    //  - With the above, we only need to consider current_l and base_l to
    //    calculate the result.
    //  - Both values are treated as unsigned. The unsigned subtraction is
    //    replaced by adding (unsigned) the 2's complement of the subtrahend.

    if (base_l == 0) {
      //  - By theory, the calculation to be performed here (current_h - base_h) MUST
      //    cancel all high-word bits. Otherwise, we would end up with an offset
      //    (i.e. compressed klass pointer) that does not fit into 32 bit.
      //  - current_l remains unchanged.
      //  - Therefore, we can replace all calculation with just a
      //    zero-extending load 32 to 64 bit.
      //  - Even that can be replaced with a conditional load if dst != current.
      //    (this is a local view. The shift step may have requested zero-extension).
    } else {
      if ((base_h == 0) && is_uimm(base_l, 31)) {
        // If we happen to find that (base_h == 0), and that base_l is within the range
        // which can be represented by a signed int, then we can use 64bit signed add with
        // (-base_l) as 32bit signed immediate operand. The add will take care of the
        // upper 32 bits of the result, saving us the need of an extra zero extension.
        // For base_l to be in the required range, it must not have the most significant
        // bit (aka sign bit) set.
        lgr_if_needed(dst, current); // no zero/sign extension in this case!
        z_agfi(dst, -(int)base_l);   // base_l must be passed as signed.
        need_zero_extend = false;
        current = dst;
      } else {
        // To begin with, we may need to copy and/or zero-extend the register operand.
        // We have to calculate (current_l - base_l). Because there is no unsigend
        // subtract instruction with immediate operand, we add the 2's complement of base_l.
        if (need_zero_extend) {
          z_llgfr(dst, current);
          need_zero_extend = false;
        } else {
          llgfr_if_needed(dst, current);
        }
        current = dst;
        z_alfi(dst, -base_l);
      }
    }
  }

  if (need_zero_extend) {
    // We must zero-extend the calculated result. It may have some leftover bits in
    // the hi-word because we only did optimized calculations.
    z_llgfr(dst, current);
  } else {
    llgfr_if_needed(dst, current); // zero-extension while copying comes at no extra cost.
  }

  BLOCK_COMMENT("} cKlass encoder");
}

// This function calculates the size of the code generated by
//   decode_klass_not_null(register dst, Register src)
// when Universe::heap() isn't null. Hence, if the instructions
// it generates change, then this method needs to be updated.
int MacroAssembler::instr_size_for_decode_klass_not_null() {
  address  base    = CompressedKlassPointers::base();
  int shift_size   = CompressedKlassPointers::shift() == 0 ? 0 : 6; /* sllg */
  int addbase_size = 0;
  assert(UseCompressedClassPointers, "only for compressed klass ptrs");

  if (base != nullptr) {
    unsigned int base_h = ((unsigned long)base)>>32;
    unsigned int base_l = (unsigned int)((unsigned long)base);
    if ((base_h != 0) && (base_l == 0) && VM_Version::has_HighWordInstr()) {
      addbase_size += 6; /* aih */
    } else if ((base_h == 0) && (base_l != 0)) {
      addbase_size += 6; /* algfi */
    } else {
      addbase_size += load_const_size();
      addbase_size += 4; /* algr */
    }
  }
#ifdef ASSERT
  addbase_size += 10;
  addbase_size += 2; // Extra sigill.
#endif
  return addbase_size + shift_size;
}

// !!! If the instructions that get generated here change
//     then function instr_size_for_decode_klass_not_null()
//     needs to get updated.
// This variant of decode_klass_not_null() must generate predictable code!
// The code must only depend on globally known parameters.
void MacroAssembler::decode_klass_not_null(Register dst) {
  address  base    = CompressedKlassPointers::base();
  int      shift   = CompressedKlassPointers::shift();
  int      beg_off = offset();
  assert(UseCompressedClassPointers, "only for compressed klass ptrs");

  BLOCK_COMMENT("cKlass decoder (const size) {");

  if (shift != 0) { // Shift required?
    z_sllg(dst, dst, shift);
  }
  if (base != nullptr) {
    unsigned int base_h = ((unsigned long)base)>>32;
    unsigned int base_l = (unsigned int)((unsigned long)base);
    if ((base_h != 0) && (base_l == 0) && VM_Version::has_HighWordInstr()) {
      z_aih(dst, base_h);     // Base has no set bits in lower half.
    } else if ((base_h == 0) && (base_l != 0)) {
      z_algfi(dst, base_l);   // Base has no set bits in upper half.
    } else {
      load_const(Z_R0, base); // Base has set bits everywhere.
      z_algr(dst, Z_R0);
    }
  }

#ifdef ASSERT
  Label ok;
  z_tmll(dst, CompressedKlassPointers::klass_alignment_in_bytes() - 1); // Check alignment.
  z_brc(Assembler::bcondAllZero, ok);
  // The plain disassembler does not recognize illtrap. It instead displays
  // a 32-bit value. Issuing two illtraps assures the disassembler finds
  // the proper beginning of the next instruction.
  z_illtrap(0xd1);
  z_illtrap(0xd1);
  bind(ok);
#endif
  assert(offset() == beg_off + instr_size_for_decode_klass_not_null(), "Code gen mismatch.");

  BLOCK_COMMENT("} cKlass decoder (const size)");
}

// This variant of decode_klass_not_null() is for cases where
//  1) the size of the generated instructions may vary
//  2) the result is (potentially) stored in a register different from the source.
void MacroAssembler::decode_klass_not_null(Register dst, Register src) {
  address base  = CompressedKlassPointers::base();
  int     shift = CompressedKlassPointers::shift();
  assert(UseCompressedClassPointers, "only for compressed klass ptrs");

  BLOCK_COMMENT("cKlass decoder {");

  if (src == noreg) src = dst;

  if (shift != 0) { // Shift or at least move required?
    z_sllg(dst, src, shift);
  } else {
    lgr_if_needed(dst, src);
  }

  if (base != nullptr) {
    unsigned int base_h = ((unsigned long)base)>>32;
    unsigned int base_l = (unsigned int)((unsigned long)base);
    if ((base_h != 0) && (base_l == 0) && VM_Version::has_HighWordInstr()) {
      z_aih(dst, base_h);     // Base has not set bits in lower half.
    } else if ((base_h == 0) && (base_l != 0)) {
      z_algfi(dst, base_l);   // Base has no set bits in upper half.
    } else {
      load_const_optimized(Z_R0, base); // Base has set bits everywhere.
      z_algr(dst, Z_R0);
    }
  }

#ifdef ASSERT
  Label ok;
  z_tmll(dst, CompressedKlassPointers::klass_alignment_in_bytes() - 1); // Check alignment.
  z_brc(Assembler::bcondAllZero, ok);
  // The plain disassembler does not recognize illtrap. It instead displays
  // a 32-bit value. Issuing two illtraps assures the disassembler finds
  // the proper beginning of the next instruction.
  z_illtrap(0xd2);
  z_illtrap(0xd2);
  bind(ok);
#endif
  BLOCK_COMMENT("} cKlass decoder");
}

void MacroAssembler::load_klass(Register klass, Address mem) {
  if (UseCompressedClassPointers) {
    z_llgf(klass, mem);
    // Attention: no null check here!
    decode_klass_not_null(klass);
  } else {
    z_lg(klass, mem);
  }
}

void MacroAssembler::load_klass(Register klass, Register src_oop) {
  if (UseCompressedClassPointers) {
    z_llgf(klass, oopDesc::klass_offset_in_bytes(), src_oop);
    // Attention: no null check here!
    decode_klass_not_null(klass);
  } else {
    z_lg(klass, oopDesc::klass_offset_in_bytes(), src_oop);
  }
}

void MacroAssembler::store_klass(Register klass, Register dst_oop, Register ck) {
  if (UseCompressedClassPointers) {
    assert_different_registers(dst_oop, klass, Z_R0);
    if (ck == noreg) ck = klass;
    encode_klass_not_null(ck, klass);
    z_st(ck, Address(dst_oop, oopDesc::klass_offset_in_bytes()));
  } else {
    z_stg(klass, Address(dst_oop, oopDesc::klass_offset_in_bytes()));
  }
}

void MacroAssembler::store_klass_gap(Register s, Register d) {
  if (UseCompressedClassPointers) {
    assert(s != d, "not enough registers");
    // Support s = noreg.
    if (s != noreg) {
      z_st(s, Address(d, oopDesc::klass_gap_offset_in_bytes()));
    } else {
      z_mvhi(Address(d, oopDesc::klass_gap_offset_in_bytes()), 0);
    }
  }
}

// Compare klass ptr in memory against klass ptr in register.
//
// Rop1            - klass in register, always uncompressed.
// disp            - Offset of klass in memory, compressed/uncompressed, depending on runtime flag.
// Rbase           - Base address of cKlass in memory.
// maybenull       - True if Rop1 possibly is a null.
void MacroAssembler::compare_klass_ptr(Register Rop1, int64_t disp, Register Rbase, bool maybenull) {

  BLOCK_COMMENT("compare klass ptr {");

  if (UseCompressedClassPointers) {
    const int shift = CompressedKlassPointers::shift();
    address   base  = CompressedKlassPointers::base();

    if (CompressedKlassPointers::tiny_classpointer_mode()) {
      assert(shift >= 3, "cKlass encoder detected bad shift");
    } else {
      assert((shift == 0) || (shift == 3), "cKlass encoder detected bad shift");
    }
    assert_different_registers(Rop1, Z_R0);
    assert_different_registers(Rop1, Rbase, Z_R1);

    // First encode register oop and then compare with cOop in memory.
    // This sequence saves an unnecessary cOop load and decode.
    if (base == nullptr) {
      if (shift == 0) {
        z_cl(Rop1, disp, Rbase);     // Unscaled
      } else {
        z_srlg(Z_R0, Rop1, shift);   // ZeroBased
        z_cl(Z_R0, disp, Rbase);
      }
    } else {                         // HeapBased
#ifdef ASSERT
      bool     used_R0 = true;
      bool     used_R1 = true;
#endif
      Register current = Rop1;
      Label    done;

      if (maybenull) {       // null pointer must be preserved!
        z_ltgr(Z_R0, current);
        z_bre(done);
        current = Z_R0;
      }

      unsigned int base_h = ((unsigned long)base)>>32;
      unsigned int base_l = (unsigned int)((unsigned long)base);
      if ((base_h != 0) && (base_l == 0) && VM_Version::has_HighWordInstr()) {
        lgr_if_needed(Z_R0, current);
        z_aih(Z_R0, -((int)base_h));     // Base has no set bits in lower half.
      } else if ((base_h == 0) && (base_l != 0)) {
        lgr_if_needed(Z_R0, current);
        z_agfi(Z_R0, -(int)base_l);
      } else {
        int pow2_offset = get_oop_base_complement(Z_R1, ((uint64_t)(intptr_t)base));
        add2reg_with_index(Z_R0, pow2_offset, Z_R1, Rop1); // Subtract base by adding complement.
      }

      if (shift != 0) {
        z_srlg(Z_R0, Z_R0, shift);
      }
      bind(done);
      z_cl(Z_R0, disp, Rbase);
#ifdef ASSERT
      if (used_R0) preset_reg(Z_R0, 0xb05bUL, 2);
      if (used_R1) preset_reg(Z_R1, 0xb06bUL, 2);
#endif
    }
  } else {
    z_clg(Rop1, disp, Z_R0, Rbase);
  }
  BLOCK_COMMENT("} compare klass ptr");
}

//---------------------------
//  Compressed oops
//---------------------------

void MacroAssembler::encode_heap_oop(Register oop) {
  oop_encoder(oop, oop, true /*maybe null*/);
}

void MacroAssembler::encode_heap_oop_not_null(Register oop) {
  oop_encoder(oop, oop, false /*not null*/);
}

// Called with something derived from the oop base. e.g. oop_base>>3.
int MacroAssembler::get_oop_base_pow2_offset(uint64_t oop_base) {
  unsigned int oop_base_ll = ((unsigned int)(oop_base >>  0)) & 0xffff;
  unsigned int oop_base_lh = ((unsigned int)(oop_base >> 16)) & 0xffff;
  unsigned int oop_base_hl = ((unsigned int)(oop_base >> 32)) & 0xffff;
  unsigned int oop_base_hh = ((unsigned int)(oop_base >> 48)) & 0xffff;
  unsigned int n_notzero_parts = (oop_base_ll == 0 ? 0:1)
                               + (oop_base_lh == 0 ? 0:1)
                               + (oop_base_hl == 0 ? 0:1)
                               + (oop_base_hh == 0 ? 0:1);

  assert(oop_base != 0, "This is for HeapBased cOops only");

  if (n_notzero_parts != 1) { //  Check if oop_base is just a few pages shy of a power of 2.
    uint64_t pow2_offset = 0x10000 - oop_base_ll;
    if (pow2_offset < 0x8000) {  // This might not be necessary.
      uint64_t oop_base2 = oop_base + pow2_offset;

      oop_base_ll = ((unsigned int)(oop_base2 >>  0)) & 0xffff;
      oop_base_lh = ((unsigned int)(oop_base2 >> 16)) & 0xffff;
      oop_base_hl = ((unsigned int)(oop_base2 >> 32)) & 0xffff;
      oop_base_hh = ((unsigned int)(oop_base2 >> 48)) & 0xffff;
      n_notzero_parts = (oop_base_ll == 0 ? 0:1) +
                        (oop_base_lh == 0 ? 0:1) +
                        (oop_base_hl == 0 ? 0:1) +
                        (oop_base_hh == 0 ? 0:1);
      if (n_notzero_parts == 1) {
        assert(-(int64_t)pow2_offset != (int64_t)-1, "We use -1 to signal uninitialized base register");
        return -pow2_offset;
      }
    }
  }
  return 0;
}

// If base address is offset from a straight power of two by just a few pages,
// return this offset to the caller for a possible later composite add.
// TODO/FIX: will only work correctly for 4k pages.
int MacroAssembler::get_oop_base(Register Rbase, uint64_t oop_base) {
  int pow2_offset = get_oop_base_pow2_offset(oop_base);

  load_const_optimized(Rbase, oop_base - pow2_offset); // Best job possible.

  return pow2_offset;
}

int MacroAssembler::get_oop_base_complement(Register Rbase, uint64_t oop_base) {
  int offset = get_oop_base(Rbase, oop_base);
  z_lcgr(Rbase, Rbase);
  return -offset;
}

// Compare compressed oop in memory against oop in register.
// Rop1            - Oop in register.
// disp            - Offset of cOop in memory.
// Rbase           - Base address of cOop in memory.
// maybenull       - True if Rop1 possibly is a null.
// maybenulltarget - Branch target for Rop1 == nullptr, if flow control shall NOT continue with compare instruction.
void MacroAssembler::compare_heap_oop(Register Rop1, Address mem, bool maybenull) {
  Register Rbase  = mem.baseOrR0();
  Register Rindex = mem.indexOrR0();
  int64_t  disp   = mem.disp();

  const int shift = CompressedOops::shift();
  address   base  = CompressedOops::base();

  assert(UseCompressedOops, "must be on to call this method");
  assert(Universe::heap() != nullptr, "java heap must be initialized to call this method");
  assert((shift == 0) || (shift == LogMinObjAlignmentInBytes), "cOop encoder detected bad shift");
  assert_different_registers(Rop1, Z_R0);
  assert_different_registers(Rop1, Rbase, Z_R1);
  assert_different_registers(Rop1, Rindex, Z_R1);

  BLOCK_COMMENT("compare heap oop {");

  // First encode register oop and then compare with cOop in memory.
  // This sequence saves an unnecessary cOop load and decode.
  if (base == nullptr) {
    if (shift == 0) {
      z_cl(Rop1, disp, Rindex, Rbase);  // Unscaled
    } else {
      z_srlg(Z_R0, Rop1, shift);        // ZeroBased
      z_cl(Z_R0, disp, Rindex, Rbase);
    }
  } else {                              // HeapBased
#ifdef ASSERT
    bool  used_R0 = true;
    bool  used_R1 = true;
#endif
    Label done;
    int   pow2_offset = get_oop_base_complement(Z_R1, ((uint64_t)(intptr_t)base));

    if (maybenull) {       // null pointer must be preserved!
      z_ltgr(Z_R0, Rop1);
      z_bre(done);
    }

    add2reg_with_index(Z_R0, pow2_offset, Z_R1, Rop1);
    z_srlg(Z_R0, Z_R0, shift);

    bind(done);
    z_cl(Z_R0, disp, Rindex, Rbase);
#ifdef ASSERT
    if (used_R0) preset_reg(Z_R0, 0xb05bUL, 2);
    if (used_R1) preset_reg(Z_R1, 0xb06bUL, 2);
#endif
  }
  BLOCK_COMMENT("} compare heap oop");
}

void MacroAssembler::access_store_at(BasicType type, DecoratorSet decorators,
                                     const Address& addr, Register val,
                                     Register tmp1, Register tmp2, Register tmp3) {
  assert((decorators & ~(AS_RAW | IN_HEAP | IN_NATIVE | IS_ARRAY | IS_NOT_NULL |
                         ON_UNKNOWN_OOP_REF)) == 0, "unsupported decorator");
  BarrierSetAssembler* bs = BarrierSet::barrier_set()->barrier_set_assembler();
  decorators = AccessInternal::decorator_fixup(decorators, type);
  bool as_raw = (decorators & AS_RAW) != 0;
  if (as_raw) {
    bs->BarrierSetAssembler::store_at(this, decorators, type,
                                      addr, val,
                                      tmp1, tmp2, tmp3);
  } else {
    bs->store_at(this, decorators, type,
                 addr, val,
                 tmp1, tmp2, tmp3);
  }
}

void MacroAssembler::access_load_at(BasicType type, DecoratorSet decorators,
                                    const Address& addr, Register dst,
                                    Register tmp1, Register tmp2, Label *is_null) {
  assert((decorators & ~(AS_RAW | IN_HEAP | IN_NATIVE | IS_ARRAY | IS_NOT_NULL |
                         ON_PHANTOM_OOP_REF | ON_WEAK_OOP_REF)) == 0, "unsupported decorator");
  BarrierSetAssembler* bs = BarrierSet::barrier_set()->barrier_set_assembler();
  decorators = AccessInternal::decorator_fixup(decorators, type);
  bool as_raw = (decorators & AS_RAW) != 0;
  if (as_raw) {
    bs->BarrierSetAssembler::load_at(this, decorators, type,
                                     addr, dst,
                                     tmp1, tmp2, is_null);
  } else {
    bs->load_at(this, decorators, type,
                addr, dst,
                tmp1, tmp2, is_null);
  }
}

void MacroAssembler::load_heap_oop(Register dest, const Address &a,
                                   Register tmp1, Register tmp2,
                                   DecoratorSet decorators, Label *is_null) {
  access_load_at(T_OBJECT, IN_HEAP | decorators, a, dest, tmp1, tmp2, is_null);
}

void MacroAssembler::store_heap_oop(Register Roop, const Address &a,
                                    Register tmp1, Register tmp2, Register tmp3,
                                    DecoratorSet decorators) {
  access_store_at(T_OBJECT, IN_HEAP | decorators, a, Roop, tmp1, tmp2, tmp3);
}

//-------------------------------------------------
// Encode compressed oop. Generally usable encoder.
//-------------------------------------------------
// Rsrc - contains regular oop on entry. It remains unchanged.
// Rdst - contains compressed oop on exit.
// Rdst and Rsrc may indicate same register, in which case Rsrc does not remain unchanged.
//
// Rdst must not indicate scratch register Z_R1 (Z_R1_scratch) for functionality.
// Rdst should not indicate scratch register Z_R0 (Z_R0_scratch) for performance.
//
// only32bitValid is set, if later code only uses the lower 32 bits. In this
// case we must not fix the upper 32 bits.
void MacroAssembler::oop_encoder(Register Rdst, Register Rsrc, bool maybenull,
                                 Register Rbase, int pow2_offset, bool only32bitValid) {

  const address oop_base  = CompressedOops::base();
  const int     oop_shift = CompressedOops::shift();
  const bool    disjoint  = CompressedOops::base_disjoint();

  assert(UseCompressedOops, "must be on to call this method");
  assert(Universe::heap() != nullptr, "java heap must be initialized to call this encoder");
  assert((oop_shift == 0) || (oop_shift == LogMinObjAlignmentInBytes), "cOop encoder detected bad shift");

  if (disjoint || (oop_base == nullptr)) {
    BLOCK_COMMENT("cOop encoder zeroBase {");
    if (oop_shift == 0) {
      if (oop_base != nullptr && !only32bitValid) {
        z_llgfr(Rdst, Rsrc); // Clear upper bits in case the register will be decoded again.
      } else {
        lgr_if_needed(Rdst, Rsrc);
      }
    } else {
      z_srlg(Rdst, Rsrc, oop_shift);
      if (oop_base != nullptr && !only32bitValid) {
        z_llgfr(Rdst, Rdst); // Clear upper bits in case the register will be decoded again.
      }
    }
    BLOCK_COMMENT("} cOop encoder zeroBase");
    return;
  }

  bool used_R0 = false;
  bool used_R1 = false;

  BLOCK_COMMENT("cOop encoder general {");
  assert_different_registers(Rdst, Z_R1);
  assert_different_registers(Rsrc, Rbase);
  if (maybenull) {
    Label done;
    // We reorder shifting and subtracting, so that we can compare
    // and shift in parallel:
    //
    // cycle 0:  potential LoadN, base = <const>
    // cycle 1:  base = !base     dst = src >> 3,    cmp cr = (src != 0)
    // cycle 2:  if (cr) br,      dst = dst + base + offset

    // Get oop_base components.
    if (pow2_offset == -1) {
      if (Rdst == Rbase) {
        if (Rdst == Z_R1 || Rsrc == Z_R1) {
          Rbase = Z_R0;
          used_R0 = true;
        } else {
          Rdst = Z_R1;
          used_R1 = true;
        }
      }
      if (Rbase == Z_R1) {
        used_R1 = true;
      }
      pow2_offset = get_oop_base_complement(Rbase, ((uint64_t)(intptr_t)oop_base) >> oop_shift);
    }
    assert_different_registers(Rdst, Rbase);

    // Check for null oop (must be left alone) and shift.
    if (oop_shift != 0) {  // Shift out alignment bits
      if (((intptr_t)oop_base&0xc000000000000000L) == 0L) { // We are sure: no single address will have the leftmost bit set.
        z_srag(Rdst, Rsrc, oop_shift);  // Arithmetic shift sets the condition code.
      } else {
        z_srlg(Rdst, Rsrc, oop_shift);
        z_ltgr(Rsrc, Rsrc);  // This is the recommended way of testing for zero.
        // This probably is faster, as it does not write a register. No!
        // z_cghi(Rsrc, 0);
      }
    } else {
      z_ltgr(Rdst, Rsrc);   // Move null to result register.
    }
    z_bre(done);

    // Subtract oop_base components.
    if ((Rdst == Z_R0) || (Rbase == Z_R0)) {
      z_algr(Rdst, Rbase);
      if (pow2_offset != 0) { add2reg(Rdst, pow2_offset); }
    } else {
      add2reg_with_index(Rdst, pow2_offset, Rbase, Rdst);
    }
    if (!only32bitValid) {
      z_llgfr(Rdst, Rdst); // Clear upper bits in case the register will be decoded again.
    }
    bind(done);

  } else {  // not null
    // Get oop_base components.
    if (pow2_offset == -1) {
      pow2_offset = get_oop_base_complement(Rbase, (uint64_t)(intptr_t)oop_base);
    }

    // Subtract oop_base components and shift.
    if (Rdst == Z_R0 || Rsrc == Z_R0 || Rbase == Z_R0) {
      // Don't use lay instruction.
      if (Rdst == Rsrc) {
        z_algr(Rdst, Rbase);
      } else {
        lgr_if_needed(Rdst, Rbase);
        z_algr(Rdst, Rsrc);
      }
      if (pow2_offset != 0) add2reg(Rdst, pow2_offset);
    } else {
      add2reg_with_index(Rdst, pow2_offset, Rbase, Rsrc);
    }
    if (oop_shift != 0) {   // Shift out alignment bits.
      z_srlg(Rdst, Rdst, oop_shift);
    }
    if (!only32bitValid) {
      z_llgfr(Rdst, Rdst); // Clear upper bits in case the register will be decoded again.
    }
  }
#ifdef ASSERT
  if (used_R0 && Rdst != Z_R0 && Rsrc != Z_R0) { preset_reg(Z_R0, 0xb01bUL, 2); }
  if (used_R1 && Rdst != Z_R1 && Rsrc != Z_R1) { preset_reg(Z_R1, 0xb02bUL, 2); }
#endif
  BLOCK_COMMENT("} cOop encoder general");
}

//-------------------------------------------------
// decode compressed oop. Generally usable decoder.
//-------------------------------------------------
// Rsrc - contains compressed oop on entry.
// Rdst - contains regular oop on exit.
// Rdst and Rsrc may indicate same register.
// Rdst must not be the same register as Rbase, if Rbase was preloaded (before call).
// Rdst can be the same register as Rbase. Then, either Z_R0 or Z_R1 must be available as scratch.
// Rbase - register to use for the base
// pow2_offset - offset of base to nice value. If -1, base must be loaded.
// For performance, it is good to
//  - avoid Z_R0 for any of the argument registers.
//  - keep Rdst and Rsrc distinct from Rbase. Rdst == Rsrc is ok for performance.
//  - avoid Z_R1 for Rdst if Rdst == Rbase.
void MacroAssembler::oop_decoder(Register Rdst, Register Rsrc, bool maybenull, Register Rbase, int pow2_offset) {

  const address oop_base  = CompressedOops::base();
  const int     oop_shift = CompressedOops::shift();
  const bool    disjoint  = CompressedOops::base_disjoint();

  assert(UseCompressedOops, "must be on to call this method");
  assert(Universe::heap() != nullptr, "java heap must be initialized to call this decoder");
  assert((oop_shift == 0) || (oop_shift == LogMinObjAlignmentInBytes),
         "cOop encoder detected bad shift");

  // cOops are always loaded zero-extended from memory. No explicit zero-extension necessary.

  if (oop_base != nullptr) {
    unsigned int oop_base_hl = ((unsigned int)((uint64_t)(intptr_t)oop_base >> 32)) & 0xffff;
    unsigned int oop_base_hh = ((unsigned int)((uint64_t)(intptr_t)oop_base >> 48)) & 0xffff;
    unsigned int oop_base_hf = ((unsigned int)((uint64_t)(intptr_t)oop_base >> 32)) & 0xFFFFffff;
    if (disjoint && (oop_base_hl == 0 || oop_base_hh == 0)) {
      BLOCK_COMMENT("cOop decoder disjointBase {");
      // We do not need to load the base. Instead, we can install the upper bits
      // with an OR instead of an ADD.
      Label done;

      // Rsrc contains a narrow oop. Thus we are sure the leftmost <oop_shift> bits will never be set.
      if (maybenull) {  // null pointer must be preserved!
        z_slag(Rdst, Rsrc, oop_shift);  // Arithmetic shift sets the condition code.
        z_bre(done);
      } else {
        z_sllg(Rdst, Rsrc, oop_shift);  // Logical shift leaves condition code alone.
      }
      if ((oop_base_hl != 0) && (oop_base_hh != 0)) {
        z_oihf(Rdst, oop_base_hf);
      } else if (oop_base_hl != 0) {
        z_oihl(Rdst, oop_base_hl);
      } else {
        assert(oop_base_hh != 0, "not heapbased mode");
        z_oihh(Rdst, oop_base_hh);
      }
      bind(done);
      BLOCK_COMMENT("} cOop decoder disjointBase");
    } else {
      BLOCK_COMMENT("cOop decoder general {");
      // There are three decode steps:
      //   scale oop offset (shift left)
      //   get base (in reg) and pow2_offset (constant)
      //   add base, pow2_offset, and oop offset
      // The following register overlap situations may exist:
      // Rdst == Rsrc,  Rbase any other
      //   not a problem. Scaling in-place leaves Rbase undisturbed.
      //   Loading Rbase does not impact the scaled offset.
      // Rdst == Rbase, Rsrc  any other
      //   scaling would destroy a possibly preloaded Rbase. Loading Rbase
      //   would destroy the scaled offset.
      //   Remedy: use Rdst_tmp if Rbase has been preloaded.
      //           use Rbase_tmp if base has to be loaded.
      // Rsrc == Rbase, Rdst  any other
      //   Only possible without preloaded Rbase.
      //   Loading Rbase does not destroy compressed oop because it was scaled into Rdst before.
      // Rsrc == Rbase, Rdst == Rbase
      //   Only possible without preloaded Rbase.
      //   Loading Rbase would destroy compressed oop. Scaling in-place is ok.
      //   Remedy: use Rbase_tmp.
      //
      Label    done;
      Register Rdst_tmp       = Rdst;
      Register Rbase_tmp      = Rbase;
      bool     used_R0        = false;
      bool     used_R1        = false;
      bool     base_preloaded = pow2_offset >= 0;
      guarantee(!(base_preloaded && (Rsrc == Rbase)), "Register clash, check caller");
      assert(oop_shift != 0, "room for optimization");

      // Check if we need to use scratch registers.
      if (Rdst == Rbase) {
        assert(!(((Rdst == Z_R0) && (Rsrc == Z_R1)) || ((Rdst == Z_R1) && (Rsrc == Z_R0))), "need a scratch reg");
        if (Rdst != Rsrc) {
          if (base_preloaded) { Rdst_tmp  = (Rdst == Z_R1) ? Z_R0 : Z_R1; }
          else                { Rbase_tmp = (Rdst == Z_R1) ? Z_R0 : Z_R1; }
        } else {
          Rbase_tmp = (Rdst == Z_R1) ? Z_R0 : Z_R1;
        }
      }
      if (base_preloaded) lgr_if_needed(Rbase_tmp, Rbase);

      // Scale oop and check for null.
      // Rsrc contains a narrow oop. Thus we are sure the leftmost <oop_shift> bits will never be set.
      if (maybenull) {  // null pointer must be preserved!
        z_slag(Rdst_tmp, Rsrc, oop_shift);  // Arithmetic shift sets the condition code.
        z_bre(done);
      } else {
        z_sllg(Rdst_tmp, Rsrc, oop_shift);  // Logical shift leaves condition code alone.
      }

      // Get oop_base components.
      if (!base_preloaded) {
        pow2_offset = get_oop_base(Rbase_tmp, (uint64_t)(intptr_t)oop_base);
      }

      // Add up all components.
      if ((Rbase_tmp == Z_R0) || (Rdst_tmp == Z_R0)) {
        z_algr(Rdst_tmp, Rbase_tmp);
        if (pow2_offset != 0) { add2reg(Rdst_tmp, pow2_offset); }
      } else {
        add2reg_with_index(Rdst_tmp, pow2_offset, Rbase_tmp, Rdst_tmp);
      }

      bind(done);
      lgr_if_needed(Rdst, Rdst_tmp);
#ifdef ASSERT
      if (used_R0 && Rdst != Z_R0 && Rsrc != Z_R0) { preset_reg(Z_R0, 0xb03bUL, 2); }
      if (used_R1 && Rdst != Z_R1 && Rsrc != Z_R1) { preset_reg(Z_R1, 0xb04bUL, 2); }
#endif
      BLOCK_COMMENT("} cOop decoder general");
    }
  } else {
    BLOCK_COMMENT("cOop decoder zeroBase {");
    if (oop_shift == 0) {
      lgr_if_needed(Rdst, Rsrc);
    } else {
      z_sllg(Rdst, Rsrc, oop_shift);
    }
    BLOCK_COMMENT("} cOop decoder zeroBase");
  }
}

// ((OopHandle)result).resolve();
void MacroAssembler::resolve_oop_handle(Register result) {
  // OopHandle::resolve is an indirection.
  z_lg(result, 0, result);
}

void MacroAssembler::load_mirror_from_const_method(Register mirror, Register const_method) {
  mem2reg_opt(mirror, Address(const_method, ConstMethod::constants_offset()));
  mem2reg_opt(mirror, Address(mirror, ConstantPool::pool_holder_offset()));
  mem2reg_opt(mirror, Address(mirror, Klass::java_mirror_offset()));
  resolve_oop_handle(mirror);
}

void MacroAssembler::load_method_holder(Register holder, Register method) {
  mem2reg_opt(holder, Address(method, Method::const_offset()));
  mem2reg_opt(holder, Address(holder, ConstMethod::constants_offset()));
  mem2reg_opt(holder, Address(holder, ConstantPool::pool_holder_offset()));
}

//---------------------------------------------------------------
//---  Operations on arrays.
//---------------------------------------------------------------

// Compiler ensures base is doubleword aligned and cnt is #doublewords.
// Emitter does not KILL cnt and base arguments, since they need to be copied to
// work registers anyway.
// Actually, only r0, r1, and r5 are killed.
unsigned int MacroAssembler::Clear_Array(Register cnt_arg, Register base_pointer_arg, Register odd_tmp_reg) {

  int      block_start = offset();
  Register dst_len  = Z_R1;    // Holds dst len  for MVCLE.
  Register dst_addr = Z_R0;    // Holds dst addr for MVCLE.

  Label doXC, doMVCLE, done;

  BLOCK_COMMENT("Clear_Array {");

  // Check for zero len and convert to long.
  z_ltgfr(odd_tmp_reg, cnt_arg);
  z_bre(done);                    // Nothing to do if len == 0.

  // Prefetch data to be cleared.
  if (VM_Version::has_Prefetch()) {
    z_pfd(0x02,   0, Z_R0, base_pointer_arg);
    z_pfd(0x02, 256, Z_R0, base_pointer_arg);
  }

  z_sllg(dst_len, odd_tmp_reg, 3); // #bytes to clear.
  z_cghi(odd_tmp_reg, 32);         // Check for len <= 256 bytes (<=32 DW).
  z_brnh(doXC);                    // If so, use executed XC to clear.

  // MVCLE: initialize long arrays (general case).
  bind(doMVCLE);
  z_lgr(dst_addr, base_pointer_arg);
  // Pass 0 as source length to MVCLE: destination will be filled with padding byte 0.
  // The even register of the register pair is not killed.
  clear_reg(odd_tmp_reg, true, false);
  MacroAssembler::move_long_ext(dst_addr, as_Register(odd_tmp_reg->encoding()-1), 0);
  z_bru(done);

  // XC: initialize short arrays.
  Label XC_template; // Instr template, never exec directly!
    bind(XC_template);
    z_xc(0,0,base_pointer_arg,0,base_pointer_arg);

  bind(doXC);
    add2reg(dst_len, -1);               // Get #bytes-1 for EXECUTE.
    if (VM_Version::has_ExecuteExtensions()) {
      z_exrl(dst_len, XC_template);     // Execute XC with var. len.
    } else {
      z_larl(odd_tmp_reg, XC_template);
      z_ex(dst_len,0,Z_R0,odd_tmp_reg); // Execute XC with var. len.
    }
    // z_bru(done);      // fallthru

  bind(done);

  BLOCK_COMMENT("} Clear_Array");

  int block_end = offset();
  return block_end - block_start;
}

// Compiler ensures base is doubleword aligned and cnt is count of doublewords.
// Emitter does not KILL any arguments nor work registers.
// Emitter generates up to 16 XC instructions, depending on the array length.
unsigned int MacroAssembler::Clear_Array_Const(long cnt, Register base) {
  int  block_start    = offset();
  int  off;
  int  lineSize_Bytes = AllocatePrefetchStepSize;
  int  lineSize_DW    = AllocatePrefetchStepSize>>LogBytesPerWord;
  bool doPrefetch     = VM_Version::has_Prefetch();
  int  XC_maxlen      = 256;
  int  numXCInstr     = cnt > 0 ? (cnt*BytesPerWord-1)/XC_maxlen+1 : 0;

  BLOCK_COMMENT("Clear_Array_Const {");
  assert(cnt*BytesPerWord <= 4096, "ClearArrayConst can handle 4k only");

  // Do less prefetching for very short arrays.
  if (numXCInstr > 0) {
    // Prefetch only some cache lines, then begin clearing.
    if (doPrefetch) {
      if (cnt*BytesPerWord <= lineSize_Bytes/4) {  // If less than 1/4 of a cache line to clear,
        z_pfd(0x02, 0, Z_R0, base);                // prefetch just the first cache line.
      } else {
        assert(XC_maxlen == lineSize_Bytes, "ClearArrayConst needs 256B cache lines");
        for (off = 0; (off < AllocatePrefetchLines) && (off <= numXCInstr); off ++) {
          z_pfd(0x02, off*lineSize_Bytes, Z_R0, base);
        }
      }
    }

    for (off=0; off<(numXCInstr-1); off++) {
      z_xc(off*XC_maxlen, XC_maxlen-1, base, off*XC_maxlen, base);

      // Prefetch some cache lines in advance.
      if (doPrefetch && (off <= numXCInstr-AllocatePrefetchLines)) {
        z_pfd(0x02, (off+AllocatePrefetchLines)*lineSize_Bytes, Z_R0, base);
      }
    }
    if (off*XC_maxlen < cnt*BytesPerWord) {
      z_xc(off*XC_maxlen, (cnt*BytesPerWord-off*XC_maxlen)-1, base, off*XC_maxlen, base);
    }
  }
  BLOCK_COMMENT("} Clear_Array_Const");

  int block_end = offset();
  return block_end - block_start;
}

// Compiler ensures base is doubleword aligned and cnt is #doublewords.
// Emitter does not KILL cnt and base arguments, since they need to be copied to
// work registers anyway.
// Actually, only r0, r1, (which are work registers) and odd_tmp_reg are killed.
//
// For very large arrays, exploit MVCLE H/W support.
// MVCLE instruction automatically exploits H/W-optimized page mover.
// - Bytes up to next page boundary are cleared with a series of XC to self.
// - All full pages are cleared with the page mover H/W assist.
// - Remaining bytes are again cleared by a series of XC to self.
//
unsigned int MacroAssembler::Clear_Array_Const_Big(long cnt, Register base_pointer_arg, Register odd_tmp_reg) {

  int      block_start = offset();
  Register dst_len  = Z_R1;      // Holds dst len  for MVCLE.
  Register dst_addr = Z_R0;      // Holds dst addr for MVCLE.

  BLOCK_COMMENT("Clear_Array_Const_Big {");

  // Get len to clear.
  load_const_optimized(dst_len, (long)cnt*8L);  // in Bytes = #DW*8

  // Prepare other args to MVCLE.
  z_lgr(dst_addr, base_pointer_arg);
  // Pass 0 as source length to MVCLE: destination will be filled with padding byte 0.
  // The even register of the register pair is not killed.
  (void) clear_reg(odd_tmp_reg, true, false);  // Src len of MVCLE is zero.
  MacroAssembler::move_long_ext(dst_addr, as_Register(odd_tmp_reg->encoding() - 1), 0);
  BLOCK_COMMENT("} Clear_Array_Const_Big");

  int block_end = offset();
  return block_end - block_start;
}

// Allocator.
unsigned int MacroAssembler::CopyRawMemory_AlignedDisjoint(Register src_reg, Register dst_reg,
                                                           Register cnt_reg,
                                                           Register tmp1_reg, Register tmp2_reg) {
  // Tmp1 is oddReg.
  // Tmp2 is evenReg.

  int block_start = offset();
  Label doMVC, doMVCLE, done, MVC_template;

  BLOCK_COMMENT("CopyRawMemory_AlignedDisjoint {");

  // Check for zero len and convert to long.
  z_ltgfr(cnt_reg, cnt_reg);      // Remember casted value for doSTG case.
  z_bre(done);                    // Nothing to do if len == 0.

  z_sllg(Z_R1, cnt_reg, 3);       // Dst len in bytes. calc early to have the result ready.

  z_cghi(cnt_reg, 32);            // Check for len <= 256 bytes (<=32 DW).
  z_brnh(doMVC);                  // If so, use executed MVC to clear.

  bind(doMVCLE);                  // A lot of data (more than 256 bytes).
  // Prep dest reg pair.
  z_lgr(Z_R0, dst_reg);           // dst addr
  // Dst len already in Z_R1.
  // Prep src reg pair.
  z_lgr(tmp2_reg, src_reg);       // src addr
  z_lgr(tmp1_reg, Z_R1);          // Src len same as dst len.

  // Do the copy.
  move_long_ext(Z_R0, tmp2_reg, 0xb0); // Bypass cache.
  z_bru(done);                         // All done.

  bind(MVC_template);             // Just some data (not more than 256 bytes).
  z_mvc(0, 0, dst_reg, 0, src_reg);

  bind(doMVC);

  if (VM_Version::has_ExecuteExtensions()) {
    add2reg(Z_R1, -1);
  } else {
    add2reg(tmp1_reg, -1, Z_R1);
    z_larl(Z_R1, MVC_template);
  }

  if (VM_Version::has_Prefetch()) {
    z_pfd(1,  0,Z_R0,src_reg);
    z_pfd(2,  0,Z_R0,dst_reg);
    //    z_pfd(1,256,Z_R0,src_reg);    // Assume very short copy.
    //    z_pfd(2,256,Z_R0,dst_reg);
  }

  if (VM_Version::has_ExecuteExtensions()) {
    z_exrl(Z_R1, MVC_template);
  } else {
    z_ex(tmp1_reg, 0, Z_R0, Z_R1);
  }

  bind(done);

  BLOCK_COMMENT("} CopyRawMemory_AlignedDisjoint");

  int block_end = offset();
  return block_end - block_start;
}

//-------------------------------------------------
//   Constants (scalar and oop) in constant pool
//-------------------------------------------------

// Add a non-relocated constant to the CP.
int MacroAssembler::store_const_in_toc(AddressLiteral& val) {
  long    value  = val.value();
  address tocPos = long_constant(value);

  if (tocPos != nullptr) {
    int tocOffset = (int)(tocPos - code()->consts()->start());
    return tocOffset;
  }
  // Address_constant returned null, so no constant entry has been created.
  // In that case, we return a "fatal" offset, just in case that subsequently
  // generated access code is executed.
  return -1;
}

// Returns the TOC offset where the address is stored.
// Add a relocated constant to the CP.
int MacroAssembler::store_oop_in_toc(AddressLiteral& oop) {
  // Use RelocationHolder::none for the constant pool entry.
  // Otherwise we will end up with a failing NativeCall::verify(x),
  // where x is the address of the constant pool entry.
  address tocPos = address_constant((address)oop.value(), RelocationHolder::none);

  if (tocPos != nullptr) {
    int              tocOffset = (int)(tocPos - code()->consts()->start());
    RelocationHolder rsp = oop.rspec();
    Relocation      *rel = rsp.reloc();

    // Store toc_offset in relocation, used by call_far_patchable.
    if ((relocInfo::relocType)rel->type() == relocInfo::runtime_call_w_cp_type) {
      ((runtime_call_w_cp_Relocation *)(rel))->set_constant_pool_offset(tocOffset);
    }
    // Relocate at the load's pc.
    relocate(rsp);

    return tocOffset;
  }
  // Address_constant returned null, so no constant entry has been created
  // in that case, we return a "fatal" offset, just in case that subsequently
  // generated access code is executed.
  return -1;
}

bool MacroAssembler::load_const_from_toc(Register dst, AddressLiteral& a, Register Rtoc) {
  int     tocOffset = store_const_in_toc(a);
  if (tocOffset == -1) return false;
  address tocPos    = tocOffset + code()->consts()->start();
  assert((address)code()->consts()->start() != nullptr, "Please add CP address");
  relocate(a.rspec());
  load_long_pcrelative(dst, tocPos);
  return true;
}

bool MacroAssembler::load_oop_from_toc(Register dst, AddressLiteral& a, Register Rtoc) {
  int     tocOffset = store_oop_in_toc(a);
  if (tocOffset == -1) return false;
  address tocPos    = tocOffset + code()->consts()->start();
  assert((address)code()->consts()->start() != nullptr, "Please add CP address");

  load_addr_pcrelative(dst, tocPos);
  return true;
}

// If the instruction sequence at the given pc is a load_const_from_toc
// sequence, return the value currently stored at the referenced position
// in the TOC.
intptr_t MacroAssembler::get_const_from_toc(address pc) {

  assert(is_load_const_from_toc(pc), "must be load_const_from_pool");

  long    offset  = get_load_const_from_toc_offset(pc);
  address dataLoc = nullptr;
  if (is_load_const_from_toc_pcrelative(pc)) {
    dataLoc = pc + offset;
  } else {
    CodeBlob* cb = CodeCache::find_blob(pc);
    assert(cb && cb->is_nmethod(), "sanity");
    nmethod* nm = (nmethod*)cb;
    dataLoc = nm->ctable_begin() + offset;
  }
  return *(intptr_t *)dataLoc;
}

// If the instruction sequence at the given pc is a load_const_from_toc
// sequence, copy the passed-in new_data value into the referenced
// position in the TOC.
void MacroAssembler::set_const_in_toc(address pc, unsigned long new_data, CodeBlob *cb) {
  assert(is_load_const_from_toc(pc), "must be load_const_from_pool");

  long    offset = MacroAssembler::get_load_const_from_toc_offset(pc);
  address dataLoc = nullptr;
  if (is_load_const_from_toc_pcrelative(pc)) {
    dataLoc = pc+offset;
  } else {
    nmethod* nm = CodeCache::find_nmethod(pc);
    assert((cb == nullptr) || (nm == (nmethod*)cb), "instruction address should be in CodeBlob");
    dataLoc = nm->ctable_begin() + offset;
  }
  if (*(unsigned long *)dataLoc != new_data) { // Prevent cache invalidation: update only if necessary.
    *(unsigned long *)dataLoc = new_data;
  }
}

// Dynamic TOC. Getter must only be called if "a" is a load_const_from_toc
// site. Verify by calling is_load_const_from_toc() before!!
// Offset is +/- 2**32 -> use long.
long MacroAssembler::get_load_const_from_toc_offset(address a) {
  assert(is_load_const_from_toc_pcrelative(a), "expected pc relative load");
  //  expected code sequence:
  //    z_lgrl(t, simm32);    len = 6
  unsigned long inst;
  unsigned int  len = get_instruction(a, &inst);
  return get_pcrel_offset(inst);
}

//**********************************************************************************
//  inspection of generated instruction sequences for a particular pattern
//**********************************************************************************

bool MacroAssembler::is_load_const_from_toc_pcrelative(address a) {
#ifdef ASSERT
  unsigned long inst;
  unsigned int  len = get_instruction(a+2, &inst);
  if ((len == 6) && is_load_pcrelative_long(a) && is_call_pcrelative_long(inst)) {
    const int range = 128;
    Assembler::dump_code_range(tty, a, range, "instr(a) == z_lgrl && instr(a+2) == z_brasl");
    VM_Version::z_SIGSEGV();
  }
#endif
  // expected code sequence:
  //   z_lgrl(t, relAddr32);    len = 6
  //TODO: verify accessed data is in CP, if possible.
  return is_load_pcrelative_long(a);  // TODO: might be too general. Currently, only lgrl is used.
}

bool MacroAssembler::is_load_const_from_toc_call(address a) {
  return is_load_const_from_toc(a) && is_call_byregister(a + load_const_from_toc_size());
}

bool MacroAssembler::is_load_const_call(address a) {
  return is_load_const(a) && is_call_byregister(a + load_const_size());
}

//-------------------------------------------------
//   Emitters for some really CICS instructions
//-------------------------------------------------

void MacroAssembler::move_long_ext(Register dst, Register src, unsigned int pad) {
  assert(dst->encoding()%2==0, "must be an even/odd register pair");
  assert(src->encoding()%2==0, "must be an even/odd register pair");
  assert(pad<256, "must be a padding BYTE");

  Label retry;
  bind(retry);
  Assembler::z_mvcle(dst, src, pad);
  Assembler::z_brc(Assembler::bcondOverflow /* CC==3 (iterate) */, retry);
}

void MacroAssembler::compare_long_ext(Register left, Register right, unsigned int pad) {
  assert(left->encoding() % 2 == 0, "must be an even/odd register pair");
  assert(right->encoding() % 2 == 0, "must be an even/odd register pair");
  assert(pad<256, "must be a padding BYTE");

  Label retry;
  bind(retry);
  Assembler::z_clcle(left, right, pad, Z_R0);
  Assembler::z_brc(Assembler::bcondOverflow /* CC==3 (iterate) */, retry);
}

void MacroAssembler::compare_long_uni(Register left, Register right, unsigned int pad) {
  assert(left->encoding() % 2 == 0, "must be an even/odd register pair");
  assert(right->encoding() % 2 == 0, "must be an even/odd register pair");
  assert(pad<=0xfff, "must be a padding HALFWORD");
  assert(VM_Version::has_ETF2(), "instruction must be available");

  Label retry;
  bind(retry);
  Assembler::z_clclu(left, right, pad, Z_R0);
  Assembler::z_brc(Assembler::bcondOverflow /* CC==3 (iterate) */, retry);
}

void MacroAssembler::search_string(Register end, Register start) {
  assert(end->encoding() != 0, "end address must not be in R0");
  assert(start->encoding() != 0, "start address must not be in R0");

  Label retry;
  bind(retry);
  Assembler::z_srst(end, start);
  Assembler::z_brc(Assembler::bcondOverflow /* CC==3 (iterate) */, retry);
}

void MacroAssembler::search_string_uni(Register end, Register start) {
  assert(end->encoding() != 0, "end address must not be in R0");
  assert(start->encoding() != 0, "start address must not be in R0");
  assert(VM_Version::has_ETF3(), "instruction must be available");

  Label retry;
  bind(retry);
  Assembler::z_srstu(end, start);
  Assembler::z_brc(Assembler::bcondOverflow /* CC==3 (iterate) */, retry);
}

void MacroAssembler::kmac(Register srcBuff) {
  assert(srcBuff->encoding()     != 0, "src buffer address can't be in Z_R0");
  assert(srcBuff->encoding() % 2 == 0, "src buffer/len must be an even/odd register pair");

  Label retry;
  bind(retry);
  Assembler::z_kmac(Z_R0, srcBuff);
  Assembler::z_brc(Assembler::bcondOverflow /* CC==3 (iterate) */, retry);
}

void MacroAssembler::kimd(Register srcBuff) {
  assert(srcBuff->encoding()     != 0, "src buffer address can't be in Z_R0");
  assert(srcBuff->encoding() % 2 == 0, "src buffer/len must be an even/odd register pair");

  Label retry;
  bind(retry);
  Assembler::z_kimd(Z_R0, srcBuff);
  Assembler::z_brc(Assembler::bcondOverflow /* CC==3 (iterate) */, retry);
}

void MacroAssembler::klmd(Register srcBuff) {
  assert(srcBuff->encoding()     != 0, "src buffer address can't be in Z_R0");
  assert(srcBuff->encoding() % 2 == 0, "src buffer/len must be an even/odd register pair");

  Label retry;
  bind(retry);
  Assembler::z_klmd(Z_R0, srcBuff);
  Assembler::z_brc(Assembler::bcondOverflow /* CC==3 (iterate) */, retry);
}

void MacroAssembler::km(Register dstBuff, Register srcBuff) {
  // DstBuff and srcBuff are allowed to be the same register (encryption in-place).
  // DstBuff and srcBuff storage must not overlap destructively, and neither must overlap the parameter block.
  assert(srcBuff->encoding()     != 0, "src buffer address can't be in Z_R0");
  assert(dstBuff->encoding() % 2 == 0, "dst buffer addr must be an even register");
  assert(srcBuff->encoding() % 2 == 0, "src buffer addr/len must be an even/odd register pair");

  Label retry;
  bind(retry);
  Assembler::z_km(dstBuff, srcBuff);
  Assembler::z_brc(Assembler::bcondOverflow /* CC==3 (iterate) */, retry);
}

void MacroAssembler::kmc(Register dstBuff, Register srcBuff) {
  // DstBuff and srcBuff are allowed to be the same register (encryption in-place).
  // DstBuff and srcBuff storage must not overlap destructively, and neither must overlap the parameter block.
  assert(srcBuff->encoding()     != 0, "src buffer address can't be in Z_R0");
  assert(dstBuff->encoding() % 2 == 0, "dst buffer addr must be an even register");
  assert(srcBuff->encoding() % 2 == 0, "src buffer addr/len must be an even/odd register pair");

  Label retry;
  bind(retry);
  Assembler::z_kmc(dstBuff, srcBuff);
  Assembler::z_brc(Assembler::bcondOverflow /* CC==3 (iterate) */, retry);
}

void MacroAssembler::kmctr(Register dstBuff, Register ctrBuff, Register srcBuff) {
  // DstBuff and srcBuff are allowed to be the same register (encryption in-place).
  // DstBuff and srcBuff storage must not overlap destructively, and neither must overlap the parameter block.
  assert(srcBuff->encoding()     != 0, "src buffer address can't be in Z_R0");
  assert(dstBuff->encoding()     != 0, "dst buffer address can't be in Z_R0");
  assert(ctrBuff->encoding()     != 0, "ctr buffer address can't be in Z_R0");
  assert(ctrBuff->encoding() % 2 == 0, "ctr buffer addr must be an even register");
  assert(dstBuff->encoding() % 2 == 0, "dst buffer addr must be an even register");
  assert(srcBuff->encoding() % 2 == 0, "src buffer addr/len must be an even/odd register pair");

  Label retry;
  bind(retry);
  Assembler::z_kmctr(dstBuff, ctrBuff, srcBuff);
  Assembler::z_brc(Assembler::bcondOverflow /* CC==3 (iterate) */, retry);
}

void MacroAssembler::cksm(Register crcBuff, Register srcBuff) {
  assert(srcBuff->encoding() % 2 == 0, "src buffer addr/len must be an even/odd register pair");

  Label retry;
  bind(retry);
  Assembler::z_cksm(crcBuff, srcBuff);
  Assembler::z_brc(Assembler::bcondOverflow /* CC==3 (iterate) */, retry);
}

void MacroAssembler::translate_oo(Register r1, Register r2, uint m3) {
  assert(r1->encoding() % 2 == 0, "dst addr/src len must be an even/odd register pair");
  assert((m3 & 0b1110) == 0, "Unused mask bits must be zero");

  Label retry;
  bind(retry);
  Assembler::z_troo(r1, r2, m3);
  Assembler::z_brc(Assembler::bcondOverflow /* CC==3 (iterate) */, retry);
}

void MacroAssembler::translate_ot(Register r1, Register r2, uint m3) {
  assert(r1->encoding() % 2 == 0, "dst addr/src len must be an even/odd register pair");
  assert((m3 & 0b1110) == 0, "Unused mask bits must be zero");

  Label retry;
  bind(retry);
  Assembler::z_trot(r1, r2, m3);
  Assembler::z_brc(Assembler::bcondOverflow /* CC==3 (iterate) */, retry);
}

void MacroAssembler::translate_to(Register r1, Register r2, uint m3) {
  assert(r1->encoding() % 2 == 0, "dst addr/src len must be an even/odd register pair");
  assert((m3 & 0b1110) == 0, "Unused mask bits must be zero");

  Label retry;
  bind(retry);
  Assembler::z_trto(r1, r2, m3);
  Assembler::z_brc(Assembler::bcondOverflow /* CC==3 (iterate) */, retry);
}

void MacroAssembler::translate_tt(Register r1, Register r2, uint m3) {
  assert(r1->encoding() % 2 == 0, "dst addr/src len must be an even/odd register pair");
  assert((m3 & 0b1110) == 0, "Unused mask bits must be zero");

  Label retry;
  bind(retry);
  Assembler::z_trtt(r1, r2, m3);
  Assembler::z_brc(Assembler::bcondOverflow /* CC==3 (iterate) */, retry);
}

//---------------------------------------
// Helpers for Intrinsic Emitters
//---------------------------------------

/**
 * uint32_t crc;
 * timesXtoThe32[crc & 0xFF] ^ (crc >> 8);
 */
void MacroAssembler::fold_byte_crc32(Register crc, Register val, Register table, Register tmp) {
  assert_different_registers(crc, table, tmp);
  assert_different_registers(val, table);
  if (crc == val) {      // Must rotate first to use the unmodified value.
    rotate_then_insert(tmp, val, 56-2, 63-2, 2, true);  // Insert byte 7 of val, shifted left by 2, into byte 6..7 of tmp, clear the rest.
    z_srl(crc, 8);       // Unsigned shift, clear leftmost 8 bits.
  } else {
    z_srl(crc, 8);       // Unsigned shift, clear leftmost 8 bits.
    rotate_then_insert(tmp, val, 56-2, 63-2, 2, true);  // Insert byte 7 of val, shifted left by 2, into byte 6..7 of tmp, clear the rest.
  }
  z_x(crc, Address(table, tmp, 0));
}

/**
 * uint32_t crc;
 * timesXtoThe32[crc & 0xFF] ^ (crc >> 8);
 */
void MacroAssembler::fold_8bit_crc32(Register crc, Register table, Register tmp) {
  fold_byte_crc32(crc, crc, table, tmp);
}

/**
 * Emits code to update CRC-32 with a byte value according to constants in table.
 *
 * @param [in,out]crc Register containing the crc.
 * @param [in]val     Register containing the byte to fold into the CRC.
 * @param [in]table   Register containing the table of crc constants.
 *
 * uint32_t crc;
 * val = crc_table[(val ^ crc) & 0xFF];
 * crc = val ^ (crc >> 8);
 */
void MacroAssembler::update_byte_crc32(Register crc, Register val, Register table) {
  z_xr(val, crc);
  fold_byte_crc32(crc, val, table, val);
}


/**
 * @param crc   register containing existing CRC (32-bit)
 * @param buf   register pointing to input byte buffer (byte*)
 * @param len   register containing number of bytes
 * @param table register pointing to CRC table
 */
void MacroAssembler::update_byteLoop_crc32(Register crc, Register buf, Register len, Register table, Register data) {
  assert_different_registers(crc, buf, len, table, data);

  Label L_mainLoop, L_done;
  const int mainLoop_stepping = 1;

  // Process all bytes in a single-byte loop.
  z_ltr(len, len);
  z_brnh(L_done);

  bind(L_mainLoop);
    z_llgc(data, Address(buf, (intptr_t)0));// Current byte of input buffer (zero extended). Avoids garbage in upper half of register.
    add2reg(buf, mainLoop_stepping);        // Advance buffer position.
    update_byte_crc32(crc, data, table);
    z_brct(len, L_mainLoop);                // Iterate.

  bind(L_done);
}

/**
 * Emits code to update CRC-32 with a 4-byte value according to constants in table.
 * Implementation according to jdk/src/share/native/java/util/zip/zlib-1.2.8/crc32.c.
 *
 */
void MacroAssembler::update_1word_crc32(Register crc, Register buf, Register table, int bufDisp, int bufInc,
                                        Register t0,  Register t1,  Register t2,    Register t3) {
  // This is what we implement (the DOBIG4 part):
  //
  // #define DOBIG4 c ^= *++buf4; \
  //         c = crc_table[4][c & 0xff] ^ crc_table[5][(c >> 8) & 0xff] ^ \
  //             crc_table[6][(c >> 16) & 0xff] ^ crc_table[7][c >> 24]
  // #define DOBIG32 DOBIG4; DOBIG4; DOBIG4; DOBIG4; DOBIG4; DOBIG4; DOBIG4; DOBIG4
  // Pre-calculate (constant) column offsets, use columns 4..7 for big-endian.
  const int ix0 = 4*(4*CRC32_COLUMN_SIZE);
  const int ix1 = 5*(4*CRC32_COLUMN_SIZE);
  const int ix2 = 6*(4*CRC32_COLUMN_SIZE);
  const int ix3 = 7*(4*CRC32_COLUMN_SIZE);

  // XOR crc with next four bytes of buffer.
  lgr_if_needed(t0, crc);
  z_x(t0, Address(buf, bufDisp));
  if (bufInc != 0) {
    add2reg(buf, bufInc);
  }

  // Chop crc into 4 single-byte pieces, shifted left 2 bits, to form the table indices.
  rotate_then_insert(t3, t0, 56-2, 63-2, 2,    true);  // ((c >>  0) & 0xff) << 2
  rotate_then_insert(t2, t0, 56-2, 63-2, 2-8,  true);  // ((c >>  8) & 0xff) << 2
  rotate_then_insert(t1, t0, 56-2, 63-2, 2-16, true);  // ((c >> 16) & 0xff) << 2
  rotate_then_insert(t0, t0, 56-2, 63-2, 2-24, true);  // ((c >> 24) & 0xff) << 2

  // XOR indexed table values to calculate updated crc.
  z_ly(t2, Address(table, t2, (intptr_t)ix1));
  z_ly(t0, Address(table, t0, (intptr_t)ix3));
  z_xy(t2, Address(table, t3, (intptr_t)ix0));
  z_xy(t0, Address(table, t1, (intptr_t)ix2));
  z_xr(t0, t2);           // Now t0 contains the updated CRC value.
  lgr_if_needed(crc, t0);
}

/**
 * @param crc   register containing existing CRC (32-bit)
 * @param buf   register pointing to input byte buffer (byte*)
 * @param len   register containing number of bytes
 * @param table register pointing to CRC table
 *
 * uses Z_R10..Z_R13 as work register. Must be saved/restored by caller!
 */
void MacroAssembler::kernel_crc32_1word(Register crc, Register buf, Register len, Register table,
                                        Register t0,  Register t1,  Register t2,  Register t3,
                                        bool invertCRC) {
  assert_different_registers(crc, buf, len, table);

  Label L_mainLoop, L_tail;
  Register  data = t0;
  Register  ctr  = Z_R0;
  const int mainLoop_stepping = 4;
  const int log_stepping      = exact_log2(mainLoop_stepping);

  // Don't test for len <= 0 here. This pathological case should not occur anyway.
  // Optimizing for it by adding a test and a branch seems to be a waste of CPU cycles.
  // The situation itself is detected and handled correctly by the conditional branches
  // following aghi(len, -stepping) and aghi(len, +stepping).

  if (invertCRC) {
    not_(crc, noreg, false);           // 1s complement of crc
  }

  // Check for short (<4 bytes) buffer.
  z_srag(ctr, len, log_stepping);
  z_brnh(L_tail);

  z_lrvr(crc, crc);          // Revert byte order because we are dealing with big-endian data.
  rotate_then_insert(len, len, 64-log_stepping, 63, 0, true); // #bytes for tailLoop

  BIND(L_mainLoop);
    update_1word_crc32(crc, buf, table, 0, mainLoop_stepping, crc, t1, t2, t3);
    z_brct(ctr, L_mainLoop); // Iterate.

  z_lrvr(crc, crc);          // Revert byte order back to original.

  // Process last few (<8) bytes of buffer.
  BIND(L_tail);
  update_byteLoop_crc32(crc, buf, len, table, data);

  if (invertCRC) {
    not_(crc, noreg, false);           // 1s complement of crc
  }
}

/**
 * @param crc   register containing existing CRC (32-bit)
 * @param buf   register pointing to input byte buffer (byte*)
 * @param len   register containing number of bytes
 * @param table register pointing to CRC table
 */
void MacroAssembler::kernel_crc32_1byte(Register crc, Register buf, Register len, Register table,
                                        Register t0,  Register t1,  Register t2,  Register t3,
                                        bool invertCRC) {
  assert_different_registers(crc, buf, len, table);
  Register data = t0;

  if (invertCRC) {
    not_(crc, noreg, false);           // 1s complement of crc
  }

  update_byteLoop_crc32(crc, buf, len, table, data);

  if (invertCRC) {
    not_(crc, noreg, false);           // 1s complement of crc
  }
}

void MacroAssembler::kernel_crc32_singleByte(Register crc, Register buf, Register len, Register table, Register tmp,
                                             bool invertCRC) {
  assert_different_registers(crc, buf, len, table, tmp);

  if (invertCRC) {
    not_(crc, noreg, false);           // 1s complement of crc
  }

  z_llgc(tmp, Address(buf, (intptr_t)0));  // Current byte of input buffer (zero extended). Avoids garbage in upper half of register.
  update_byte_crc32(crc, tmp, table);

  if (invertCRC) {
    not_(crc, noreg, false);           // 1s complement of crc
  }
}

void MacroAssembler::kernel_crc32_singleByteReg(Register crc, Register val, Register table,
                                                bool invertCRC) {
  assert_different_registers(crc, val, table);

  if (invertCRC) {
    not_(crc, noreg, false);           // 1s complement of crc
  }

  update_byte_crc32(crc, val, table);

  if (invertCRC) {
    not_(crc, noreg, false);           // 1s complement of crc
  }
}

//
// Code for BigInteger::multiplyToLen() intrinsic.
//

// dest_lo += src1 + src2
// dest_hi += carry1 + carry2
// Z_R7 is destroyed !
void MacroAssembler::add2_with_carry(Register dest_hi, Register dest_lo,
                                     Register src1, Register src2) {
  clear_reg(Z_R7);
  z_algr(dest_lo, src1);
  z_alcgr(dest_hi, Z_R7);
  z_algr(dest_lo, src2);
  z_alcgr(dest_hi, Z_R7);
}

// Multiply 64 bit by 64 bit first loop.
void MacroAssembler::multiply_64_x_64_loop(Register x, Register xstart,
                                           Register x_xstart,
                                           Register y, Register y_idx,
                                           Register z,
                                           Register carry,
                                           Register product,
                                           Register idx, Register kdx) {
  // jlong carry, x[], y[], z[];
  // for (int idx=ystart, kdx=ystart+1+xstart; idx >= 0; idx--, kdx--) {
  //   huge_128 product = y[idx] * x[xstart] + carry;
  //   z[kdx] = (jlong)product;
  //   carry  = (jlong)(product >>> 64);
  // }
  // z[xstart] = carry;

  Label L_first_loop, L_first_loop_exit;
  Label L_one_x, L_one_y, L_multiply;

  z_aghi(xstart, -1);
  z_brl(L_one_x);   // Special case: length of x is 1.

  // Load next two integers of x.
  z_sllg(Z_R1_scratch, xstart, LogBytesPerInt);
  mem2reg_opt(x_xstart, Address(x, Z_R1_scratch, 0));


  bind(L_first_loop);

  z_aghi(idx, -1);
  z_brl(L_first_loop_exit);
  z_aghi(idx, -1);
  z_brl(L_one_y);

  // Load next two integers of y.
  z_sllg(Z_R1_scratch, idx, LogBytesPerInt);
  mem2reg_opt(y_idx, Address(y, Z_R1_scratch, 0));


  bind(L_multiply);

  Register multiplicand = product->successor();
  Register product_low = multiplicand;

  lgr_if_needed(multiplicand, x_xstart);
  z_mlgr(product, y_idx);     // multiplicand * y_idx -> product::multiplicand
  clear_reg(Z_R7);
  z_algr(product_low, carry); // Add carry to result.
  z_alcgr(product, Z_R7);     // Add carry of the last addition.
  add2reg(kdx, -2);

  // Store result.
  z_sllg(Z_R7, kdx, LogBytesPerInt);
  reg2mem_opt(product_low, Address(z, Z_R7, 0));
  lgr_if_needed(carry, product);
  z_bru(L_first_loop);


  bind(L_one_y); // Load one 32 bit portion of y as (0,value).

  clear_reg(y_idx);
  mem2reg_opt(y_idx, Address(y, (intptr_t) 0), false);
  z_bru(L_multiply);


  bind(L_one_x); // Load one 32 bit portion of x as (0,value).

  clear_reg(x_xstart);
  mem2reg_opt(x_xstart, Address(x, (intptr_t) 0), false);
  z_bru(L_first_loop);

  bind(L_first_loop_exit);
}

// Multiply 64 bit by 64 bit and add 128 bit.
void MacroAssembler::multiply_add_128_x_128(Register x_xstart, Register y,
                                            Register z,
                                            Register yz_idx, Register idx,
                                            Register carry, Register product,
                                            int offset) {
  // huge_128 product = (y[idx] * x_xstart) + z[kdx] + carry;
  // z[kdx] = (jlong)product;

  Register multiplicand = product->successor();
  Register product_low = multiplicand;

  z_sllg(Z_R7, idx, LogBytesPerInt);
  mem2reg_opt(yz_idx, Address(y, Z_R7, offset));

  lgr_if_needed(multiplicand, x_xstart);
  z_mlgr(product, yz_idx); // multiplicand * yz_idx -> product::multiplicand
  mem2reg_opt(yz_idx, Address(z, Z_R7, offset));

  add2_with_carry(product, product_low, carry, yz_idx);

  z_sllg(Z_R7, idx, LogBytesPerInt);
  reg2mem_opt(product_low, Address(z, Z_R7, offset));

}

// Multiply 128 bit by 128 bit. Unrolled inner loop.
void MacroAssembler::multiply_128_x_128_loop(Register x_xstart,
                                             Register y, Register z,
                                             Register yz_idx, Register idx,
                                             Register jdx,
                                             Register carry, Register product,
                                             Register carry2) {
  // jlong carry, x[], y[], z[];
  // int kdx = ystart+1;
  // for (int idx=ystart-2; idx >= 0; idx -= 2) { // Third loop
  //   huge_128 product = (y[idx+1] * x_xstart) + z[kdx+idx+1] + carry;
  //   z[kdx+idx+1] = (jlong)product;
  //   jlong carry2 = (jlong)(product >>> 64);
  //   product = (y[idx] * x_xstart) + z[kdx+idx] + carry2;
  //   z[kdx+idx] = (jlong)product;
  //   carry = (jlong)(product >>> 64);
  // }
  // idx += 2;
  // if (idx > 0) {
  //   product = (y[idx] * x_xstart) + z[kdx+idx] + carry;
  //   z[kdx+idx] = (jlong)product;
  //   carry = (jlong)(product >>> 64);
  // }

  Label L_third_loop, L_third_loop_exit, L_post_third_loop_done;

  // scale the index
  lgr_if_needed(jdx, idx);
  and_imm(jdx, 0xfffffffffffffffcL);
  rshift(jdx, 2);


  bind(L_third_loop);

  z_aghi(jdx, -1);
  z_brl(L_third_loop_exit);
  add2reg(idx, -4);

  multiply_add_128_x_128(x_xstart, y, z, yz_idx, idx, carry, product, 8);
  lgr_if_needed(carry2, product);

  multiply_add_128_x_128(x_xstart, y, z, yz_idx, idx, carry2, product, 0);
  lgr_if_needed(carry, product);
  z_bru(L_third_loop);


  bind(L_third_loop_exit);  // Handle any left-over operand parts.

  and_imm(idx, 0x3);
  z_brz(L_post_third_loop_done);

  Label L_check_1;

  z_aghi(idx, -2);
  z_brl(L_check_1);

  multiply_add_128_x_128(x_xstart, y, z, yz_idx, idx, carry, product, 0);
  lgr_if_needed(carry, product);


  bind(L_check_1);

  add2reg(idx, 0x2);
  and_imm(idx, 0x1);
  z_aghi(idx, -1);
  z_brl(L_post_third_loop_done);

  Register   multiplicand = product->successor();
  Register   product_low = multiplicand;

  z_sllg(Z_R7, idx, LogBytesPerInt);
  clear_reg(yz_idx);
  mem2reg_opt(yz_idx, Address(y, Z_R7, 0), false);
  lgr_if_needed(multiplicand, x_xstart);
  z_mlgr(product, yz_idx); // multiplicand * yz_idx -> product::multiplicand
  clear_reg(yz_idx);
  mem2reg_opt(yz_idx, Address(z, Z_R7, 0), false);

  add2_with_carry(product, product_low, yz_idx, carry);

  z_sllg(Z_R7, idx, LogBytesPerInt);
  reg2mem_opt(product_low, Address(z, Z_R7, 0), false);
  rshift(product_low, 32);

  lshift(product, 32);
  z_ogr(product_low, product);
  lgr_if_needed(carry, product_low);

  bind(L_post_third_loop_done);
}

void MacroAssembler::multiply_to_len(Register x, Register xlen,
                                     Register y, Register ylen,
                                     Register z,
                                     Register tmp1, Register tmp2,
                                     Register tmp3, Register tmp4,
                                     Register tmp5) {
  ShortBranchVerifier sbv(this);

  assert_different_registers(x, xlen, y, ylen, z,
                             tmp1, tmp2, tmp3, tmp4, tmp5, Z_R1_scratch, Z_R7);
  assert_different_registers(x, xlen, y, ylen, z,
                             tmp1, tmp2, tmp3, tmp4, tmp5, Z_R8);

  z_stmg(Z_R7, Z_R13, _z_abi(gpr7), Z_SP);

  const Register idx = tmp1;
  const Register kdx = tmp2;
  const Register xstart = tmp3;

  const Register y_idx = tmp4;
  const Register carry = tmp5;
  const Register product  = Z_R0_scratch;
  const Register x_xstart = Z_R8;

  // First Loop.
  //
  //   final static long LONG_MASK = 0xffffffffL;
  //   int xstart = xlen - 1;
  //   int ystart = ylen - 1;
  //   long carry = 0;
  //   for (int idx=ystart, kdx=ystart+1+xstart; idx >= 0; idx-, kdx--) {
  //     long product = (y[idx] & LONG_MASK) * (x[xstart] & LONG_MASK) + carry;
  //     z[kdx] = (int)product;
  //     carry = product >>> 32;
  //   }
  //   z[xstart] = (int)carry;
  //

  lgr_if_needed(idx, ylen);  // idx = ylen
  z_agrk(kdx, xlen, ylen);   // kdx = xlen + ylen
  clear_reg(carry);          // carry = 0

  Label L_done;

  lgr_if_needed(xstart, xlen);
  z_aghi(xstart, -1);
  z_brl(L_done);

  multiply_64_x_64_loop(x, xstart, x_xstart, y, y_idx, z, carry, product, idx, kdx);

  NearLabel L_second_loop;
  compare64_and_branch(kdx, RegisterOrConstant((intptr_t) 0), bcondEqual, L_second_loop);

  NearLabel L_carry;
  z_aghi(kdx, -1);
  z_brz(L_carry);

  // Store lower 32 bits of carry.
  z_sllg(Z_R1_scratch, kdx, LogBytesPerInt);
  reg2mem_opt(carry, Address(z, Z_R1_scratch, 0), false);
  rshift(carry, 32);
  z_aghi(kdx, -1);


  bind(L_carry);

  // Store upper 32 bits of carry.
  z_sllg(Z_R1_scratch, kdx, LogBytesPerInt);
  reg2mem_opt(carry, Address(z, Z_R1_scratch, 0), false);

  // Second and third (nested) loops.
  //
  // for (int i = xstart-1; i >= 0; i--) { // Second loop
  //   carry = 0;
  //   for (int jdx=ystart, k=ystart+1+i; jdx >= 0; jdx--, k--) { // Third loop
  //     long product = (y[jdx] & LONG_MASK) * (x[i] & LONG_MASK) +
  //                    (z[k] & LONG_MASK) + carry;
  //     z[k] = (int)product;
  //     carry = product >>> 32;
  //   }
  //   z[i] = (int)carry;
  // }
  //
  // i = xlen, j = tmp1, k = tmp2, carry = tmp5, x[i] = rdx

  const Register jdx = tmp1;

  bind(L_second_loop);

  clear_reg(carry);           // carry = 0;
  lgr_if_needed(jdx, ylen);   // j = ystart+1

  z_aghi(xstart, -1);         // i = xstart-1;
  z_brl(L_done);

  // Use free slots in the current stackframe instead of push/pop.
  Address zsave(Z_SP, _z_abi(carg_1));
  reg2mem_opt(z, zsave);


  Label L_last_x;

  z_sllg(Z_R1_scratch, xstart, LogBytesPerInt);
  load_address(z, Address(z, Z_R1_scratch, 4)); // z = z + k - j
  z_aghi(xstart, -1);                           // i = xstart-1;
  z_brl(L_last_x);

  z_sllg(Z_R1_scratch, xstart, LogBytesPerInt);
  mem2reg_opt(x_xstart, Address(x, Z_R1_scratch, 0));


  Label L_third_loop_prologue;

  bind(L_third_loop_prologue);

  Address xsave(Z_SP, _z_abi(carg_2));
  Address xlensave(Z_SP, _z_abi(carg_3));
  Address ylensave(Z_SP, _z_abi(carg_4));

  reg2mem_opt(x, xsave);
  reg2mem_opt(xstart, xlensave);
  reg2mem_opt(ylen, ylensave);


  multiply_128_x_128_loop(x_xstart, y, z, y_idx, jdx, ylen, carry, product, x);

  mem2reg_opt(z, zsave);
  mem2reg_opt(x, xsave);
  mem2reg_opt(xlen, xlensave);   // This is the decrement of the loop counter!
  mem2reg_opt(ylen, ylensave);

  add2reg(tmp3, 1, xlen);
  z_sllg(Z_R1_scratch, tmp3, LogBytesPerInt);
  reg2mem_opt(carry, Address(z, Z_R1_scratch, 0), false);
  z_aghi(tmp3, -1);
  z_brl(L_done);

  rshift(carry, 32);
  z_sllg(Z_R1_scratch, tmp3, LogBytesPerInt);
  reg2mem_opt(carry, Address(z, Z_R1_scratch, 0), false);
  z_bru(L_second_loop);

  // Next infrequent code is moved outside loops.
  bind(L_last_x);

  clear_reg(x_xstart);
  mem2reg_opt(x_xstart, Address(x, (intptr_t) 0), false);
  z_bru(L_third_loop_prologue);

  bind(L_done);

  z_lmg(Z_R7, Z_R13, _z_abi(gpr7), Z_SP);
}

void MacroAssembler::asm_assert(branch_condition cond, const char* msg, int id, bool is_static) {
#ifdef ASSERT
  Label ok;
  z_brc(cond, ok);
  is_static ? stop_static(msg, id) : stop(msg, id);
  bind(ok);
#endif // ASSERT
}

// Assert if CC indicates "not equal" (check_equal==true) or "equal" (check_equal==false).
void MacroAssembler::asm_assert(bool check_equal, const char *msg, int id) {
#ifdef ASSERT
  asm_assert(check_equal ? bcondEqual : bcondNotEqual, msg, id);
#endif // ASSERT
}

void MacroAssembler::asm_assert_mems_zero(bool check_equal, bool allow_relocation, int size, int64_t mem_offset,
                                          Register mem_base, const char* msg, int id) {
#ifdef ASSERT
  switch (size) {
    case 4:
      load_and_test_int(Z_R0, Address(mem_base, mem_offset));
      break;
    case 8:
      load_and_test_long(Z_R0,  Address(mem_base, mem_offset));
      break;
    default:
      ShouldNotReachHere();
  }
  // if relocation is not allowed then stop_static() will be called otherwise call stop()
  asm_assert(check_equal ? bcondEqual : bcondNotEqual, msg, id, !allow_relocation);
#endif // ASSERT
}

// Check the condition
//   expected_size == FP - SP
// after transformation:
//   expected_size - FP + SP == 0
// Destroys Register expected_size if no tmp register is passed.
void MacroAssembler::asm_assert_frame_size(Register expected_size, Register tmp, const char* msg, int id) {
#ifdef ASSERT
  lgr_if_needed(tmp, expected_size);
  z_algr(tmp, Z_SP);
  z_slg(tmp, 0, Z_R0, Z_SP);
  asm_assert(bcondEqual, msg, id);
#endif // ASSERT
}

// Save and restore functions: Exclude Z_R0.
void MacroAssembler::save_volatile_regs(Register dst, int offset, bool include_fp, bool include_flags) {
  z_stmg(Z_R1, Z_R5, offset, dst); offset += 5 * BytesPerWord;
  if (include_fp) {
    z_std(Z_F0, Address(dst, offset)); offset += BytesPerWord;
    z_std(Z_F1, Address(dst, offset)); offset += BytesPerWord;
    z_std(Z_F2, Address(dst, offset)); offset += BytesPerWord;
    z_std(Z_F3, Address(dst, offset)); offset += BytesPerWord;
    z_std(Z_F4, Address(dst, offset)); offset += BytesPerWord;
    z_std(Z_F5, Address(dst, offset)); offset += BytesPerWord;
    z_std(Z_F6, Address(dst, offset)); offset += BytesPerWord;
    z_std(Z_F7, Address(dst, offset)); offset += BytesPerWord;
  }
  if (include_flags) {
    Label done;
    z_mvi(Address(dst, offset), 2); // encoding: equal
    z_bre(done);
    z_mvi(Address(dst, offset), 4); // encoding: higher
    z_brh(done);
    z_mvi(Address(dst, offset), 1); // encoding: lower
    bind(done);
  }
}
void MacroAssembler::restore_volatile_regs(Register src, int offset, bool include_fp, bool include_flags) {
  z_lmg(Z_R1, Z_R5, offset, src); offset += 5 * BytesPerWord;
  if (include_fp) {
    z_ld(Z_F0, Address(src, offset)); offset += BytesPerWord;
    z_ld(Z_F1, Address(src, offset)); offset += BytesPerWord;
    z_ld(Z_F2, Address(src, offset)); offset += BytesPerWord;
    z_ld(Z_F3, Address(src, offset)); offset += BytesPerWord;
    z_ld(Z_F4, Address(src, offset)); offset += BytesPerWord;
    z_ld(Z_F5, Address(src, offset)); offset += BytesPerWord;
    z_ld(Z_F6, Address(src, offset)); offset += BytesPerWord;
    z_ld(Z_F7, Address(src, offset)); offset += BytesPerWord;
  }
  if (include_flags) {
    z_cli(Address(src, offset), 2); // see encoding above
  }
}

// Plausibility check for oops.
void MacroAssembler::verify_oop(Register oop, const char* msg) {
  if (!VerifyOops) return;

  BLOCK_COMMENT("verify_oop {");
  unsigned int nbytes_save = (5 + 8 + 1) * BytesPerWord;
  address entry_addr = StubRoutines::verify_oop_subroutine_entry_address();

  save_return_pc();

  // Push frame, but preserve flags
  z_lgr(Z_R0, Z_SP);
  z_lay(Z_SP, -((int64_t)nbytes_save + frame::z_abi_160_size), Z_SP);
  z_stg(Z_R0, _z_abi(callers_sp), Z_SP);

  save_volatile_regs(Z_SP, frame::z_abi_160_size, true, true);

  lgr_if_needed(Z_ARG2, oop);
  load_const_optimized(Z_ARG1, (address)msg);
  load_const_optimized(Z_R1, entry_addr);
  z_lg(Z_R1, 0, Z_R1);
  call_c(Z_R1);

  restore_volatile_regs(Z_SP, frame::z_abi_160_size, true, true);
  pop_frame();
  restore_return_pc();

  BLOCK_COMMENT("} verify_oop ");
}

void MacroAssembler::verify_oop_addr(Address addr, const char* msg) {
  if (!VerifyOops) return;

  BLOCK_COMMENT("verify_oop {");
  unsigned int nbytes_save = (5 + 8) * BytesPerWord;
  address entry_addr = StubRoutines::verify_oop_subroutine_entry_address();

  save_return_pc();
  unsigned int frame_size = push_frame_abi160(nbytes_save); // kills Z_R0
  save_volatile_regs(Z_SP, frame::z_abi_160_size, true, false);

  z_lg(Z_ARG2, addr.plus_disp(frame_size));
  load_const_optimized(Z_ARG1, (address)msg);
  load_const_optimized(Z_R1, entry_addr);
  z_lg(Z_R1, 0, Z_R1);
  call_c(Z_R1);

  restore_volatile_regs(Z_SP, frame::z_abi_160_size, true, false);
  pop_frame();
  restore_return_pc();

  BLOCK_COMMENT("} verify_oop ");
}

const char* MacroAssembler::stop_types[] = {
  "stop",
  "untested",
  "unimplemented",
  "shouldnotreachhere"
};

static void stop_on_request(const char* tp, const char* msg) {
  tty->print("Z assembly code requires stop: (%s) %s\n", tp, msg);
  guarantee(false, "Z assembly code requires stop: %s", msg);
}

void MacroAssembler::stop(int type, const char* msg, int id) {
  BLOCK_COMMENT(err_msg("stop: %s {", msg));

  // Setup arguments.
  load_const(Z_ARG1, (void*) stop_types[type%stop_end]);
  load_const(Z_ARG2, (void*) msg);
  get_PC(Z_R14);     // Following code pushes a frame without entering a new function. Use current pc as return address.
  save_return_pc();  // Saves return pc Z_R14.
  push_frame_abi160(0);
  call_VM_leaf(CAST_FROM_FN_PTR(address, stop_on_request), Z_ARG1, Z_ARG2);
  // The plain disassembler does not recognize illtrap. It instead displays
  // a 32-bit value. Issuing two illtraps assures the disassembler finds
  // the proper beginning of the next instruction.
  z_illtrap(id); // Illegal instruction.
  z_illtrap(id); // Illegal instruction.

  BLOCK_COMMENT(" } stop");
}

// Special version of stop() for code size reduction.
// Reuses the previously generated call sequence, if any.
// Generates the call sequence on its own, if necessary.
// Note: This code will work only in non-relocatable code!
//       The relative address of the data elements (arg1, arg2) must not change.
//       The reentry point must not move relative to it's users. This prerequisite
//       should be given for "hand-written" code, if all chain calls are in the same code blob.
//       Generated code must not undergo any transformation, e.g. ShortenBranches, to be safe.
address MacroAssembler::stop_chain(address reentry, int type, const char* msg, int id, bool allow_relocation) {
  BLOCK_COMMENT(err_msg("stop_chain(%s,%s): %s {", reentry==nullptr?"init":"cont", allow_relocation?"reloc ":"static", msg));

  // Setup arguments.
  if (allow_relocation) {
    // Relocatable version (for comparison purposes). Remove after some time.
    load_const(Z_ARG1, (void*) stop_types[type%stop_end]);
    load_const(Z_ARG2, (void*) msg);
  } else {
    load_absolute_address(Z_ARG1, (address)stop_types[type%stop_end]);
    load_absolute_address(Z_ARG2, (address)msg);
  }
  if ((reentry != nullptr) && RelAddr::is_in_range_of_RelAddr16(reentry, pc())) {
    BLOCK_COMMENT("branch to reentry point:");
    z_brc(bcondAlways, reentry);
  } else {
    BLOCK_COMMENT("reentry point:");
    reentry = pc();      // Re-entry point for subsequent stop calls.
    save_return_pc();    // Saves return pc Z_R14.
    push_frame_abi160(0);
    if (allow_relocation) {
      reentry = nullptr;    // Prevent reentry if code relocation is allowed.
      call_VM_leaf(CAST_FROM_FN_PTR(address, stop_on_request), Z_ARG1, Z_ARG2);
    } else {
      call_VM_leaf_static(CAST_FROM_FN_PTR(address, stop_on_request), Z_ARG1, Z_ARG2);
    }
    z_illtrap(id); // Illegal instruction as emergency stop, should the above call return.
  }
  BLOCK_COMMENT(" } stop_chain");

  return reentry;
}

// Special version of stop() for code size reduction.
// Assumes constant relative addresses for data and runtime call.
void MacroAssembler::stop_static(int type, const char* msg, int id) {
  stop_chain(nullptr, type, msg, id, false);
}

void MacroAssembler::stop_subroutine() {
  unimplemented("stop_subroutine", 710);
}

// Prints msg to stdout from within generated code..
void MacroAssembler::warn(const char* msg) {
  RegisterSaver::save_live_registers(this, RegisterSaver::all_registers, Z_R14);
  load_absolute_address(Z_R1, (address) warning);
  load_absolute_address(Z_ARG1, (address) msg);
  (void) call(Z_R1);
  RegisterSaver::restore_live_registers(this, RegisterSaver::all_registers);
}

#ifndef PRODUCT

// Write pattern 0x0101010101010101 in region [low-before, high+after].
void MacroAssembler::zap_from_to(Register low, Register high, Register val, Register addr, int before, int after) {
  if (!ZapEmptyStackFields) return;
  BLOCK_COMMENT("zap memory region {");
  load_const_optimized(val, 0x0101010101010101);
  int size = before + after;
  if (low == high && size < 5 && size > 0) {
    int offset = -before*BytesPerWord;
    for (int i = 0; i < size; ++i) {
      z_stg(val, Address(low, offset));
      offset +=(1*BytesPerWord);
    }
  } else {
    add2reg(addr, -before*BytesPerWord, low);
    if (after) {
#ifdef ASSERT
      jlong check = after * BytesPerWord;
      assert(Immediate::is_simm32(check) && Immediate::is_simm32(-check), "value not encodable !");
#endif
      add2reg(high, after * BytesPerWord);
    }
    NearLabel loop;
    bind(loop);
    z_stg(val, Address(addr));
    add2reg(addr, 8);
    compare64_and_branch(addr, high, bcondNotHigh, loop);
    if (after) {
      add2reg(high, -after * BytesPerWord);
    }
  }
  BLOCK_COMMENT("} zap memory region");
}
#endif // !PRODUCT

SkipIfEqual::SkipIfEqual(MacroAssembler* masm, const bool* flag_addr, bool value, Register _rscratch) {
  _masm = masm;
  _masm->load_absolute_address(_rscratch, (address)flag_addr);
  _masm->load_and_test_int(_rscratch, Address(_rscratch));
  if (value) {
    _masm->z_brne(_label); // Skip if true, i.e. != 0.
  } else {
    _masm->z_bre(_label);  // Skip if false, i.e. == 0.
  }
}

SkipIfEqual::~SkipIfEqual() {
  _masm->bind(_label);
}

// Implements lightweight-locking.
//  - obj: the object to be locked, contents preserved.
//  - temp1, temp2: temporary registers, contents destroyed.
//  Note: make sure Z_R1 is not manipulated here when C2 compiler is in play
void MacroAssembler::lightweight_lock(Register obj, Register temp1, Register temp2, Label& slow) {

  assert(LockingMode == LM_LIGHTWEIGHT, "only used with new lightweight locking");
  assert_different_registers(obj, temp1, temp2);

  Label push;
  const Register top           = temp1;
  const Register mark          = temp2;
  const int mark_offset        = oopDesc::mark_offset_in_bytes();
  const ByteSize ls_top_offset = JavaThread::lock_stack_top_offset();

  // Preload the markWord. It is important that this is the first
  // instruction emitted as it is part of C1's null check semantics.
  z_lg(mark, Address(obj, mark_offset));


  // First we need to check if the lock-stack has room for pushing the object reference.
  z_lgf(top, Address(Z_thread, ls_top_offset));

  compareU32_and_branch(top, (unsigned)LockStack::end_offset(), bcondNotLow, slow);

  // The underflow check is elided. The recursive check will always fail
  // when the lock stack is empty because of the _bad_oop_sentinel field.

  // Check for recursion:
  z_aghi(top, -oopSize);
  z_cg(obj, Address(Z_thread, top));
  z_bre(push);

  // Check header for monitor (0b10).
  z_tmll(mark, markWord::monitor_value);
  branch_optimized(bcondNotAllZero, slow);

  { // Try to lock. Transition lock bits 0b01 => 0b00
    const Register locked_obj = top;
    z_oill(mark, markWord::unlocked_value);
    z_lgr(locked_obj, mark);
    // Clear lock-bits from locked_obj (locked state)
    z_xilf(locked_obj, markWord::unlocked_value);
    z_csg(mark, locked_obj, mark_offset, obj);
    branch_optimized(Assembler::bcondNotEqual, slow);
  }

  bind(push);

  // After successful lock, push object on lock-stack
  z_lgf(top, Address(Z_thread, ls_top_offset));
  z_stg(obj, Address(Z_thread, top));
  z_alsi(in_bytes(ls_top_offset), Z_thread, oopSize);
}

// Implements lightweight-unlocking.
// - obj: the object to be unlocked
// - temp1, temp2: temporary registers, will be destroyed
// - Z_R1_scratch: will be killed in case of Interpreter & C1 Compiler
void MacroAssembler::lightweight_unlock(Register obj, Register temp1, Register temp2, Label& slow) {

  assert(LockingMode == LM_LIGHTWEIGHT, "only used with new lightweight locking");
  assert_different_registers(obj, temp1, temp2);

  Label unlocked, push_and_slow;
  const Register mark          = temp1;
  const Register top           = temp2;
  const int mark_offset        = oopDesc::mark_offset_in_bytes();
  const ByteSize ls_top_offset = JavaThread::lock_stack_top_offset();

#ifdef ASSERT
  {
    // The following checks rely on the fact that LockStack is only ever modified by
    // its owning thread, even if the lock got inflated concurrently; removal of LockStack
    // entries after inflation will happen delayed in that case.

    // Check for lock-stack underflow.
    NearLabel stack_ok;
    z_lgf(top, Address(Z_thread, ls_top_offset));
    compareU32_and_branch(top, (unsigned)LockStack::start_offset(), bcondNotLow, stack_ok);
    stop("Lock-stack underflow");
    bind(stack_ok);
  }
#endif // ASSERT

  // Check if obj is top of lock-stack.
  z_lgf(top, Address(Z_thread, ls_top_offset));
  z_aghi(top, -oopSize);
  z_cg(obj, Address(Z_thread, top));
  branch_optimized(bcondNotEqual, slow);

  // pop object from lock-stack
#ifdef ASSERT
  const Register temp_top = temp1; // mark is not yet loaded, but be careful
  z_agrk(temp_top, top, Z_thread);
  z_xc(0, oopSize-1, temp_top, 0, temp_top);  // wipe out lock-stack entry
#endif // ASSERT
  z_alsi(in_bytes(ls_top_offset), Z_thread, -oopSize);  // pop object

  // The underflow check is elided. The recursive check will always fail
  // when the lock stack is empty because of the _bad_oop_sentinel field.

  // Check if recursive. (this is a check for the 2nd object on the stack)
  z_aghi(top, -oopSize);
  z_cg(obj, Address(Z_thread, top));
  branch_optimized(bcondEqual, unlocked);

  // Not recursive. Check header for monitor (0b10).
  z_lg(mark, Address(obj, mark_offset));
  z_tmll(mark, markWord::monitor_value);
  z_brnaz(push_and_slow);

#ifdef ASSERT
  // Check header not unlocked (0b01).
  NearLabel not_unlocked;
  z_tmll(mark, markWord::unlocked_value);
  z_braz(not_unlocked);
  stop("lightweight_unlock already unlocked");
  bind(not_unlocked);
#endif // ASSERT

  { // Try to unlock. Transition lock bits 0b00 => 0b01
    Register unlocked_obj = top;
    z_lgr(unlocked_obj, mark);
    z_oill(unlocked_obj, markWord::unlocked_value);
    z_csg(mark, unlocked_obj, mark_offset, obj);
    branch_optimized(Assembler::bcondEqual, unlocked);
  }

  bind(push_and_slow);

  // Restore lock-stack and handle the unlock in runtime.
  z_lgf(top, Address(Z_thread, ls_top_offset));
  DEBUG_ONLY(z_stg(obj, Address(Z_thread, top));)
  z_alsi(in_bytes(ls_top_offset), Z_thread, oopSize);
  // set CC to NE
  z_ltgr(obj, obj); // object shouldn't be null at this point
  branch_optimized(bcondAlways, slow);

  bind(unlocked);
}

void MacroAssembler::compiler_fast_lock_lightweight_object(Register obj, Register tmp1, Register tmp2) {
  assert_different_registers(obj, tmp1, tmp2);

  // Handle inflated monitor.
  NearLabel inflated;
  // Finish fast lock successfully. MUST reach to with flag == NE
  NearLabel locked;
  // Finish fast lock unsuccessfully. MUST branch to with flag == EQ
  NearLabel slow_path;

  if (DiagnoseSyncOnValueBasedClasses != 0) {
    load_klass(tmp1, obj);
    z_l(tmp1, Address(tmp1, Klass::access_flags_offset()));
    assert((JVM_ACC_IS_VALUE_BASED_CLASS & 0xFFFF) == 0, "or change following instruction");
    z_nilh(tmp1, JVM_ACC_IS_VALUE_BASED_CLASS >> 16);
    z_brne(slow_path);
  }

  const Register mark          = tmp1;
  const int mark_offset        = oopDesc::mark_offset_in_bytes();
  const ByteSize ls_top_offset = JavaThread::lock_stack_top_offset();

  BLOCK_COMMENT("compiler_fast_lightweight_locking {");
  { // lightweight locking

    // Push lock to the lock stack and finish successfully. MUST reach to with flag == EQ
    NearLabel push;

    const Register top = tmp2;

    // Check if lock-stack is full.
    z_lgf(top, Address(Z_thread, ls_top_offset));
    compareU32_and_branch(top, (unsigned) LockStack::end_offset() - 1, bcondHigh, slow_path);

    // The underflow check is elided. The recursive check will always fail
    // when the lock stack is empty because of the _bad_oop_sentinel field.

    // Check if recursive.
    z_aghi(top, -oopSize);
    z_cg(obj, Address(Z_thread, top));
    z_bre(push);

    // Check for monitor (0b10)
    z_lg(mark, Address(obj, mark_offset));
    z_tmll(mark, markWord::monitor_value);
    z_brnaz(inflated);

    // not inflated

    { // Try to lock. Transition lock bits 0b01 => 0b00
      assert(mark_offset == 0, "required to avoid a lea");
      const Register locked_obj = top;
      z_oill(mark, markWord::unlocked_value);
      z_lgr(locked_obj, mark);
      // Clear lock-bits from locked_obj (locked state)
      z_xilf(locked_obj, markWord::unlocked_value);
      z_csg(mark, locked_obj, mark_offset, obj);
      branch_optimized(Assembler::bcondNotEqual, slow_path);
    }

    bind(push);

    // After successful lock, push object on lock-stack.
    z_lgf(top, Address(Z_thread, ls_top_offset));
    z_stg(obj, Address(Z_thread, top));
    z_alsi(in_bytes(ls_top_offset), Z_thread, oopSize);

    z_cgr(obj, obj); // set the CC to EQ, as it could be changed by alsi
    z_bru(locked);
  }
  BLOCK_COMMENT("} compiler_fast_lightweight_locking");

  BLOCK_COMMENT("handle_inflated_monitor_lightweight_locking {");
  { // Handle inflated monitor.
    bind(inflated);

    // mark contains the tagged ObjectMonitor*.
    const Register tagged_monitor = mark;
    const Register zero           = tmp2;

    // Try to CAS m->owner from null to current thread.
    // If m->owner is null, then csg succeeds and sets m->owner=THREAD and CR=EQ.
    // Otherwise, register zero is filled with the current owner.
    z_lghi(zero, 0);
    z_csg(zero, Z_thread, OM_OFFSET_NO_MONITOR_VALUE_TAG(owner), tagged_monitor);
    z_bre(locked);

    // Check if recursive.
    z_cgr(Z_thread, zero); // zero contains the owner from z_csg instruction
    z_brne(slow_path);

    // Recursive
    z_agsi(Address(tagged_monitor, OM_OFFSET_NO_MONITOR_VALUE_TAG(recursions)), 1ll);
    z_cgr(zero, zero);
    // z_bru(locked);
    // Uncomment above line in the future, for now jump address is right next to us.
  }
  BLOCK_COMMENT("} handle_inflated_monitor_lightweight_locking");

  bind(locked);

#ifdef ASSERT
  // Check that locked label is reached with flag == EQ.
  NearLabel flag_correct;
  z_bre(flag_correct);
  stop("CC is not set to EQ, it should be - lock");
#endif // ASSERT

  bind(slow_path);

#ifdef ASSERT
  // Check that slow_path label is reached with flag == NE.
  z_brne(flag_correct);
  stop("CC is not set to NE, it should be - lock");
  bind(flag_correct);
#endif // ASSERT

  // C2 uses the value of flag (NE vs EQ) to determine the continuation.
}

void MacroAssembler::compiler_fast_unlock_lightweight_object(Register obj, Register tmp1, Register tmp2) {
  assert_different_registers(obj, tmp1, tmp2);

  // Handle inflated monitor.
  NearLabel inflated, inflated_load_monitor;
  // Finish fast unlock successfully. MUST reach to with flag == EQ.
  NearLabel unlocked;
  // Finish fast unlock unsuccessfully. MUST branch to with flag == NE.
  NearLabel slow_path;

  const Register mark          = tmp1;
  const Register top           = tmp2;
  const int mark_offset        = oopDesc::mark_offset_in_bytes();
  const ByteSize ls_top_offset = JavaThread::lock_stack_top_offset();

  BLOCK_COMMENT("compiler_fast_lightweight_unlock {");
  { // Lightweight Unlock

    // Check if obj is top of lock-stack.
    z_lgf(top, Address(Z_thread, ls_top_offset));

    z_aghi(top, -oopSize);
    z_cg(obj, Address(Z_thread, top));
    branch_optimized(bcondNotEqual, inflated_load_monitor);

    // Pop lock-stack.
#ifdef ASSERT
    const Register temp_top = tmp1; // let's not kill top here, we can use for recursive check
    z_agrk(temp_top, top, Z_thread);
    z_xc(0, oopSize-1, temp_top, 0, temp_top);  // wipe out lock-stack entry
#endif
    z_alsi(in_bytes(ls_top_offset), Z_thread, -oopSize);  // pop object

    // The underflow check is elided. The recursive check will always fail
    // when the lock stack is empty because of the _bad_oop_sentinel field.

    // Check if recursive.
    z_aghi(top, -oopSize);
    z_cg(obj, Address(Z_thread, top));
    z_bre(unlocked);

    // Not recursive

    // Check for monitor (0b10).
    z_lg(mark, Address(obj, mark_offset));
    z_tmll(mark, markWord::monitor_value);
    z_brnaz(inflated);

#ifdef ASSERT
    // Check header not unlocked (0b01).
    NearLabel not_unlocked;
    z_tmll(mark, markWord::unlocked_value);
    z_braz(not_unlocked);
    stop("lightweight_unlock already unlocked");
    bind(not_unlocked);
#endif // ASSERT

    { // Try to unlock. Transition lock bits 0b00 => 0b01
      Register unlocked_obj = top;
      z_lgr(unlocked_obj, mark);
      z_oill(unlocked_obj, markWord::unlocked_value);
      z_csg(mark, unlocked_obj, mark_offset, obj);
      branch_optimized(Assembler::bcondEqual, unlocked);
    }

    // Restore lock-stack and handle the unlock in runtime.
    z_lgf(top, Address(Z_thread, ls_top_offset));
    DEBUG_ONLY(z_stg(obj, Address(Z_thread, top));)
    z_alsi(in_bytes(ls_top_offset), Z_thread, oopSize);
    // set CC to NE
    z_ltgr(obj, obj); // object is not null here
    z_bru(slow_path);
  }
  BLOCK_COMMENT("} compiler_fast_lightweight_unlock");

  { // Handle inflated monitor.

    bind(inflated_load_monitor);

    z_lg(mark, Address(obj, mark_offset));

#ifdef ASSERT
    z_tmll(mark, markWord::monitor_value);
    z_brnaz(inflated);
    stop("Fast Unlock not monitor");
#endif // ASSERT

    bind(inflated);

#ifdef ASSERT
    NearLabel check_done, loop;
    z_lgf(top, Address(Z_thread, ls_top_offset));
    bind(loop);
    z_aghi(top, -oopSize);
    compareU32_and_branch(top, in_bytes(JavaThread::lock_stack_base_offset()),
                          bcondLow, check_done);
    z_cg(obj, Address(Z_thread, top));
    z_brne(loop);
    stop("Fast Unlock lock on stack");
    bind(check_done);
#endif // ASSERT

    // mark contains the tagged ObjectMonitor*.
    const Register monitor = mark;

    NearLabel not_recursive;
    const Register recursions = tmp2;

    // Check if recursive.
    load_and_test_long(recursions, Address(monitor, OM_OFFSET_NO_MONITOR_VALUE_TAG(recursions)));
    z_bre(not_recursive); // if 0 then jump, it's not recursive locking

    // Recursive unlock
    z_agsi(Address(monitor, OM_OFFSET_NO_MONITOR_VALUE_TAG(recursions)), -1ll);
    z_cgr(monitor, monitor); // set the CC to EQUAL
    z_bru(unlocked);

    bind(not_recursive);

    NearLabel not_ok;
    // Check if the entry lists are empty.
    load_and_test_long(tmp2, Address(monitor, OM_OFFSET_NO_MONITOR_VALUE_TAG(EntryList)));
    z_brne(not_ok);
    load_and_test_long(tmp2, Address(monitor, OM_OFFSET_NO_MONITOR_VALUE_TAG(cxq)));
    z_brne(not_ok);

    z_release();
    z_stg(tmp2 /*=0*/, OM_OFFSET_NO_MONITOR_VALUE_TAG(owner), monitor);

    z_bru(unlocked); // CC = EQ here

    bind(not_ok);

    // The owner may be anonymous, and we removed the last obj entry in
    // the lock-stack. This loses the information about the owner.
    // Write the thread to the owner field so the runtime knows the owner.
    z_stg(Z_thread, OM_OFFSET_NO_MONITOR_VALUE_TAG(owner), monitor);
    z_bru(slow_path); // CC = NE here
  }

  bind(unlocked);

#ifdef ASSERT
  // Check that unlocked label is reached with flag == EQ.
  NearLabel flag_correct;
  z_bre(flag_correct);
  stop("CC is not set to EQ, it should be - unlock");
#endif // ASSERT

  bind(slow_path);

#ifdef ASSERT
  // Check that slow_path label is reached with flag == NE.
  z_brne(flag_correct);
  stop("CC is not set to NE, it should be - unlock");
  bind(flag_correct);
#endif // ASSERT

  // C2 uses the value of flag (NE vs EQ) to determine the continuation.
}

void MacroAssembler::pop_count_int(Register r_dst, Register r_src, Register r_tmp) {
  BLOCK_COMMENT("pop_count_int {");

  assert(r_tmp != noreg, "temp register required for pop_count_int, as code may run on machine older than z15");
  assert_different_registers(r_dst, r_tmp); // if r_src is same as r_tmp, it should be fine

  if (VM_Version::has_MiscInstrExt3()) {
    pop_count_int_with_ext3(r_dst, r_src);
  } else {
    pop_count_int_without_ext3(r_dst, r_src, r_tmp);
  }

  BLOCK_COMMENT("} pop_count_int");
}

void MacroAssembler::pop_count_long(Register r_dst, Register r_src, Register r_tmp) {
  BLOCK_COMMENT("pop_count_long {");

  assert(r_tmp != noreg, "temp register required for pop_count_long, as code may run on machine older than z15");
  assert_different_registers(r_dst, r_tmp); // if r_src is same as r_tmp, it should be fine

  if (VM_Version::has_MiscInstrExt3()) {
    pop_count_long_with_ext3(r_dst, r_src);
  } else {
    pop_count_long_without_ext3(r_dst, r_src, r_tmp);
  }

  BLOCK_COMMENT("} pop_count_long");
}

void MacroAssembler::pop_count_int_without_ext3(Register r_dst, Register r_src, Register r_tmp) {
  BLOCK_COMMENT("pop_count_int_without_ext3 {");

  assert(r_tmp != noreg, "temp register required for popcnt, for machines < z15");
  assert_different_registers(r_dst, r_tmp); // if r_src is same as r_tmp, it should be fine

  z_popcnt(r_dst, r_src, 0);
  z_srlg(r_tmp, r_dst, 16);
  z_alr(r_dst, r_tmp);
  z_srlg(r_tmp, r_dst, 8);
  z_alr(r_dst, r_tmp);
  z_llgcr(r_dst, r_dst);

  BLOCK_COMMENT("} pop_count_int_without_ext3");
}

void MacroAssembler::pop_count_long_without_ext3(Register r_dst, Register r_src, Register r_tmp) {
  BLOCK_COMMENT("pop_count_long_without_ext3 {");

  assert(r_tmp != noreg, "temp register required for popcnt, for machines < z15");
  assert_different_registers(r_dst, r_tmp); // if r_src is same as r_tmp, it should be fine

  z_popcnt(r_dst, r_src, 0);
  z_ahhlr(r_dst, r_dst, r_dst);
  z_sllg(r_tmp, r_dst, 16);
  z_algr(r_dst, r_tmp);
  z_sllg(r_tmp, r_dst, 8);
  z_algr(r_dst, r_tmp);
  z_srlg(r_dst, r_dst, 56);

  BLOCK_COMMENT("} pop_count_long_without_ext3");
}

void MacroAssembler::pop_count_long_with_ext3(Register r_dst, Register r_src) {
  BLOCK_COMMENT("pop_count_long_with_ext3 {");

  guarantee(VM_Version::has_MiscInstrExt3(),
      "this hardware doesn't support miscellaneous-instruction-extensions facility 3, still pop_count_long_with_ext3 is used");
  z_popcnt(r_dst, r_src, 8);

  BLOCK_COMMENT("} pop_count_long_with_ext3");
}

void MacroAssembler::pop_count_int_with_ext3(Register r_dst, Register r_src) {
  BLOCK_COMMENT("pop_count_int_with_ext3 {");

  guarantee(VM_Version::has_MiscInstrExt3(),
      "this hardware doesn't support miscellaneous-instruction-extensions facility 3, still pop_count_long_with_ext3 is used");
  z_llgfr(r_dst, r_src);
  z_popcnt(r_dst, r_dst, 8);

  BLOCK_COMMENT("} pop_count_int_with_ext3");
}<|MERGE_RESOLUTION|>--- conflicted
+++ resolved
@@ -3559,41 +3559,6 @@
 
   bind(object_has_monitor);
 
-<<<<<<< HEAD
-  if (!UseObjectMonitorTable) {
-    Register zero = temp;
-    Register monitor_tagged = displacedHeader; // Tagged with markWord::monitor_value.
-    // The object's monitor m is unlocked iff m->owner is null,
-    // otherwise m->owner may contain a thread or a stack address.
-
-    // Try to CAS m->owner from null to current thread.
-    // If m->owner is null, then csg succeeds and sets m->owner=THREAD and CR=EQ.
-    // Otherwise, register zero is filled with the current owner.
-    z_lghi(zero, 0);
-    z_csg(zero, Z_thread, OM_OFFSET_NO_MONITOR_VALUE_TAG(owner), monitor_tagged);
-    if (LockingMode != LM_LIGHTWEIGHT) {
-      // Store a non-null value into the box.
-      z_stg(box, BasicLock::displaced_header_offset_in_bytes(), box);
-    }
-
-    z_bre(done); // acquired the lock for the first time.
-
-    BLOCK_COMMENT("fast_path_recursive_lock {");
-    // Check if we are already the owner (recursive lock)
-    z_cgr(Z_thread, zero); // owner is stored in zero by "z_csg" above
-    z_brne(done); // not a recursive lock
-
-    // Current thread already owns the lock. Just increment recursion count.
-    z_agsi(Address(monitor_tagged, OM_OFFSET_NO_MONITOR_VALUE_TAG(recursions)), 1ll);
-    z_cgr(zero, zero); // set the CC to EQUAL
-    BLOCK_COMMENT("} fast_path_recursive_lock");
-  } else {
-    // OMCache lookup not supported yet. Take the slowpath.
-    // Set flag to NE
-    z_ltgr(oop, oop);
-    z_bru(done);
-  }
-=======
   Register zero = temp;
   Register monitor_tagged = displacedHeader; // Tagged with markWord::monitor_value.
   // The object's monitor m is unlocked iff m->owner is null,
@@ -3619,7 +3584,6 @@
   z_agsi(Address(monitor_tagged, OM_OFFSET_NO_MONITOR_VALUE_TAG(recursions)), 1ll);
   z_cgr(zero, zero); // set the CC to EQUAL
   BLOCK_COMMENT("} fast_path_recursive_lock");
->>>>>>> e4c7850c
   bind(done);
 
   BLOCK_COMMENT("} compiler_fast_lock_object");
@@ -3678,34 +3642,27 @@
   // Handle existing monitor.
   bind(object_has_monitor);
 
-  if (!UseObjectMonitorTable) {
-    z_cg(Z_thread, Address(currentHeader, OM_OFFSET_NO_MONITOR_VALUE_TAG(owner)));
-    z_brne(done);
-
-    BLOCK_COMMENT("fast_path_recursive_unlock {");
-    load_and_test_long(temp, Address(currentHeader, OM_OFFSET_NO_MONITOR_VALUE_TAG(recursions)));
-    z_bre(not_recursive); // if 0 then jump, it's not recursive locking
-
-    // Recursive inflated unlock
-    z_agsi(Address(currentHeader, OM_OFFSET_NO_MONITOR_VALUE_TAG(recursions)), -1ll);
-    z_cgr(currentHeader, currentHeader); // set the CC to EQUAL
-    BLOCK_COMMENT("} fast_path_recursive_unlock");
-    z_bru(done);
-
-    bind(not_recursive);
-
-    load_and_test_long(temp, Address(currentHeader, OM_OFFSET_NO_MONITOR_VALUE_TAG(EntryList)));
-    z_brne(done);
-    load_and_test_long(temp, Address(currentHeader, OM_OFFSET_NO_MONITOR_VALUE_TAG(cxq)));
-    z_brne(done);
-    z_release();
-    z_stg(temp/*=0*/, OM_OFFSET_NO_MONITOR_VALUE_TAG(owner), currentHeader);
-  } else {
-    // OMCache lookup not supported yet. Take the slowpath.
-    // Set flag to NE
-    z_ltgr(oop, oop);
-    z_bru(done);
-  }
+  z_cg(Z_thread, Address(currentHeader, OM_OFFSET_NO_MONITOR_VALUE_TAG(owner)));
+  z_brne(done);
+
+  BLOCK_COMMENT("fast_path_recursive_unlock {");
+  load_and_test_long(temp, Address(currentHeader, OM_OFFSET_NO_MONITOR_VALUE_TAG(recursions)));
+  z_bre(not_recursive); // if 0 then jump, it's not recursive locking
+
+  // Recursive inflated unlock
+  z_agsi(Address(currentHeader, OM_OFFSET_NO_MONITOR_VALUE_TAG(recursions)), -1ll);
+  z_cgr(currentHeader, currentHeader); // set the CC to EQUAL
+  BLOCK_COMMENT("} fast_path_recursive_unlock");
+  z_bru(done);
+
+  bind(not_recursive);
+
+  load_and_test_long(temp, Address(currentHeader, OM_OFFSET_NO_MONITOR_VALUE_TAG(EntryList)));
+  z_brne(done);
+  load_and_test_long(temp, Address(currentHeader, OM_OFFSET_NO_MONITOR_VALUE_TAG(cxq)));
+  z_brne(done);
+  z_release();
+  z_stg(temp/*=0*/, OM_OFFSET_NO_MONITOR_VALUE_TAG(owner), currentHeader);
 
   bind(done);
 
@@ -3864,7 +3821,7 @@
 
 #ifdef ASSERT
   Label ok;
-  z_tmll(current, CompressedKlassPointers::klass_alignment_in_bytes() - 1); // Check alignment.
+  z_tmll(current, KlassAlignmentInBytes-1); // Check alignment.
   z_brc(Assembler::bcondAllZero, ok);
   // The plain disassembler does not recognize illtrap. It instead displays
   // a 32-bit value. Issuing two illtraps assures the disassembler finds
@@ -3878,6 +3835,7 @@
   // We then can be sure we calculate an offset that fits into 32 bit.
   // More generally speaking: all subsequent calculations are purely 32-bit.
   if (shift != 0) {
+    assert (LogKlassAlignmentInBytes == shift, "decode alg wrong");
     z_srlg(dst, current, shift);
     current = dst;
   }
@@ -4007,7 +3965,7 @@
 
 #ifdef ASSERT
   Label ok;
-  z_tmll(dst, CompressedKlassPointers::klass_alignment_in_bytes() - 1); // Check alignment.
+  z_tmll(dst, KlassAlignmentInBytes-1); // Check alignment.
   z_brc(Assembler::bcondAllZero, ok);
   // The plain disassembler does not recognize illtrap. It instead displays
   // a 32-bit value. Issuing two illtraps assures the disassembler finds
@@ -4054,7 +4012,7 @@
 
 #ifdef ASSERT
   Label ok;
-  z_tmll(dst, CompressedKlassPointers::klass_alignment_in_bytes() - 1); // Check alignment.
+  z_tmll(dst, KlassAlignmentInBytes-1); // Check alignment.
   z_brc(Assembler::bcondAllZero, ok);
   // The plain disassembler does not recognize illtrap. It instead displays
   // a 32-bit value. Issuing two illtraps assures the disassembler finds
@@ -4123,11 +4081,7 @@
     const int shift = CompressedKlassPointers::shift();
     address   base  = CompressedKlassPointers::base();
 
-    if (CompressedKlassPointers::tiny_classpointer_mode()) {
-      assert(shift >= 3, "cKlass encoder detected bad shift");
-    } else {
-      assert((shift == 0) || (shift == 3), "cKlass encoder detected bad shift");
-    }
+    assert((shift == 0) || (shift == LogKlassAlignmentInBytes), "cKlass encoder detected bad shift");
     assert_different_registers(Rop1, Z_R0);
     assert_different_registers(Rop1, Rbase, Z_R1);
 
