/*
 * Copyright (c) 1997, 2022, Oracle and/or its affiliates. All rights reserved.
 * DO NOT ALTER OR REMOVE COPYRIGHT NOTICES OR THIS FILE HEADER.
 *
 * This code is free software; you can redistribute it and/or modify it
 * under the terms of the GNU General Public License version 2 only, as
 * published by the Free Software Foundation.
 *
 * This code is distributed in the hope that it will be useful, but WITHOUT
 * ANY WARRANTY; without even the implied warranty of MERCHANTABILITY or
 * FITNESS FOR A PARTICULAR PURPOSE.  See the GNU General Public License
 * version 2 for more details (a copy is included in the LICENSE file that
 * accompanied this code).
 *
 * You should have received a copy of the GNU General Public License version
 * 2 along with this work; if not, write to the Free Software Foundation,
 * Inc., 51 Franklin St, Fifth Floor, Boston, MA 02110-1301 USA.
 *
 * Please contact Oracle, 500 Oracle Parkway, Redwood Shores, CA 94065 USA
 * or visit www.oracle.com if you need additional information or have any
 * questions.
 *
 */

#include "precompiled.hpp"
#include "asm/macroAssembler.hpp"
#include "compiler/disassembler.hpp"
#include "gc/shared/collectedHeap.hpp"
#include "gc/shared/tlab_globals.hpp"
#include "interpreter/interpreter.hpp"
#include "interpreter/interpreterRuntime.hpp"
#include "interpreter/interp_masm.hpp"
#include "interpreter/templateTable.hpp"
#include "memory/universe.hpp"
#include "oops/methodData.hpp"
#include "oops/objArrayKlass.hpp"
#include "oops/oop.inline.hpp"
#include "prims/jvmtiExport.hpp"
#include "prims/methodHandles.hpp"
#include "runtime/frame.inline.hpp"
#include "runtime/safepointMechanism.hpp"
#include "runtime/sharedRuntime.hpp"
#include "runtime/stubRoutines.hpp"
#include "runtime/synchronizer.hpp"
#include "utilities/macros.hpp"

#define __ Disassembler::hook<InterpreterMacroAssembler>(__FILE__, __LINE__, _masm)->

// Global Register Names
static const Register rbcp     = LP64_ONLY(r13) NOT_LP64(rsi);
static const Register rlocals  = LP64_ONLY(r14) NOT_LP64(rdi);

// Address Computation: local variables
static inline Address iaddress(int n) {
  return Address(rlocals, Interpreter::local_offset_in_bytes(n));
}

static inline Address laddress(int n) {
  return iaddress(n + 1);
}

#ifndef _LP64
static inline Address haddress(int n) {
  return iaddress(n + 0);
}
#endif

static inline Address faddress(int n) {
  return iaddress(n);
}

static inline Address daddress(int n) {
  return laddress(n);
}

static inline Address aaddress(int n) {
  return iaddress(n);
}

static inline Address iaddress(Register r) {
  return Address(rlocals, r, Address::times_ptr);
}

static inline Address laddress(Register r) {
  return Address(rlocals, r, Address::times_ptr, Interpreter::local_offset_in_bytes(1));
}

#ifndef _LP64
static inline Address haddress(Register r)       {
  return Address(rlocals, r, Interpreter::stackElementScale(), Interpreter::local_offset_in_bytes(0));
}
#endif

static inline Address faddress(Register r) {
  return iaddress(r);
}

static inline Address daddress(Register r) {
  return laddress(r);
}

static inline Address aaddress(Register r) {
  return iaddress(r);
}


// expression stack
// (Note: Must not use symmetric equivalents at_rsp_m1/2 since they store
// data beyond the rsp which is potentially unsafe in an MT environment;
// an interrupt may overwrite that data.)
static inline Address at_rsp   () {
  return Address(rsp, 0);
}

// At top of Java expression stack which may be different than esp().  It
// isn't for category 1 objects.
static inline Address at_tos   () {
  return Address(rsp,  Interpreter::expr_offset_in_bytes(0));
}

static inline Address at_tos_p1() {
  return Address(rsp,  Interpreter::expr_offset_in_bytes(1));
}

static inline Address at_tos_p2() {
  return Address(rsp,  Interpreter::expr_offset_in_bytes(2));
}

// Condition conversion
static Assembler::Condition j_not(TemplateTable::Condition cc) {
  switch (cc) {
  case TemplateTable::equal        : return Assembler::notEqual;
  case TemplateTable::not_equal    : return Assembler::equal;
  case TemplateTable::less         : return Assembler::greaterEqual;
  case TemplateTable::less_equal   : return Assembler::greater;
  case TemplateTable::greater      : return Assembler::lessEqual;
  case TemplateTable::greater_equal: return Assembler::less;
  }
  ShouldNotReachHere();
  return Assembler::zero;
}



// Miscellaneous helper routines
// Store an oop (or NULL) at the address described by obj.
// If val == noreg this means store a NULL


static void do_oop_store(InterpreterMacroAssembler* _masm,
                         Address dst,
                         Register val,
                         DecoratorSet decorators = 0) {
  assert(val == noreg || val == rax, "parameter is just for looks");
  __ store_heap_oop(dst, val,
                    NOT_LP64(rdx) LP64_ONLY(rscratch2),
                    NOT_LP64(rbx) LP64_ONLY(r9),
                    NOT_LP64(rsi) LP64_ONLY(r8), decorators);
}

static void do_oop_load(InterpreterMacroAssembler* _masm,
                        Address src,
                        Register dst,
                        DecoratorSet decorators = 0) {
  __ load_heap_oop(dst, src, rdx, rbx, decorators);
}

Address TemplateTable::at_bcp(int offset) {
  assert(_desc->uses_bcp(), "inconsistent uses_bcp information");
  return Address(rbcp, offset);
}


void TemplateTable::patch_bytecode(Bytecodes::Code bc, Register bc_reg,
                                   Register temp_reg, bool load_bc_into_bc_reg/*=true*/,
                                   int byte_no) {
  if (!RewriteBytecodes)  return;
  Label L_patch_done;

  switch (bc) {
  case Bytecodes::_fast_aputfield:
  case Bytecodes::_fast_bputfield:
  case Bytecodes::_fast_zputfield:
  case Bytecodes::_fast_cputfield:
  case Bytecodes::_fast_dputfield:
  case Bytecodes::_fast_fputfield:
  case Bytecodes::_fast_iputfield:
  case Bytecodes::_fast_lputfield:
  case Bytecodes::_fast_sputfield:
    {
      // We skip bytecode quickening for putfield instructions when
      // the put_code written to the constant pool cache is zero.
      // This is required so that every execution of this instruction
      // calls out to InterpreterRuntime::resolve_get_put to do
      // additional, required work.
      assert(byte_no == f1_byte || byte_no == f2_byte, "byte_no out of range");
      assert(load_bc_into_bc_reg, "we use bc_reg as temp");
      __ get_cache_and_index_and_bytecode_at_bcp(temp_reg, bc_reg, temp_reg, byte_no, 1);
      __ movl(bc_reg, bc);
      __ cmpl(temp_reg, (int) 0);
      __ jcc(Assembler::zero, L_patch_done);  // don't patch
    }
    break;
  default:
    assert(byte_no == -1, "sanity");
    // the pair bytecodes have already done the load.
    if (load_bc_into_bc_reg) {
      __ movl(bc_reg, bc);
    }
  }

  if (JvmtiExport::can_post_breakpoint()) {
    Label L_fast_patch;
    // if a breakpoint is present we can't rewrite the stream directly
    __ movzbl(temp_reg, at_bcp(0));
    __ cmpl(temp_reg, Bytecodes::_breakpoint);
    __ jcc(Assembler::notEqual, L_fast_patch);
    __ get_method(temp_reg);
    // Let breakpoint table handling rewrite to quicker bytecode
    __ call_VM(noreg, CAST_FROM_FN_PTR(address, InterpreterRuntime::set_original_bytecode_at), temp_reg, rbcp, bc_reg);
#ifndef ASSERT
    __ jmpb(L_patch_done);
#else
    __ jmp(L_patch_done);
#endif
    __ bind(L_fast_patch);
  }

#ifdef ASSERT
  Label L_okay;
  __ load_unsigned_byte(temp_reg, at_bcp(0));
  __ cmpl(temp_reg, (int) Bytecodes::java_code(bc));
  __ jcc(Assembler::equal, L_okay);
  __ cmpl(temp_reg, bc_reg);
  __ jcc(Assembler::equal, L_okay);
  __ stop("patching the wrong bytecode");
  __ bind(L_okay);
#endif

  // patch bytecode
  __ movb(at_bcp(0), bc_reg);
  __ bind(L_patch_done);
}
// Individual instructions


void TemplateTable::nop() {
  transition(vtos, vtos);
  // nothing to do
}

void TemplateTable::shouldnotreachhere() {
  transition(vtos, vtos);
  __ stop("shouldnotreachhere bytecode");
}

void TemplateTable::aconst_null() {
  transition(vtos, atos);
  __ xorl(rax, rax);
}

void TemplateTable::iconst(int value) {
  transition(vtos, itos);
  if (value == 0) {
    __ xorl(rax, rax);
  } else {
    __ movl(rax, value);
  }
}

void TemplateTable::lconst(int value) {
  transition(vtos, ltos);
  if (value == 0) {
    __ xorl(rax, rax);
  } else {
    __ movl(rax, value);
  }
#ifndef _LP64
  assert(value >= 0, "check this code");
  __ xorptr(rdx, rdx);
#endif
}



void TemplateTable::fconst(int value) {
  transition(vtos, ftos);
  if (UseSSE >= 1) {
    static float one = 1.0f, two = 2.0f;
    switch (value) {
    case 0:
      __ xorps(xmm0, xmm0);
      break;
    case 1:
      __ movflt(xmm0, ExternalAddress((address) &one), rscratch1);
      break;
    case 2:
      __ movflt(xmm0, ExternalAddress((address) &two), rscratch1);
      break;
    default:
      ShouldNotReachHere();
      break;
    }
  } else {
#ifdef _LP64
    ShouldNotReachHere();
#else
           if (value == 0) { __ fldz();
    } else if (value == 1) { __ fld1();
    } else if (value == 2) { __ fld1(); __ fld1(); __ faddp(); // should do a better solution here
    } else                 { ShouldNotReachHere();
    }
#endif // _LP64
  }
}

void TemplateTable::dconst(int value) {
  transition(vtos, dtos);
  if (UseSSE >= 2) {
    static double one = 1.0;
    switch (value) {
    case 0:
      __ xorpd(xmm0, xmm0);
      break;
    case 1:
      __ movdbl(xmm0, ExternalAddress((address) &one), rscratch1);
      break;
    default:
      ShouldNotReachHere();
      break;
    }
  } else {
#ifdef _LP64
    ShouldNotReachHere();
#else
           if (value == 0) { __ fldz();
    } else if (value == 1) { __ fld1();
    } else                 { ShouldNotReachHere();
    }
#endif
  }
}

void TemplateTable::bipush() {
  transition(vtos, itos);
  __ load_signed_byte(rax, at_bcp(1));
}

void TemplateTable::sipush() {
  transition(vtos, itos);
  __ load_unsigned_short(rax, at_bcp(1));
  __ bswapl(rax);
  __ sarl(rax, 16);
}

void TemplateTable::ldc(LdcType type) {
  transition(vtos, vtos);
  Register rarg = NOT_LP64(rcx) LP64_ONLY(c_rarg1);
  Label call_ldc, notFloat, notClass, notInt, Done;

  if (is_ldc_wide(type)) {
    __ get_unsigned_2_byte_index_at_bcp(rbx, 1);
  } else {
    __ load_unsigned_byte(rbx, at_bcp(1));
  }

  __ get_cpool_and_tags(rcx, rax);
  const int base_offset = ConstantPool::header_size() * wordSize;
  const int tags_offset = Array<u1>::base_offset_in_bytes();

  // get type
  __ movzbl(rdx, Address(rax, rbx, Address::times_1, tags_offset));

  // unresolved class - get the resolved class
  __ cmpl(rdx, JVM_CONSTANT_UnresolvedClass);
  __ jccb(Assembler::equal, call_ldc);

  // unresolved class in error state - call into runtime to throw the error
  // from the first resolution attempt
  __ cmpl(rdx, JVM_CONSTANT_UnresolvedClassInError);
  __ jccb(Assembler::equal, call_ldc);

  // resolved class - need to call vm to get java mirror of the class
  __ cmpl(rdx, JVM_CONSTANT_Class);
  __ jcc(Assembler::notEqual, notClass);

  __ bind(call_ldc);

  __ movl(rarg, is_ldc_wide(type) ? 1 : 0);
  call_VM(rax, CAST_FROM_FN_PTR(address, InterpreterRuntime::ldc), rarg);

  __ push(atos);
  __ jmp(Done);

  __ bind(notClass);
  __ cmpl(rdx, JVM_CONSTANT_Float);
  __ jccb(Assembler::notEqual, notFloat);

  // ftos
  __ load_float(Address(rcx, rbx, Address::times_ptr, base_offset));
  __ push(ftos);
  __ jmp(Done);

  __ bind(notFloat);
  __ cmpl(rdx, JVM_CONSTANT_Integer);
  __ jccb(Assembler::notEqual, notInt);

  // itos
  __ movl(rax, Address(rcx, rbx, Address::times_ptr, base_offset));
  __ push(itos);
  __ jmp(Done);

  // assume the tag is for condy; if not, the VM runtime will tell us
  __ bind(notInt);
  condy_helper(Done);

  __ bind(Done);
}

// Fast path for caching oop constants.
void TemplateTable::fast_aldc(LdcType type) {
  transition(vtos, atos);

  Register result = rax;
  Register tmp = rdx;
  Register rarg = NOT_LP64(rcx) LP64_ONLY(c_rarg1);
  int index_size = is_ldc_wide(type) ? sizeof(u2) : sizeof(u1);

  Label resolved;

  // We are resolved if the resolved reference cache entry contains a
  // non-null object (String, MethodType, etc.)
  assert_different_registers(result, tmp);
  __ get_cache_index_at_bcp(tmp, 1, index_size);
  __ load_resolved_reference_at_index(result, tmp);
  __ testptr(result, result);
  __ jcc(Assembler::notZero, resolved);

  address entry = CAST_FROM_FN_PTR(address, InterpreterRuntime::resolve_ldc);

  // first time invocation - must resolve first
  __ movl(rarg, (int)bytecode());
  __ call_VM(result, entry, rarg);
  __ bind(resolved);

  { // Check for the null sentinel.
    // If we just called the VM, it already did the mapping for us,
    // but it's harmless to retry.
    Label notNull;
    ExternalAddress null_sentinel((address)Universe::the_null_sentinel_addr());
    __ movptr(tmp, null_sentinel);
    __ resolve_oop_handle(tmp, rscratch2);
    __ cmpoop(tmp, result);
    __ jccb(Assembler::notEqual, notNull);
    __ xorptr(result, result);  // NULL object reference
    __ bind(notNull);
  }

  if (VerifyOops) {
    __ verify_oop(result);
  }
}

void TemplateTable::ldc2_w() {
  transition(vtos, vtos);
  Label notDouble, notLong, Done;
  __ get_unsigned_2_byte_index_at_bcp(rbx, 1);

  __ get_cpool_and_tags(rcx, rax);
  const int base_offset = ConstantPool::header_size() * wordSize;
  const int tags_offset = Array<u1>::base_offset_in_bytes();

  // get type
  __ movzbl(rdx, Address(rax, rbx, Address::times_1, tags_offset));
  __ cmpl(rdx, JVM_CONSTANT_Double);
  __ jccb(Assembler::notEqual, notDouble);

  // dtos
  __ load_double(Address(rcx, rbx, Address::times_ptr, base_offset));
  __ push(dtos);

  __ jmp(Done);
  __ bind(notDouble);
  __ cmpl(rdx, JVM_CONSTANT_Long);
  __ jccb(Assembler::notEqual, notLong);

  // ltos
  __ movptr(rax, Address(rcx, rbx, Address::times_ptr, base_offset + 0 * wordSize));
  NOT_LP64(__ movptr(rdx, Address(rcx, rbx, Address::times_ptr, base_offset + 1 * wordSize)));
  __ push(ltos);
  __ jmp(Done);

  __ bind(notLong);
  condy_helper(Done);

  __ bind(Done);
}

void TemplateTable::condy_helper(Label& Done) {
  const Register obj = rax;
  const Register off = rbx;
  const Register flags = rcx;
  const Register rarg = NOT_LP64(rcx) LP64_ONLY(c_rarg1);
  __ movl(rarg, (int)bytecode());
  call_VM(obj, CAST_FROM_FN_PTR(address, InterpreterRuntime::resolve_ldc), rarg);
#ifndef _LP64
  // borrow rdi from locals
  __ get_thread(rdi);
  __ get_vm_result_2(flags, rdi);
  __ restore_locals();
#else
  __ get_vm_result_2(flags, r15_thread);
#endif
  // VMr = obj = base address to find primitive value to push
  // VMr2 = flags = (tos, off) using format of CPCE::_flags
  __ movl(off, flags);
  __ andl(off, ConstantPoolCacheEntry::field_index_mask);
  const Address field(obj, off, Address::times_1, 0*wordSize);

  // What sort of thing are we loading?
  __ shrl(flags, ConstantPoolCacheEntry::tos_state_shift);
  __ andl(flags, ConstantPoolCacheEntry::tos_state_mask);

  switch (bytecode()) {
  case Bytecodes::_ldc:
  case Bytecodes::_ldc_w:
    {
      // tos in (itos, ftos, stos, btos, ctos, ztos)
      Label notInt, notFloat, notShort, notByte, notChar, notBool;
      __ cmpl(flags, itos);
      __ jccb(Assembler::notEqual, notInt);
      // itos
      __ movl(rax, field);
      __ push(itos);
      __ jmp(Done);

      __ bind(notInt);
      __ cmpl(flags, ftos);
      __ jccb(Assembler::notEqual, notFloat);
      // ftos
      __ load_float(field);
      __ push(ftos);
      __ jmp(Done);

      __ bind(notFloat);
      __ cmpl(flags, stos);
      __ jccb(Assembler::notEqual, notShort);
      // stos
      __ load_signed_short(rax, field);
      __ push(stos);
      __ jmp(Done);

      __ bind(notShort);
      __ cmpl(flags, btos);
      __ jccb(Assembler::notEqual, notByte);
      // btos
      __ load_signed_byte(rax, field);
      __ push(btos);
      __ jmp(Done);

      __ bind(notByte);
      __ cmpl(flags, ctos);
      __ jccb(Assembler::notEqual, notChar);
      // ctos
      __ load_unsigned_short(rax, field);
      __ push(ctos);
      __ jmp(Done);

      __ bind(notChar);
      __ cmpl(flags, ztos);
      __ jccb(Assembler::notEqual, notBool);
      // ztos
      __ load_signed_byte(rax, field);
      __ push(ztos);
      __ jmp(Done);

      __ bind(notBool);
      break;
    }

  case Bytecodes::_ldc2_w:
    {
      Label notLong, notDouble;
      __ cmpl(flags, ltos);
      __ jccb(Assembler::notEqual, notLong);
      // ltos
      // Loading high word first because movptr clobbers rax
      NOT_LP64(__ movptr(rdx, field.plus_disp(4)));
      __ movptr(rax, field);
      __ push(ltos);
      __ jmp(Done);

      __ bind(notLong);
      __ cmpl(flags, dtos);
      __ jccb(Assembler::notEqual, notDouble);
      // dtos
      __ load_double(field);
      __ push(dtos);
      __ jmp(Done);

      __ bind(notDouble);
      break;
    }

  default:
    ShouldNotReachHere();
  }

  __ stop("bad ldc/condy");
}

void TemplateTable::locals_index(Register reg, int offset) {
  __ load_unsigned_byte(reg, at_bcp(offset));
  __ negptr(reg);
}

void TemplateTable::iload() {
  iload_internal();
}

void TemplateTable::nofast_iload() {
  iload_internal(may_not_rewrite);
}

void TemplateTable::iload_internal(RewriteControl rc) {
  transition(vtos, itos);
  if (RewriteFrequentPairs && rc == may_rewrite) {
    Label rewrite, done;
    const Register bc = LP64_ONLY(c_rarg3) NOT_LP64(rcx);
    LP64_ONLY(assert(rbx != bc, "register damaged"));

    // get next byte
    __ load_unsigned_byte(rbx,
                          at_bcp(Bytecodes::length_for(Bytecodes::_iload)));
    // if _iload, wait to rewrite to iload2.  We only want to rewrite the
    // last two iloads in a pair.  Comparing against fast_iload means that
    // the next bytecode is neither an iload or a caload, and therefore
    // an iload pair.
    __ cmpl(rbx, Bytecodes::_iload);
    __ jcc(Assembler::equal, done);

    __ cmpl(rbx, Bytecodes::_fast_iload);
    __ movl(bc, Bytecodes::_fast_iload2);

    __ jccb(Assembler::equal, rewrite);

    // if _caload, rewrite to fast_icaload
    __ cmpl(rbx, Bytecodes::_caload);
    __ movl(bc, Bytecodes::_fast_icaload);
    __ jccb(Assembler::equal, rewrite);

    // rewrite so iload doesn't check again.
    __ movl(bc, Bytecodes::_fast_iload);

    // rewrite
    // bc: fast bytecode
    __ bind(rewrite);
    patch_bytecode(Bytecodes::_iload, bc, rbx, false);
    __ bind(done);
  }

  // Get the local value into tos
  locals_index(rbx);
  __ movl(rax, iaddress(rbx));
}

void TemplateTable::fast_iload2() {
  transition(vtos, itos);
  locals_index(rbx);
  __ movl(rax, iaddress(rbx));
  __ push(itos);
  locals_index(rbx, 3);
  __ movl(rax, iaddress(rbx));
}

void TemplateTable::fast_iload() {
  transition(vtos, itos);
  locals_index(rbx);
  __ movl(rax, iaddress(rbx));
}

void TemplateTable::lload() {
  transition(vtos, ltos);
  locals_index(rbx);
  __ movptr(rax, laddress(rbx));
  NOT_LP64(__ movl(rdx, haddress(rbx)));
}

void TemplateTable::fload() {
  transition(vtos, ftos);
  locals_index(rbx);
  __ load_float(faddress(rbx));
}

void TemplateTable::dload() {
  transition(vtos, dtos);
  locals_index(rbx);
  __ load_double(daddress(rbx));
}

void TemplateTable::aload() {
  transition(vtos, atos);
  locals_index(rbx);
  __ movptr(rax, aaddress(rbx));
}

void TemplateTable::locals_index_wide(Register reg) {
  __ load_unsigned_short(reg, at_bcp(2));
  __ bswapl(reg);
  __ shrl(reg, 16);
  __ negptr(reg);
}

void TemplateTable::wide_iload() {
  transition(vtos, itos);
  locals_index_wide(rbx);
  __ movl(rax, iaddress(rbx));
}

void TemplateTable::wide_lload() {
  transition(vtos, ltos);
  locals_index_wide(rbx);
  __ movptr(rax, laddress(rbx));
  NOT_LP64(__ movl(rdx, haddress(rbx)));
}

void TemplateTable::wide_fload() {
  transition(vtos, ftos);
  locals_index_wide(rbx);
  __ load_float(faddress(rbx));
}

void TemplateTable::wide_dload() {
  transition(vtos, dtos);
  locals_index_wide(rbx);
  __ load_double(daddress(rbx));
}

void TemplateTable::wide_aload() {
  transition(vtos, atos);
  locals_index_wide(rbx);
  __ movptr(rax, aaddress(rbx));
}

void TemplateTable::index_check(Register array, Register index) {
  // Pop ptr into array
  __ pop_ptr(array);
  index_check_without_pop(array, index);
}

void TemplateTable::index_check_without_pop(Register array, Register index) {
  // destroys rbx
  // check array
  __ null_check(array, arrayOopDesc::length_offset_in_bytes());
  // sign extend index for use by indexed load
  __ movl2ptr(index, index);
  // check index
  __ cmpl(index, Address(array, arrayOopDesc::length_offset_in_bytes()));
  if (index != rbx) {
    // ??? convention: move aberrant index into rbx for exception message
    assert(rbx != array, "different registers");
    __ movl(rbx, index);
  }
  Label skip;
  __ jccb(Assembler::below, skip);
  // Pass array to create more detailed exceptions.
  __ mov(NOT_LP64(rax) LP64_ONLY(c_rarg1), array);
  __ jump(ExternalAddress(Interpreter::_throw_ArrayIndexOutOfBoundsException_entry));
  __ bind(skip);
}

void TemplateTable::iaload() {
  transition(itos, itos);
  // rax: index
  // rdx: array
  index_check(rdx, rax); // kills rbx
  __ access_load_at(T_INT, IN_HEAP | IS_ARRAY, rax,
                    Address(rdx, rax, Address::times_4,
                            arrayOopDesc::base_offset_in_bytes(T_INT)),
                    noreg, noreg);
}

void TemplateTable::laload() {
  transition(itos, ltos);
  // rax: index
  // rdx: array
  index_check(rdx, rax); // kills rbx
  NOT_LP64(__ mov(rbx, rax));
  // rbx,: index
  __ access_load_at(T_LONG, IN_HEAP | IS_ARRAY, noreg /* ltos */,
                    Address(rdx, rbx, Address::times_8,
                            arrayOopDesc::base_offset_in_bytes(T_LONG)),
                    noreg, noreg);
}



void TemplateTable::faload() {
  transition(itos, ftos);
  // rax: index
  // rdx: array
  index_check(rdx, rax); // kills rbx
  __ access_load_at(T_FLOAT, IN_HEAP | IS_ARRAY, noreg /* ftos */,
                    Address(rdx, rax,
                            Address::times_4,
                            arrayOopDesc::base_offset_in_bytes(T_FLOAT)),
                    noreg, noreg);
}

void TemplateTable::daload() {
  transition(itos, dtos);
  // rax: index
  // rdx: array
  index_check(rdx, rax); // kills rbx
  __ access_load_at(T_DOUBLE, IN_HEAP | IS_ARRAY, noreg /* dtos */,
                    Address(rdx, rax,
                            Address::times_8,
                            arrayOopDesc::base_offset_in_bytes(T_DOUBLE)),
                    noreg, noreg);
}

void TemplateTable::aaload() {
  transition(itos, atos);
  // rax: index
  // rdx: array
  index_check(rdx, rax); // kills rbx
  do_oop_load(_masm,
              Address(rdx, rax,
                      UseCompressedOops ? Address::times_4 : Address::times_ptr,
                      arrayOopDesc::base_offset_in_bytes(T_OBJECT)),
              rax,
              IS_ARRAY);
}

void TemplateTable::baload() {
  transition(itos, itos);
  // rax: index
  // rdx: array
  index_check(rdx, rax); // kills rbx
  __ access_load_at(T_BYTE, IN_HEAP | IS_ARRAY, rax,
                    Address(rdx, rax, Address::times_1, arrayOopDesc::base_offset_in_bytes(T_BYTE)),
                    noreg, noreg);
}

void TemplateTable::caload() {
  transition(itos, itos);
  // rax: index
  // rdx: array
  index_check(rdx, rax); // kills rbx
  __ access_load_at(T_CHAR, IN_HEAP | IS_ARRAY, rax,
                    Address(rdx, rax, Address::times_2, arrayOopDesc::base_offset_in_bytes(T_CHAR)),
                    noreg, noreg);
}

// iload followed by caload frequent pair
void TemplateTable::fast_icaload() {
  transition(vtos, itos);
  // load index out of locals
  locals_index(rbx);
  __ movl(rax, iaddress(rbx));

  // rax: index
  // rdx: array
  index_check(rdx, rax); // kills rbx
  __ access_load_at(T_CHAR, IN_HEAP | IS_ARRAY, rax,
                    Address(rdx, rax, Address::times_2, arrayOopDesc::base_offset_in_bytes(T_CHAR)),
                    noreg, noreg);
}


void TemplateTable::saload() {
  transition(itos, itos);
  // rax: index
  // rdx: array
  index_check(rdx, rax); // kills rbx
  __ access_load_at(T_SHORT, IN_HEAP | IS_ARRAY, rax,
                    Address(rdx, rax, Address::times_2, arrayOopDesc::base_offset_in_bytes(T_SHORT)),
                    noreg, noreg);
}

void TemplateTable::iload(int n) {
  transition(vtos, itos);
  __ movl(rax, iaddress(n));
}

void TemplateTable::lload(int n) {
  transition(vtos, ltos);
  __ movptr(rax, laddress(n));
  NOT_LP64(__ movptr(rdx, haddress(n)));
}

void TemplateTable::fload(int n) {
  transition(vtos, ftos);
  __ load_float(faddress(n));
}

void TemplateTable::dload(int n) {
  transition(vtos, dtos);
  __ load_double(daddress(n));
}

void TemplateTable::aload(int n) {
  transition(vtos, atos);
  __ movptr(rax, aaddress(n));
}

void TemplateTable::aload_0() {
  aload_0_internal();
}

void TemplateTable::nofast_aload_0() {
  aload_0_internal(may_not_rewrite);
}

void TemplateTable::aload_0_internal(RewriteControl rc) {
  transition(vtos, atos);
  // According to bytecode histograms, the pairs:
  //
  // _aload_0, _fast_igetfield
  // _aload_0, _fast_agetfield
  // _aload_0, _fast_fgetfield
  //
  // occur frequently. If RewriteFrequentPairs is set, the (slow)
  // _aload_0 bytecode checks if the next bytecode is either
  // _fast_igetfield, _fast_agetfield or _fast_fgetfield and then
  // rewrites the current bytecode into a pair bytecode; otherwise it
  // rewrites the current bytecode into _fast_aload_0 that doesn't do
  // the pair check anymore.
  //
  // Note: If the next bytecode is _getfield, the rewrite must be
  //       delayed, otherwise we may miss an opportunity for a pair.
  //
  // Also rewrite frequent pairs
  //   aload_0, aload_1
  //   aload_0, iload_1
  // These bytecodes with a small amount of code are most profitable
  // to rewrite
  if (RewriteFrequentPairs && rc == may_rewrite) {
    Label rewrite, done;

    const Register bc = LP64_ONLY(c_rarg3) NOT_LP64(rcx);
    LP64_ONLY(assert(rbx != bc, "register damaged"));

    // get next byte
    __ load_unsigned_byte(rbx, at_bcp(Bytecodes::length_for(Bytecodes::_aload_0)));

    // if _getfield then wait with rewrite
    __ cmpl(rbx, Bytecodes::_getfield);
    __ jcc(Assembler::equal, done);

    // if _igetfield then rewrite to _fast_iaccess_0
    assert(Bytecodes::java_code(Bytecodes::_fast_iaccess_0) == Bytecodes::_aload_0, "fix bytecode definition");
    __ cmpl(rbx, Bytecodes::_fast_igetfield);
    __ movl(bc, Bytecodes::_fast_iaccess_0);
    __ jccb(Assembler::equal, rewrite);

    // if _agetfield then rewrite to _fast_aaccess_0
    assert(Bytecodes::java_code(Bytecodes::_fast_aaccess_0) == Bytecodes::_aload_0, "fix bytecode definition");
    __ cmpl(rbx, Bytecodes::_fast_agetfield);
    __ movl(bc, Bytecodes::_fast_aaccess_0);
    __ jccb(Assembler::equal, rewrite);

    // if _fgetfield then rewrite to _fast_faccess_0
    assert(Bytecodes::java_code(Bytecodes::_fast_faccess_0) == Bytecodes::_aload_0, "fix bytecode definition");
    __ cmpl(rbx, Bytecodes::_fast_fgetfield);
    __ movl(bc, Bytecodes::_fast_faccess_0);
    __ jccb(Assembler::equal, rewrite);

    // else rewrite to _fast_aload0
    assert(Bytecodes::java_code(Bytecodes::_fast_aload_0) == Bytecodes::_aload_0, "fix bytecode definition");
    __ movl(bc, Bytecodes::_fast_aload_0);

    // rewrite
    // bc: fast bytecode
    __ bind(rewrite);
    patch_bytecode(Bytecodes::_aload_0, bc, rbx, false);

    __ bind(done);
  }

  // Do actual aload_0 (must do this after patch_bytecode which might call VM and GC might change oop).
  aload(0);
}

void TemplateTable::istore() {
  transition(itos, vtos);
  locals_index(rbx);
  __ movl(iaddress(rbx), rax);
}


void TemplateTable::lstore() {
  transition(ltos, vtos);
  locals_index(rbx);
  __ movptr(laddress(rbx), rax);
  NOT_LP64(__ movptr(haddress(rbx), rdx));
}

void TemplateTable::fstore() {
  transition(ftos, vtos);
  locals_index(rbx);
  __ store_float(faddress(rbx));
}

void TemplateTable::dstore() {
  transition(dtos, vtos);
  locals_index(rbx);
  __ store_double(daddress(rbx));
}

void TemplateTable::astore() {
  transition(vtos, vtos);
  __ pop_ptr(rax);
  locals_index(rbx);
  __ movptr(aaddress(rbx), rax);
}

void TemplateTable::wide_istore() {
  transition(vtos, vtos);
  __ pop_i();
  locals_index_wide(rbx);
  __ movl(iaddress(rbx), rax);
}

void TemplateTable::wide_lstore() {
  transition(vtos, vtos);
  NOT_LP64(__ pop_l(rax, rdx));
  LP64_ONLY(__ pop_l());
  locals_index_wide(rbx);
  __ movptr(laddress(rbx), rax);
  NOT_LP64(__ movl(haddress(rbx), rdx));
}

void TemplateTable::wide_fstore() {
#ifdef _LP64
  transition(vtos, vtos);
  __ pop_f(xmm0);
  locals_index_wide(rbx);
  __ movflt(faddress(rbx), xmm0);
#else
  wide_istore();
#endif
}

void TemplateTable::wide_dstore() {
#ifdef _LP64
  transition(vtos, vtos);
  __ pop_d(xmm0);
  locals_index_wide(rbx);
  __ movdbl(daddress(rbx), xmm0);
#else
  wide_lstore();
#endif
}

void TemplateTable::wide_astore() {
  transition(vtos, vtos);
  __ pop_ptr(rax);
  locals_index_wide(rbx);
  __ movptr(aaddress(rbx), rax);
}

void TemplateTable::iastore() {
  transition(itos, vtos);
  __ pop_i(rbx);
  // rax: value
  // rbx: index
  // rdx: array
  index_check(rdx, rbx); // prefer index in rbx
  __ access_store_at(T_INT, IN_HEAP | IS_ARRAY,
                     Address(rdx, rbx, Address::times_4,
                             arrayOopDesc::base_offset_in_bytes(T_INT)),
                     rax, noreg, noreg, noreg);
}

void TemplateTable::lastore() {
  transition(ltos, vtos);
  __ pop_i(rbx);
  // rax,: low(value)
  // rcx: array
  // rdx: high(value)
  index_check(rcx, rbx);  // prefer index in rbx,
  // rbx,: index
  __ access_store_at(T_LONG, IN_HEAP | IS_ARRAY,
                     Address(rcx, rbx, Address::times_8,
                             arrayOopDesc::base_offset_in_bytes(T_LONG)),
                     noreg /* ltos */, noreg, noreg, noreg);
}


void TemplateTable::fastore() {
  transition(ftos, vtos);
  __ pop_i(rbx);
  // value is in UseSSE >= 1 ? xmm0 : ST(0)
  // rbx:  index
  // rdx:  array
  index_check(rdx, rbx); // prefer index in rbx
  __ access_store_at(T_FLOAT, IN_HEAP | IS_ARRAY,
                     Address(rdx, rbx, Address::times_4,
                             arrayOopDesc::base_offset_in_bytes(T_FLOAT)),
                     noreg /* ftos */, noreg, noreg, noreg);
}

void TemplateTable::dastore() {
  transition(dtos, vtos);
  __ pop_i(rbx);
  // value is in UseSSE >= 2 ? xmm0 : ST(0)
  // rbx:  index
  // rdx:  array
  index_check(rdx, rbx); // prefer index in rbx
  __ access_store_at(T_DOUBLE, IN_HEAP | IS_ARRAY,
                     Address(rdx, rbx, Address::times_8,
                             arrayOopDesc::base_offset_in_bytes(T_DOUBLE)),
                     noreg /* dtos */, noreg, noreg, noreg);
}

void TemplateTable::aastore() {
  Label is_null, ok_is_subtype, done;
  transition(vtos, vtos);
  // stack: ..., array, index, value
  __ movptr(rax, at_tos());    // value
  __ movl(rcx, at_tos_p1()); // index
  __ movptr(rdx, at_tos_p2()); // array

  Address element_address(rdx, rcx,
                          UseCompressedOops? Address::times_4 : Address::times_ptr,
                          arrayOopDesc::base_offset_in_bytes(T_OBJECT));

  index_check_without_pop(rdx, rcx);     // kills rbx
  __ testptr(rax, rax);
  __ jcc(Assembler::zero, is_null);

  // Move subklass into rbx
  __ load_klass(rbx, rax, rscratch1);
  // Move superklass into rax
  __ load_klass(rax, rdx, rscratch1);
  __ movptr(rax, Address(rax,
                         ObjArrayKlass::element_klass_offset()));

  // Generate subtype check.  Blows rcx, rdi
  // Superklass in rax.  Subklass in rbx.
  __ gen_subtype_check(rbx, ok_is_subtype);

  // Come here on failure
  // object is at TOS
  __ jump(ExternalAddress(Interpreter::_throw_ArrayStoreException_entry));

  // Come here on success
  __ bind(ok_is_subtype);

  // Get the value we will store
  __ movptr(rax, at_tos());
  __ movl(rcx, at_tos_p1()); // index
  // Now store using the appropriate barrier
  do_oop_store(_masm, element_address, rax, IS_ARRAY);
  __ jmp(done);

  // Have a NULL in rax, rdx=array, ecx=index.  Store NULL at ary[idx]
  __ bind(is_null);
  __ profile_null_seen(rbx);

  // Store a NULL
  do_oop_store(_masm, element_address, noreg, IS_ARRAY);

  // Pop stack arguments
  __ bind(done);
  __ addptr(rsp, 3 * Interpreter::stackElementSize);
}

void TemplateTable::bastore() {
  transition(itos, vtos);
  __ pop_i(rbx);
  // rax: value
  // rbx: index
  // rdx: array
  index_check(rdx, rbx); // prefer index in rbx
  // Need to check whether array is boolean or byte
  // since both types share the bastore bytecode.
  __ load_klass(rcx, rdx, rscratch1);
  __ movl(rcx, Address(rcx, Klass::layout_helper_offset()));
  int diffbit = Klass::layout_helper_boolean_diffbit();
  __ testl(rcx, diffbit);
  Label L_skip;
  __ jccb(Assembler::zero, L_skip);
  __ andl(rax, 1);  // if it is a T_BOOLEAN array, mask the stored value to 0/1
  __ bind(L_skip);
  __ access_store_at(T_BYTE, IN_HEAP | IS_ARRAY,
                     Address(rdx, rbx,Address::times_1,
                             arrayOopDesc::base_offset_in_bytes(T_BYTE)),
                     rax, noreg, noreg, noreg);
}

void TemplateTable::castore() {
  transition(itos, vtos);
  __ pop_i(rbx);
  // rax: value
  // rbx: index
  // rdx: array
  index_check(rdx, rbx);  // prefer index in rbx
  __ access_store_at(T_CHAR, IN_HEAP | IS_ARRAY,
                     Address(rdx, rbx, Address::times_2,
                             arrayOopDesc::base_offset_in_bytes(T_CHAR)),
                     rax, noreg, noreg, noreg);
}


void TemplateTable::sastore() {
  castore();
}

void TemplateTable::istore(int n) {
  transition(itos, vtos);
  __ movl(iaddress(n), rax);
}

void TemplateTable::lstore(int n) {
  transition(ltos, vtos);
  __ movptr(laddress(n), rax);
  NOT_LP64(__ movptr(haddress(n), rdx));
}

void TemplateTable::fstore(int n) {
  transition(ftos, vtos);
  __ store_float(faddress(n));
}

void TemplateTable::dstore(int n) {
  transition(dtos, vtos);
  __ store_double(daddress(n));
}


void TemplateTable::astore(int n) {
  transition(vtos, vtos);
  __ pop_ptr(rax);
  __ movptr(aaddress(n), rax);
}

void TemplateTable::pop() {
  transition(vtos, vtos);
  __ addptr(rsp, Interpreter::stackElementSize);
}

void TemplateTable::pop2() {
  transition(vtos, vtos);
  __ addptr(rsp, 2 * Interpreter::stackElementSize);
}


void TemplateTable::dup() {
  transition(vtos, vtos);
  __ load_ptr(0, rax);
  __ push_ptr(rax);
  // stack: ..., a, a
}

void TemplateTable::dup_x1() {
  transition(vtos, vtos);
  // stack: ..., a, b
  __ load_ptr( 0, rax);  // load b
  __ load_ptr( 1, rcx);  // load a
  __ store_ptr(1, rax);  // store b
  __ store_ptr(0, rcx);  // store a
  __ push_ptr(rax);      // push b
  // stack: ..., b, a, b
}

void TemplateTable::dup_x2() {
  transition(vtos, vtos);
  // stack: ..., a, b, c
  __ load_ptr( 0, rax);  // load c
  __ load_ptr( 2, rcx);  // load a
  __ store_ptr(2, rax);  // store c in a
  __ push_ptr(rax);      // push c
  // stack: ..., c, b, c, c
  __ load_ptr( 2, rax);  // load b
  __ store_ptr(2, rcx);  // store a in b
  // stack: ..., c, a, c, c
  __ store_ptr(1, rax);  // store b in c
  // stack: ..., c, a, b, c
}

void TemplateTable::dup2() {
  transition(vtos, vtos);
  // stack: ..., a, b
  __ load_ptr(1, rax);  // load a
  __ push_ptr(rax);     // push a
  __ load_ptr(1, rax);  // load b
  __ push_ptr(rax);     // push b
  // stack: ..., a, b, a, b
}


void TemplateTable::dup2_x1() {
  transition(vtos, vtos);
  // stack: ..., a, b, c
  __ load_ptr( 0, rcx);  // load c
  __ load_ptr( 1, rax);  // load b
  __ push_ptr(rax);      // push b
  __ push_ptr(rcx);      // push c
  // stack: ..., a, b, c, b, c
  __ store_ptr(3, rcx);  // store c in b
  // stack: ..., a, c, c, b, c
  __ load_ptr( 4, rcx);  // load a
  __ store_ptr(2, rcx);  // store a in 2nd c
  // stack: ..., a, c, a, b, c
  __ store_ptr(4, rax);  // store b in a
  // stack: ..., b, c, a, b, c
}

void TemplateTable::dup2_x2() {
  transition(vtos, vtos);
  // stack: ..., a, b, c, d
  __ load_ptr( 0, rcx);  // load d
  __ load_ptr( 1, rax);  // load c
  __ push_ptr(rax);      // push c
  __ push_ptr(rcx);      // push d
  // stack: ..., a, b, c, d, c, d
  __ load_ptr( 4, rax);  // load b
  __ store_ptr(2, rax);  // store b in d
  __ store_ptr(4, rcx);  // store d in b
  // stack: ..., a, d, c, b, c, d
  __ load_ptr( 5, rcx);  // load a
  __ load_ptr( 3, rax);  // load c
  __ store_ptr(3, rcx);  // store a in c
  __ store_ptr(5, rax);  // store c in a
  // stack: ..., c, d, a, b, c, d
}

void TemplateTable::swap() {
  transition(vtos, vtos);
  // stack: ..., a, b
  __ load_ptr( 1, rcx);  // load a
  __ load_ptr( 0, rax);  // load b
  __ store_ptr(0, rcx);  // store a in b
  __ store_ptr(1, rax);  // store b in a
  // stack: ..., b, a
}

void TemplateTable::iop2(Operation op) {
  transition(itos, itos);
  switch (op) {
  case add  :                    __ pop_i(rdx); __ addl (rax, rdx); break;
  case sub  : __ movl(rdx, rax); __ pop_i(rax); __ subl (rax, rdx); break;
  case mul  :                    __ pop_i(rdx); __ imull(rax, rdx); break;
  case _and :                    __ pop_i(rdx); __ andl (rax, rdx); break;
  case _or  :                    __ pop_i(rdx); __ orl  (rax, rdx); break;
  case _xor :                    __ pop_i(rdx); __ xorl (rax, rdx); break;
  case shl  : __ movl(rcx, rax); __ pop_i(rax); __ shll (rax);      break;
  case shr  : __ movl(rcx, rax); __ pop_i(rax); __ sarl (rax);      break;
  case ushr : __ movl(rcx, rax); __ pop_i(rax); __ shrl (rax);      break;
  default   : ShouldNotReachHere();
  }
}

void TemplateTable::lop2(Operation op) {
  transition(ltos, ltos);
#ifdef _LP64
  switch (op) {
  case add  :                    __ pop_l(rdx); __ addptr(rax, rdx); break;
  case sub  : __ mov(rdx, rax);  __ pop_l(rax); __ subptr(rax, rdx); break;
  case _and :                    __ pop_l(rdx); __ andptr(rax, rdx); break;
  case _or  :                    __ pop_l(rdx); __ orptr (rax, rdx); break;
  case _xor :                    __ pop_l(rdx); __ xorptr(rax, rdx); break;
  default   : ShouldNotReachHere();
  }
#else
  __ pop_l(rbx, rcx);
  switch (op) {
    case add  : __ addl(rax, rbx); __ adcl(rdx, rcx); break;
    case sub  : __ subl(rbx, rax); __ sbbl(rcx, rdx);
                __ mov (rax, rbx); __ mov (rdx, rcx); break;
    case _and : __ andl(rax, rbx); __ andl(rdx, rcx); break;
    case _or  : __ orl (rax, rbx); __ orl (rdx, rcx); break;
    case _xor : __ xorl(rax, rbx); __ xorl(rdx, rcx); break;
    default   : ShouldNotReachHere();
  }
#endif
}

void TemplateTable::idiv() {
  transition(itos, itos);
  __ movl(rcx, rax);
  __ pop_i(rax);
  // Note: could xor rax and ecx and compare with (-1 ^ min_int). If
  //       they are not equal, one could do a normal division (no correction
  //       needed), which may speed up this implementation for the common case.
  //       (see also JVM spec., p.243 & p.271)
  __ corrected_idivl(rcx);
}

void TemplateTable::irem() {
  transition(itos, itos);
  __ movl(rcx, rax);
  __ pop_i(rax);
  // Note: could xor rax and ecx and compare with (-1 ^ min_int). If
  //       they are not equal, one could do a normal division (no correction
  //       needed), which may speed up this implementation for the common case.
  //       (see also JVM spec., p.243 & p.271)
  __ corrected_idivl(rcx);
  __ movl(rax, rdx);
}

void TemplateTable::lmul() {
  transition(ltos, ltos);
#ifdef _LP64
  __ pop_l(rdx);
  __ imulq(rax, rdx);
#else
  __ pop_l(rbx, rcx);
  __ push(rcx); __ push(rbx);
  __ push(rdx); __ push(rax);
  __ lmul(2 * wordSize, 0);
  __ addptr(rsp, 4 * wordSize);  // take off temporaries
#endif
}

void TemplateTable::ldiv() {
  transition(ltos, ltos);
#ifdef _LP64
  __ mov(rcx, rax);
  __ pop_l(rax);
  // generate explicit div0 check
  __ testq(rcx, rcx);
  __ jump_cc(Assembler::zero,
             ExternalAddress(Interpreter::_throw_ArithmeticException_entry));
  // Note: could xor rax and rcx and compare with (-1 ^ min_int). If
  //       they are not equal, one could do a normal division (no correction
  //       needed), which may speed up this implementation for the common case.
  //       (see also JVM spec., p.243 & p.271)
  __ corrected_idivq(rcx); // kills rbx
#else
  __ pop_l(rbx, rcx);
  __ push(rcx); __ push(rbx);
  __ push(rdx); __ push(rax);
  // check if y = 0
  __ orl(rax, rdx);
  __ jump_cc(Assembler::zero,
             ExternalAddress(Interpreter::_throw_ArithmeticException_entry));
  __ call_VM_leaf(CAST_FROM_FN_PTR(address, SharedRuntime::ldiv));
  __ addptr(rsp, 4 * wordSize);  // take off temporaries
#endif
}

void TemplateTable::lrem() {
  transition(ltos, ltos);
#ifdef _LP64
  __ mov(rcx, rax);
  __ pop_l(rax);
  __ testq(rcx, rcx);
  __ jump_cc(Assembler::zero,
             ExternalAddress(Interpreter::_throw_ArithmeticException_entry));
  // Note: could xor rax and rcx and compare with (-1 ^ min_int). If
  //       they are not equal, one could do a normal division (no correction
  //       needed), which may speed up this implementation for the common case.
  //       (see also JVM spec., p.243 & p.271)
  __ corrected_idivq(rcx); // kills rbx
  __ mov(rax, rdx);
#else
  __ pop_l(rbx, rcx);
  __ push(rcx); __ push(rbx);
  __ push(rdx); __ push(rax);
  // check if y = 0
  __ orl(rax, rdx);
  __ jump_cc(Assembler::zero,
             ExternalAddress(Interpreter::_throw_ArithmeticException_entry));
  __ call_VM_leaf(CAST_FROM_FN_PTR(address, SharedRuntime::lrem));
  __ addptr(rsp, 4 * wordSize);
#endif
}

void TemplateTable::lshl() {
  transition(itos, ltos);
  __ movl(rcx, rax);                             // get shift count
  #ifdef _LP64
  __ pop_l(rax);                                 // get shift value
  __ shlq(rax);
#else
  __ pop_l(rax, rdx);                            // get shift value
  __ lshl(rdx, rax);
#endif
}

void TemplateTable::lshr() {
#ifdef _LP64
  transition(itos, ltos);
  __ movl(rcx, rax);                             // get shift count
  __ pop_l(rax);                                 // get shift value
  __ sarq(rax);
#else
  transition(itos, ltos);
  __ mov(rcx, rax);                              // get shift count
  __ pop_l(rax, rdx);                            // get shift value
  __ lshr(rdx, rax, true);
#endif
}

void TemplateTable::lushr() {
  transition(itos, ltos);
#ifdef _LP64
  __ movl(rcx, rax);                             // get shift count
  __ pop_l(rax);                                 // get shift value
  __ shrq(rax);
#else
  __ mov(rcx, rax);                              // get shift count
  __ pop_l(rax, rdx);                            // get shift value
  __ lshr(rdx, rax);
#endif
}

void TemplateTable::fop2(Operation op) {
  transition(ftos, ftos);

  if (UseSSE >= 1) {
    switch (op) {
    case add:
      __ addss(xmm0, at_rsp());
      __ addptr(rsp, Interpreter::stackElementSize);
      break;
    case sub:
      __ movflt(xmm1, xmm0);
      __ pop_f(xmm0);
      __ subss(xmm0, xmm1);
      break;
    case mul:
      __ mulss(xmm0, at_rsp());
      __ addptr(rsp, Interpreter::stackElementSize);
      break;
    case div:
      __ movflt(xmm1, xmm0);
      __ pop_f(xmm0);
      __ divss(xmm0, xmm1);
      break;
    case rem:
      // On x86_64 platforms the SharedRuntime::frem method is called to perform the
      // modulo operation. The frem method calls the function
      // double fmod(double x, double y) in math.h. The documentation of fmod states:
      // "If x or y is a NaN, a NaN is returned." without specifying what type of NaN
      // (signalling or quiet) is returned.
      //
      // On x86_32 platforms the FPU is used to perform the modulo operation. The
      // reason is that on 32-bit Windows the sign of modulo operations diverges from
      // what is considered the standard (e.g., -0.0f % -3.14f is 0.0f (and not -0.0f).
      // The fprem instruction used on x86_32 is functionally equivalent to
      // SharedRuntime::frem in that it returns a NaN.
#ifdef _LP64
      __ movflt(xmm1, xmm0);
      __ pop_f(xmm0);
      __ call_VM_leaf(CAST_FROM_FN_PTR(address, SharedRuntime::frem), 2);
#else // !_LP64
      __ push_f(xmm0);
      __ pop_f();
      __ fld_s(at_rsp());
      __ fremr(rax);
      __ f2ieee();
      __ pop(rax);  // pop second operand off the stack
      __ push_f();
      __ pop_f(xmm0);
#endif // _LP64
      break;
    default:
      ShouldNotReachHere();
      break;
    }
  } else {
#ifdef _LP64
    ShouldNotReachHere();
#else // !_LP64
    switch (op) {
    case add: __ fadd_s (at_rsp());                break;
    case sub: __ fsubr_s(at_rsp());                break;
    case mul: __ fmul_s (at_rsp());                break;
    case div: __ fdivr_s(at_rsp());                break;
    case rem: __ fld_s  (at_rsp()); __ fremr(rax); break;
    default : ShouldNotReachHere();
    }
    __ f2ieee();
    __ pop(rax);  // pop second operand off the stack
#endif // _LP64
  }
}

void TemplateTable::dop2(Operation op) {
  transition(dtos, dtos);
  if (UseSSE >= 2) {
    switch (op) {
    case add:
      __ addsd(xmm0, at_rsp());
      __ addptr(rsp, 2 * Interpreter::stackElementSize);
      break;
    case sub:
      __ movdbl(xmm1, xmm0);
      __ pop_d(xmm0);
      __ subsd(xmm0, xmm1);
      break;
    case mul:
      __ mulsd(xmm0, at_rsp());
      __ addptr(rsp, 2 * Interpreter::stackElementSize);
      break;
    case div:
      __ movdbl(xmm1, xmm0);
      __ pop_d(xmm0);
      __ divsd(xmm0, xmm1);
      break;
    case rem:
      // Similar to fop2(), the modulo operation is performed using the
      // SharedRuntime::drem method (on x86_64 platforms) or using the
      // FPU (on x86_32 platforms) for the same reasons as mentioned in fop2().
#ifdef _LP64
      __ movdbl(xmm1, xmm0);
      __ pop_d(xmm0);
      __ call_VM_leaf(CAST_FROM_FN_PTR(address, SharedRuntime::drem), 2);
#else // !_LP64
      __ push_d(xmm0);
      __ pop_d();
      __ fld_d(at_rsp());
      __ fremr(rax);
      __ d2ieee();
      __ pop(rax);
      __ pop(rdx);
      __ push_d();
      __ pop_d(xmm0);
#endif // _LP64
      break;
    default:
      ShouldNotReachHere();
      break;
    }
  } else {
#ifdef _LP64
    ShouldNotReachHere();
#else // !_LP64
    switch (op) {
    case add: __ fadd_d (at_rsp());                break;
    case sub: __ fsubr_d(at_rsp());                break;
    case mul: {
      // strict semantics
      __ fld_x(ExternalAddress(StubRoutines::x86::addr_fpu_subnormal_bias1()));
      __ fmulp();
      __ fmul_d (at_rsp());
      __ fld_x(ExternalAddress(StubRoutines::x86::addr_fpu_subnormal_bias2()));
      __ fmulp();
      break;
    }
    case div: {
      // strict semantics
      __ fld_x(ExternalAddress(StubRoutines::x86::addr_fpu_subnormal_bias1()));
      __ fmul_d (at_rsp());
      __ fdivrp();
      __ fld_x(ExternalAddress(StubRoutines::x86::addr_fpu_subnormal_bias2()));
      __ fmulp();
      break;
    }
    case rem: __ fld_d  (at_rsp()); __ fremr(rax); break;
    default : ShouldNotReachHere();
    }
    __ d2ieee();
    // Pop double precision number from rsp.
    __ pop(rax);
    __ pop(rdx);
#endif // _LP64
  }
}

void TemplateTable::ineg() {
  transition(itos, itos);
  __ negl(rax);
}

void TemplateTable::lneg() {
  transition(ltos, ltos);
  LP64_ONLY(__ negq(rax));
  NOT_LP64(__ lneg(rdx, rax));
}

// Note: 'double' and 'long long' have 32-bits alignment on x86.
static jlong* double_quadword(jlong *adr, jlong lo, jlong hi) {
  // Use the expression (adr)&(~0xF) to provide 128-bits aligned address
  // of 128-bits operands for SSE instructions.
  jlong *operand = (jlong*)(((intptr_t)adr)&((intptr_t)(~0xF)));
  // Store the value to a 128-bits operand.
  operand[0] = lo;
  operand[1] = hi;
  return operand;
}

// Buffer for 128-bits masks used by SSE instructions.
static jlong float_signflip_pool[2*2];
static jlong double_signflip_pool[2*2];

void TemplateTable::fneg() {
  transition(ftos, ftos);
  if (UseSSE >= 1) {
    static jlong *float_signflip  = double_quadword(&float_signflip_pool[1],  CONST64(0x8000000080000000),  CONST64(0x8000000080000000));
    __ xorps(xmm0, ExternalAddress((address) float_signflip), rscratch1);
  } else {
    LP64_ONLY(ShouldNotReachHere());
    NOT_LP64(__ fchs());
  }
}

void TemplateTable::dneg() {
  transition(dtos, dtos);
  if (UseSSE >= 2) {
    static jlong *double_signflip =
      double_quadword(&double_signflip_pool[1], CONST64(0x8000000000000000), CONST64(0x8000000000000000));
    __ xorpd(xmm0, ExternalAddress((address) double_signflip), rscratch1);
  } else {
#ifdef _LP64
    ShouldNotReachHere();
#else
    __ fchs();
#endif
  }
}

void TemplateTable::iinc() {
  transition(vtos, vtos);
  __ load_signed_byte(rdx, at_bcp(2)); // get constant
  locals_index(rbx);
  __ addl(iaddress(rbx), rdx);
}

void TemplateTable::wide_iinc() {
  transition(vtos, vtos);
  __ movl(rdx, at_bcp(4)); // get constant
  locals_index_wide(rbx);
  __ bswapl(rdx); // swap bytes & sign-extend constant
  __ sarl(rdx, 16);
  __ addl(iaddress(rbx), rdx);
  // Note: should probably use only one movl to get both
  //       the index and the constant -> fix this
}

void TemplateTable::convert() {
#ifdef _LP64
  // Checking
#ifdef ASSERT
  {
    TosState tos_in  = ilgl;
    TosState tos_out = ilgl;
    switch (bytecode()) {
    case Bytecodes::_i2l: // fall through
    case Bytecodes::_i2f: // fall through
    case Bytecodes::_i2d: // fall through
    case Bytecodes::_i2b: // fall through
    case Bytecodes::_i2c: // fall through
    case Bytecodes::_i2s: tos_in = itos; break;
    case Bytecodes::_l2i: // fall through
    case Bytecodes::_l2f: // fall through
    case Bytecodes::_l2d: tos_in = ltos; break;
    case Bytecodes::_f2i: // fall through
    case Bytecodes::_f2l: // fall through
    case Bytecodes::_f2d: tos_in = ftos; break;
    case Bytecodes::_d2i: // fall through
    case Bytecodes::_d2l: // fall through
    case Bytecodes::_d2f: tos_in = dtos; break;
    default             : ShouldNotReachHere();
    }
    switch (bytecode()) {
    case Bytecodes::_l2i: // fall through
    case Bytecodes::_f2i: // fall through
    case Bytecodes::_d2i: // fall through
    case Bytecodes::_i2b: // fall through
    case Bytecodes::_i2c: // fall through
    case Bytecodes::_i2s: tos_out = itos; break;
    case Bytecodes::_i2l: // fall through
    case Bytecodes::_f2l: // fall through
    case Bytecodes::_d2l: tos_out = ltos; break;
    case Bytecodes::_i2f: // fall through
    case Bytecodes::_l2f: // fall through
    case Bytecodes::_d2f: tos_out = ftos; break;
    case Bytecodes::_i2d: // fall through
    case Bytecodes::_l2d: // fall through
    case Bytecodes::_f2d: tos_out = dtos; break;
    default             : ShouldNotReachHere();
    }
    transition(tos_in, tos_out);
  }
#endif // ASSERT

  static const int64_t is_nan = 0x8000000000000000L;

  // Conversion
  switch (bytecode()) {
  case Bytecodes::_i2l:
    __ movslq(rax, rax);
    break;
  case Bytecodes::_i2f:
    __ cvtsi2ssl(xmm0, rax);
    break;
  case Bytecodes::_i2d:
    __ cvtsi2sdl(xmm0, rax);
    break;
  case Bytecodes::_i2b:
    __ movsbl(rax, rax);
    break;
  case Bytecodes::_i2c:
    __ movzwl(rax, rax);
    break;
  case Bytecodes::_i2s:
    __ movswl(rax, rax);
    break;
  case Bytecodes::_l2i:
    __ movl(rax, rax);
    break;
  case Bytecodes::_l2f:
    __ cvtsi2ssq(xmm0, rax);
    break;
  case Bytecodes::_l2d:
    __ cvtsi2sdq(xmm0, rax);
    break;
  case Bytecodes::_f2i:
  {
    Label L;
    __ cvttss2sil(rax, xmm0);
    __ cmpl(rax, 0x80000000); // NaN or overflow/underflow?
    __ jcc(Assembler::notEqual, L);
    __ call_VM_leaf(CAST_FROM_FN_PTR(address, SharedRuntime::f2i), 1);
    __ bind(L);
  }
    break;
  case Bytecodes::_f2l:
  {
    Label L;
    __ cvttss2siq(rax, xmm0);
    // NaN or overflow/underflow?
    __ cmp64(rax, ExternalAddress((address) &is_nan), rscratch1);
    __ jcc(Assembler::notEqual, L);
    __ call_VM_leaf(CAST_FROM_FN_PTR(address, SharedRuntime::f2l), 1);
    __ bind(L);
  }
    break;
  case Bytecodes::_f2d:
    __ cvtss2sd(xmm0, xmm0);
    break;
  case Bytecodes::_d2i:
  {
    Label L;
    __ cvttsd2sil(rax, xmm0);
    __ cmpl(rax, 0x80000000); // NaN or overflow/underflow?
    __ jcc(Assembler::notEqual, L);
    __ call_VM_leaf(CAST_FROM_FN_PTR(address, SharedRuntime::d2i), 1);
    __ bind(L);
  }
    break;
  case Bytecodes::_d2l:
  {
    Label L;
    __ cvttsd2siq(rax, xmm0);
    // NaN or overflow/underflow?
    __ cmp64(rax, ExternalAddress((address) &is_nan), rscratch1);
    __ jcc(Assembler::notEqual, L);
    __ call_VM_leaf(CAST_FROM_FN_PTR(address, SharedRuntime::d2l), 1);
    __ bind(L);
  }
    break;
  case Bytecodes::_d2f:
    __ cvtsd2ss(xmm0, xmm0);
    break;
  default:
    ShouldNotReachHere();
  }
#else // !_LP64
  // Checking
#ifdef ASSERT
  { TosState tos_in  = ilgl;
    TosState tos_out = ilgl;
    switch (bytecode()) {
      case Bytecodes::_i2l: // fall through
      case Bytecodes::_i2f: // fall through
      case Bytecodes::_i2d: // fall through
      case Bytecodes::_i2b: // fall through
      case Bytecodes::_i2c: // fall through
      case Bytecodes::_i2s: tos_in = itos; break;
      case Bytecodes::_l2i: // fall through
      case Bytecodes::_l2f: // fall through
      case Bytecodes::_l2d: tos_in = ltos; break;
      case Bytecodes::_f2i: // fall through
      case Bytecodes::_f2l: // fall through
      case Bytecodes::_f2d: tos_in = ftos; break;
      case Bytecodes::_d2i: // fall through
      case Bytecodes::_d2l: // fall through
      case Bytecodes::_d2f: tos_in = dtos; break;
      default             : ShouldNotReachHere();
    }
    switch (bytecode()) {
      case Bytecodes::_l2i: // fall through
      case Bytecodes::_f2i: // fall through
      case Bytecodes::_d2i: // fall through
      case Bytecodes::_i2b: // fall through
      case Bytecodes::_i2c: // fall through
      case Bytecodes::_i2s: tos_out = itos; break;
      case Bytecodes::_i2l: // fall through
      case Bytecodes::_f2l: // fall through
      case Bytecodes::_d2l: tos_out = ltos; break;
      case Bytecodes::_i2f: // fall through
      case Bytecodes::_l2f: // fall through
      case Bytecodes::_d2f: tos_out = ftos; break;
      case Bytecodes::_i2d: // fall through
      case Bytecodes::_l2d: // fall through
      case Bytecodes::_f2d: tos_out = dtos; break;
      default             : ShouldNotReachHere();
    }
    transition(tos_in, tos_out);
  }
#endif // ASSERT

  // Conversion
  // (Note: use push(rcx)/pop(rcx) for 1/2-word stack-ptr manipulation)
  switch (bytecode()) {
    case Bytecodes::_i2l:
      __ extend_sign(rdx, rax);
      break;
    case Bytecodes::_i2f:
      if (UseSSE >= 1) {
        __ cvtsi2ssl(xmm0, rax);
      } else {
        __ push(rax);          // store int on tos
        __ fild_s(at_rsp());   // load int to ST0
        __ f2ieee();           // truncate to float size
        __ pop(rcx);           // adjust rsp
      }
      break;
    case Bytecodes::_i2d:
      if (UseSSE >= 2) {
        __ cvtsi2sdl(xmm0, rax);
      } else {
      __ push(rax);          // add one slot for d2ieee()
      __ push(rax);          // store int on tos
      __ fild_s(at_rsp());   // load int to ST0
      __ d2ieee();           // truncate to double size
      __ pop(rcx);           // adjust rsp
      __ pop(rcx);
      }
      break;
    case Bytecodes::_i2b:
      __ shll(rax, 24);      // truncate upper 24 bits
      __ sarl(rax, 24);      // and sign-extend byte
      LP64_ONLY(__ movsbl(rax, rax));
      break;
    case Bytecodes::_i2c:
      __ andl(rax, 0xFFFF);  // truncate upper 16 bits
      LP64_ONLY(__ movzwl(rax, rax));
      break;
    case Bytecodes::_i2s:
      __ shll(rax, 16);      // truncate upper 16 bits
      __ sarl(rax, 16);      // and sign-extend short
      LP64_ONLY(__ movswl(rax, rax));
      break;
    case Bytecodes::_l2i:
      /* nothing to do */
      break;
    case Bytecodes::_l2f:
      // On 64-bit platforms, the cvtsi2ssq instruction is used to convert
      // 64-bit long values to floats. On 32-bit platforms it is not possible
      // to use that instruction with 64-bit operands, therefore the FPU is
      // used to perform the conversion.
      __ push(rdx);          // store long on tos
      __ push(rax);
      __ fild_d(at_rsp());   // load long to ST0
      __ f2ieee();           // truncate to float size
      __ pop(rcx);           // adjust rsp
      __ pop(rcx);
      if (UseSSE >= 1) {
        __ push_f();
        __ pop_f(xmm0);
      }
      break;
    case Bytecodes::_l2d:
      // On 32-bit platforms the FPU is used for conversion because on
      // 32-bit platforms it is not not possible to use the cvtsi2sdq
      // instruction with 64-bit operands.
      __ push(rdx);          // store long on tos
      __ push(rax);
      __ fild_d(at_rsp());   // load long to ST0
      __ d2ieee();           // truncate to double size
      __ pop(rcx);           // adjust rsp
      __ pop(rcx);
      if (UseSSE >= 2) {
        __ push_d();
        __ pop_d(xmm0);
      }
      break;
    case Bytecodes::_f2i:
      // SharedRuntime::f2i does not differentiate between sNaNs and qNaNs
      // as it returns 0 for any NaN.
      if (UseSSE >= 1) {
        __ push_f(xmm0);
      } else {
        __ push(rcx);          // reserve space for argument
        __ fstp_s(at_rsp());   // pass float argument on stack
      }
      __ call_VM_leaf(CAST_FROM_FN_PTR(address, SharedRuntime::f2i), 1);
      break;
    case Bytecodes::_f2l:
      // SharedRuntime::f2l does not differentiate between sNaNs and qNaNs
      // as it returns 0 for any NaN.
      if (UseSSE >= 1) {
       __ push_f(xmm0);
      } else {
        __ push(rcx);          // reserve space for argument
        __ fstp_s(at_rsp());   // pass float argument on stack
      }
      __ call_VM_leaf(CAST_FROM_FN_PTR(address, SharedRuntime::f2l), 1);
      break;
    case Bytecodes::_f2d:
      if (UseSSE < 1) {
        /* nothing to do */
      } else if (UseSSE == 1) {
        __ push_f(xmm0);
        __ pop_f();
      } else { // UseSSE >= 2
        __ cvtss2sd(xmm0, xmm0);
      }
      break;
    case Bytecodes::_d2i:
      if (UseSSE >= 2) {
        __ push_d(xmm0);
      } else {
        __ push(rcx);          // reserve space for argument
        __ push(rcx);
        __ fstp_d(at_rsp());   // pass double argument on stack
      }
      __ call_VM_leaf(CAST_FROM_FN_PTR(address, SharedRuntime::d2i), 2);
      break;
    case Bytecodes::_d2l:
      if (UseSSE >= 2) {
        __ push_d(xmm0);
      } else {
        __ push(rcx);          // reserve space for argument
        __ push(rcx);
        __ fstp_d(at_rsp());   // pass double argument on stack
      }
      __ call_VM_leaf(CAST_FROM_FN_PTR(address, SharedRuntime::d2l), 2);
      break;
    case Bytecodes::_d2f:
      if (UseSSE <= 1) {
        __ push(rcx);          // reserve space for f2ieee()
        __ f2ieee();           // truncate to float size
        __ pop(rcx);           // adjust rsp
        if (UseSSE == 1) {
          // The cvtsd2ss instruction is not available if UseSSE==1, therefore
          // the conversion is performed using the FPU in this case.
          __ push_f();
          __ pop_f(xmm0);
        }
      } else { // UseSSE >= 2
        __ cvtsd2ss(xmm0, xmm0);
      }
      break;
    default             :
      ShouldNotReachHere();
  }
#endif // _LP64
}

void TemplateTable::lcmp() {
  transition(ltos, itos);
#ifdef _LP64
  Label done;
  __ pop_l(rdx);
  __ cmpq(rdx, rax);
  __ movl(rax, -1);
  __ jccb(Assembler::less, done);
  __ setb(Assembler::notEqual, rax);
  __ movzbl(rax, rax);
  __ bind(done);
#else

  // y = rdx:rax
  __ pop_l(rbx, rcx);             // get x = rcx:rbx
  __ lcmp2int(rcx, rbx, rdx, rax);// rcx := cmp(x, y)
  __ mov(rax, rcx);
#endif
}

void TemplateTable::float_cmp(bool is_float, int unordered_result) {
  if ((is_float && UseSSE >= 1) ||
      (!is_float && UseSSE >= 2)) {
    Label done;
    if (is_float) {
      // XXX get rid of pop here, use ... reg, mem32
      __ pop_f(xmm1);
      __ ucomiss(xmm1, xmm0);
    } else {
      // XXX get rid of pop here, use ... reg, mem64
      __ pop_d(xmm1);
      __ ucomisd(xmm1, xmm0);
    }
    if (unordered_result < 0) {
      __ movl(rax, -1);
      __ jccb(Assembler::parity, done);
      __ jccb(Assembler::below, done);
      __ setb(Assembler::notEqual, rdx);
      __ movzbl(rax, rdx);
    } else {
      __ movl(rax, 1);
      __ jccb(Assembler::parity, done);
      __ jccb(Assembler::above, done);
      __ movl(rax, 0);
      __ jccb(Assembler::equal, done);
      __ decrementl(rax);
    }
    __ bind(done);
  } else {
#ifdef _LP64
    ShouldNotReachHere();
#else // !_LP64
    if (is_float) {
      __ fld_s(at_rsp());
    } else {
      __ fld_d(at_rsp());
      __ pop(rdx);
    }
    __ pop(rcx);
    __ fcmp2int(rax, unordered_result < 0);
#endif // _LP64
  }
}

void TemplateTable::branch(bool is_jsr, bool is_wide) {
  __ get_method(rcx); // rcx holds method
  __ profile_taken_branch(rax, rbx); // rax holds updated MDP, rbx
                                     // holds bumped taken count

  const ByteSize be_offset = MethodCounters::backedge_counter_offset() +
                             InvocationCounter::counter_offset();
  const ByteSize inv_offset = MethodCounters::invocation_counter_offset() +
                              InvocationCounter::counter_offset();

  // Load up edx with the branch displacement
  if (is_wide) {
    __ movl(rdx, at_bcp(1));
  } else {
    __ load_signed_short(rdx, at_bcp(1));
  }
  __ bswapl(rdx);

  if (!is_wide) {
    __ sarl(rdx, 16);
  }
  LP64_ONLY(__ movl2ptr(rdx, rdx));

  // Handle all the JSR stuff here, then exit.
  // It's much shorter and cleaner than intermingling with the non-JSR
  // normal-branch stuff occurring below.
  if (is_jsr) {
    // Pre-load the next target bytecode into rbx
    __ load_unsigned_byte(rbx, Address(rbcp, rdx, Address::times_1, 0));

    // compute return address as bci in rax
    __ lea(rax, at_bcp((is_wide ? 5 : 3) -
                        in_bytes(ConstMethod::codes_offset())));
    __ subptr(rax, Address(rcx, Method::const_offset()));
    // Adjust the bcp in r13 by the displacement in rdx
    __ addptr(rbcp, rdx);
    // jsr returns atos that is not an oop
    __ push_i(rax);
    __ dispatch_only(vtos, true);
    return;
  }

  // Normal (non-jsr) branch handling

  // Adjust the bcp in r13 by the displacement in rdx
  __ addptr(rbcp, rdx);

  assert(UseLoopCounter || !UseOnStackReplacement,
         "on-stack-replacement requires loop counters");
  Label backedge_counter_overflow;
  Label dispatch;
  if (UseLoopCounter) {
    // increment backedge counter for backward branches
    // rax: MDO
    // rbx: MDO bumped taken-count
    // rcx: method
    // rdx: target offset
    // r13: target bcp
    // r14: locals pointer
    __ testl(rdx, rdx);             // check if forward or backward branch
    __ jcc(Assembler::positive, dispatch); // count only if backward branch

    // check if MethodCounters exists
    Label has_counters;
    __ movptr(rax, Address(rcx, Method::method_counters_offset()));
    __ testptr(rax, rax);
    __ jcc(Assembler::notZero, has_counters);
    __ push(rdx);
    __ push(rcx);
    __ call_VM(noreg, CAST_FROM_FN_PTR(address, InterpreterRuntime::build_method_counters),
               rcx);
    __ pop(rcx);
    __ pop(rdx);
    __ movptr(rax, Address(rcx, Method::method_counters_offset()));
    __ testptr(rax, rax);
    __ jcc(Assembler::zero, dispatch);
    __ bind(has_counters);

    Label no_mdo;
    if (ProfileInterpreter) {
      // Are we profiling?
      __ movptr(rbx, Address(rcx, in_bytes(Method::method_data_offset())));
      __ testptr(rbx, rbx);
      __ jccb(Assembler::zero, no_mdo);
      // Increment the MDO backedge counter
      const Address mdo_backedge_counter(rbx, in_bytes(MethodData::backedge_counter_offset()) +
          in_bytes(InvocationCounter::counter_offset()));
      const Address mask(rbx, in_bytes(MethodData::backedge_mask_offset()));
      __ increment_mask_and_jump(mdo_backedge_counter, mask, rax,
          UseOnStackReplacement ? &backedge_counter_overflow : NULL);
      __ jmp(dispatch);
    }
    __ bind(no_mdo);
    // Increment backedge counter in MethodCounters*
    __ movptr(rcx, Address(rcx, Method::method_counters_offset()));
    const Address mask(rcx, in_bytes(MethodCounters::backedge_mask_offset()));
    __ increment_mask_and_jump(Address(rcx, be_offset), mask, rax,
        UseOnStackReplacement ? &backedge_counter_overflow : NULL);
    __ bind(dispatch);
  }

  // Pre-load the next target bytecode into rbx
  __ load_unsigned_byte(rbx, Address(rbcp, 0));

  // continue with the bytecode @ target
  // rax: return bci for jsr's, unused otherwise
  // rbx: target bytecode
  // r13: target bcp
  __ dispatch_only(vtos, true);

  if (UseLoopCounter) {
    if (UseOnStackReplacement) {
      Label set_mdp;
      // invocation counter overflow
      __ bind(backedge_counter_overflow);
      __ negptr(rdx);
      __ addptr(rdx, rbcp); // branch bcp
      // IcoResult frequency_counter_overflow([JavaThread*], address branch_bcp)
      __ call_VM(noreg,
                 CAST_FROM_FN_PTR(address,
                                  InterpreterRuntime::frequency_counter_overflow),
                 rdx);

      // rax: osr nmethod (osr ok) or NULL (osr not possible)
      // rdx: scratch
      // r14: locals pointer
      // r13: bcp
      __ testptr(rax, rax);                        // test result
      __ jcc(Assembler::zero, dispatch);         // no osr if null
      // nmethod may have been invalidated (VM may block upon call_VM return)
      __ cmpb(Address(rax, nmethod::state_offset()), nmethod::in_use);
      __ jcc(Assembler::notEqual, dispatch);

      // We have the address of an on stack replacement routine in rax.
      // In preparation of invoking it, first we must migrate the locals
      // and monitors from off the interpreter frame on the stack.
      // Ensure to save the osr nmethod over the migration call,
      // it will be preserved in rbx.
      __ mov(rbx, rax);

      NOT_LP64(__ get_thread(rcx));

      call_VM(noreg, CAST_FROM_FN_PTR(address, SharedRuntime::OSR_migration_begin));

      // rax is OSR buffer, move it to expected parameter location
      LP64_ONLY(__ mov(j_rarg0, rax));
      NOT_LP64(__ mov(rcx, rax));
      // We use j_rarg definitions here so that registers don't conflict as parameter
      // registers change across platforms as we are in the midst of a calling
      // sequence to the OSR nmethod and we don't want collision. These are NOT parameters.

      const Register retaddr   = LP64_ONLY(j_rarg2) NOT_LP64(rdi);
      const Register sender_sp = LP64_ONLY(j_rarg1) NOT_LP64(rdx);

      // pop the interpreter frame
      __ movptr(sender_sp, Address(rbp, frame::interpreter_frame_sender_sp_offset * wordSize)); // get sender sp
      __ leave();                                // remove frame anchor
      __ pop(retaddr);                           // get return address
      __ mov(rsp, sender_sp);                   // set sp to sender sp
      // Ensure compiled code always sees stack at proper alignment
      __ andptr(rsp, -(StackAlignmentInBytes));

      // unlike x86 we need no specialized return from compiled code
      // to the interpreter or the call stub.

      // push the return address
      __ push(retaddr);

      // and begin the OSR nmethod
      __ jmp(Address(rbx, nmethod::osr_entry_point_offset()));
    }
  }
}

void TemplateTable::if_0cmp(Condition cc) {
  transition(itos, vtos);
  // assume branch is more often taken than not (loops use backward branches)
  Label not_taken;
  __ testl(rax, rax);
  __ jcc(j_not(cc), not_taken);
  branch(false, false);
  __ bind(not_taken);
  __ profile_not_taken_branch(rax);
}

void TemplateTable::if_icmp(Condition cc) {
  transition(itos, vtos);
  // assume branch is more often taken than not (loops use backward branches)
  Label not_taken;
  __ pop_i(rdx);
  __ cmpl(rdx, rax);
  __ jcc(j_not(cc), not_taken);
  branch(false, false);
  __ bind(not_taken);
  __ profile_not_taken_branch(rax);
}

void TemplateTable::if_nullcmp(Condition cc) {
  transition(atos, vtos);
  // assume branch is more often taken than not (loops use backward branches)
  Label not_taken;
  __ testptr(rax, rax);
  __ jcc(j_not(cc), not_taken);
  branch(false, false);
  __ bind(not_taken);
  __ profile_not_taken_branch(rax);
}

void TemplateTable::if_acmp(Condition cc) {
  transition(atos, vtos);
  // assume branch is more often taken than not (loops use backward branches)
  Label not_taken;
  __ pop_ptr(rdx);
  __ cmpoop(rdx, rax);
  __ jcc(j_not(cc), not_taken);
  branch(false, false);
  __ bind(not_taken);
  __ profile_not_taken_branch(rax);
}

void TemplateTable::ret() {
  transition(vtos, vtos);
  locals_index(rbx);
  LP64_ONLY(__ movslq(rbx, iaddress(rbx))); // get return bci, compute return bcp
  NOT_LP64(__ movptr(rbx, iaddress(rbx)));
  __ profile_ret(rbx, rcx);
  __ get_method(rax);
  __ movptr(rbcp, Address(rax, Method::const_offset()));
  __ lea(rbcp, Address(rbcp, rbx, Address::times_1,
                      ConstMethod::codes_offset()));
  __ dispatch_next(vtos, 0, true);
}

void TemplateTable::wide_ret() {
  transition(vtos, vtos);
  locals_index_wide(rbx);
  __ movptr(rbx, aaddress(rbx)); // get return bci, compute return bcp
  __ profile_ret(rbx, rcx);
  __ get_method(rax);
  __ movptr(rbcp, Address(rax, Method::const_offset()));
  __ lea(rbcp, Address(rbcp, rbx, Address::times_1, ConstMethod::codes_offset()));
  __ dispatch_next(vtos, 0, true);
}

void TemplateTable::tableswitch() {
  Label default_case, continue_execution;
  transition(itos, vtos);

  // align r13/rsi
  __ lea(rbx, at_bcp(BytesPerInt));
  __ andptr(rbx, -BytesPerInt);
  // load lo & hi
  __ movl(rcx, Address(rbx, BytesPerInt));
  __ movl(rdx, Address(rbx, 2 * BytesPerInt));
  __ bswapl(rcx);
  __ bswapl(rdx);
  // check against lo & hi
  __ cmpl(rax, rcx);
  __ jcc(Assembler::less, default_case);
  __ cmpl(rax, rdx);
  __ jcc(Assembler::greater, default_case);
  // lookup dispatch offset
  __ subl(rax, rcx);
  __ movl(rdx, Address(rbx, rax, Address::times_4, 3 * BytesPerInt));
  __ profile_switch_case(rax, rbx, rcx);
  // continue execution
  __ bind(continue_execution);
  __ bswapl(rdx);
  LP64_ONLY(__ movl2ptr(rdx, rdx));
  __ load_unsigned_byte(rbx, Address(rbcp, rdx, Address::times_1));
  __ addptr(rbcp, rdx);
  __ dispatch_only(vtos, true);
  // handle default
  __ bind(default_case);
  __ profile_switch_default(rax);
  __ movl(rdx, Address(rbx, 0));
  __ jmp(continue_execution);
}

void TemplateTable::lookupswitch() {
  transition(itos, itos);
  __ stop("lookupswitch bytecode should have been rewritten");
}

void TemplateTable::fast_linearswitch() {
  transition(itos, vtos);
  Label loop_entry, loop, found, continue_execution;
  // bswap rax so we can avoid bswapping the table entries
  __ bswapl(rax);
  // align r13
  __ lea(rbx, at_bcp(BytesPerInt)); // btw: should be able to get rid of
                                    // this instruction (change offsets
                                    // below)
  __ andptr(rbx, -BytesPerInt);
  // set counter
  __ movl(rcx, Address(rbx, BytesPerInt));
  __ bswapl(rcx);
  __ jmpb(loop_entry);
  // table search
  __ bind(loop);
  __ cmpl(rax, Address(rbx, rcx, Address::times_8, 2 * BytesPerInt));
  __ jcc(Assembler::equal, found);
  __ bind(loop_entry);
  __ decrementl(rcx);
  __ jcc(Assembler::greaterEqual, loop);
  // default case
  __ profile_switch_default(rax);
  __ movl(rdx, Address(rbx, 0));
  __ jmp(continue_execution);
  // entry found -> get offset
  __ bind(found);
  __ movl(rdx, Address(rbx, rcx, Address::times_8, 3 * BytesPerInt));
  __ profile_switch_case(rcx, rax, rbx);
  // continue execution
  __ bind(continue_execution);
  __ bswapl(rdx);
  __ movl2ptr(rdx, rdx);
  __ load_unsigned_byte(rbx, Address(rbcp, rdx, Address::times_1));
  __ addptr(rbcp, rdx);
  __ dispatch_only(vtos, true);
}

void TemplateTable::fast_binaryswitch() {
  transition(itos, vtos);
  // Implementation using the following core algorithm:
  //
  // int binary_search(int key, LookupswitchPair* array, int n) {
  //   // Binary search according to "Methodik des Programmierens" by
  //   // Edsger W. Dijkstra and W.H.J. Feijen, Addison Wesley Germany 1985.
  //   int i = 0;
  //   int j = n;
  //   while (i+1 < j) {
  //     // invariant P: 0 <= i < j <= n and (a[i] <= key < a[j] or Q)
  //     // with      Q: for all i: 0 <= i < n: key < a[i]
  //     // where a stands for the array and assuming that the (inexisting)
  //     // element a[n] is infinitely big.
  //     int h = (i + j) >> 1;
  //     // i < h < j
  //     if (key < array[h].fast_match()) {
  //       j = h;
  //     } else {
  //       i = h;
  //     }
  //   }
  //   // R: a[i] <= key < a[i+1] or Q
  //   // (i.e., if key is within array, i is the correct index)
  //   return i;
  // }

  // Register allocation
  const Register key   = rax; // already set (tosca)
  const Register array = rbx;
  const Register i     = rcx;
  const Register j     = rdx;
  const Register h     = rdi;
  const Register temp  = rsi;

  // Find array start
  NOT_LP64(__ save_bcp());

  __ lea(array, at_bcp(3 * BytesPerInt)); // btw: should be able to
                                          // get rid of this
                                          // instruction (change
                                          // offsets below)
  __ andptr(array, -BytesPerInt);

  // Initialize i & j
  __ xorl(i, i);                            // i = 0;
  __ movl(j, Address(array, -BytesPerInt)); // j = length(array);

  // Convert j into native byteordering
  __ bswapl(j);

  // And start
  Label entry;
  __ jmp(entry);

  // binary search loop
  {
    Label loop;
    __ bind(loop);
    // int h = (i + j) >> 1;
    __ leal(h, Address(i, j, Address::times_1)); // h = i + j;
    __ sarl(h, 1);                               // h = (i + j) >> 1;
    // if (key < array[h].fast_match()) {
    //   j = h;
    // } else {
    //   i = h;
    // }
    // Convert array[h].match to native byte-ordering before compare
    __ movl(temp, Address(array, h, Address::times_8));
    __ bswapl(temp);
    __ cmpl(key, temp);
    // j = h if (key <  array[h].fast_match())
    __ cmov32(Assembler::less, j, h);
    // i = h if (key >= array[h].fast_match())
    __ cmov32(Assembler::greaterEqual, i, h);
    // while (i+1 < j)
    __ bind(entry);
    __ leal(h, Address(i, 1)); // i+1
    __ cmpl(h, j);             // i+1 < j
    __ jcc(Assembler::less, loop);
  }

  // end of binary search, result index is i (must check again!)
  Label default_case;
  // Convert array[i].match to native byte-ordering before compare
  __ movl(temp, Address(array, i, Address::times_8));
  __ bswapl(temp);
  __ cmpl(key, temp);
  __ jcc(Assembler::notEqual, default_case);

  // entry found -> j = offset
  __ movl(j , Address(array, i, Address::times_8, BytesPerInt));
  __ profile_switch_case(i, key, array);
  __ bswapl(j);
  LP64_ONLY(__ movslq(j, j));

  NOT_LP64(__ restore_bcp());
  NOT_LP64(__ restore_locals());                           // restore rdi

  __ load_unsigned_byte(rbx, Address(rbcp, j, Address::times_1));
  __ addptr(rbcp, j);
  __ dispatch_only(vtos, true);

  // default case -> j = default offset
  __ bind(default_case);
  __ profile_switch_default(i);
  __ movl(j, Address(array, -2 * BytesPerInt));
  __ bswapl(j);
  LP64_ONLY(__ movslq(j, j));

  NOT_LP64(__ restore_bcp());
  NOT_LP64(__ restore_locals());

  __ load_unsigned_byte(rbx, Address(rbcp, j, Address::times_1));
  __ addptr(rbcp, j);
  __ dispatch_only(vtos, true);
}

void TemplateTable::_return(TosState state) {
  transition(state, state);

  assert(_desc->calls_vm(),
         "inconsistent calls_vm information"); // call in remove_activation

  if (_desc->bytecode() == Bytecodes::_return_register_finalizer) {
    assert(state == vtos, "only valid state");
    Register robj = LP64_ONLY(c_rarg1) NOT_LP64(rax);
    __ movptr(robj, aaddress(0));
    __ load_klass(rdi, robj, rscratch1);
    __ movl(rdi, Address(rdi, Klass::access_flags_offset()));
    __ testl(rdi, JVM_ACC_HAS_FINALIZER);
    Label skip_register_finalizer;
    __ jcc(Assembler::zero, skip_register_finalizer);

    __ call_VM(noreg, CAST_FROM_FN_PTR(address, InterpreterRuntime::register_finalizer), robj);

    __ bind(skip_register_finalizer);
  }

  if (_desc->bytecode() != Bytecodes::_return_register_finalizer) {
    Label no_safepoint;
    NOT_PRODUCT(__ block_comment("Thread-local Safepoint poll"));
#ifdef _LP64
    __ testb(Address(r15_thread, JavaThread::polling_word_offset()), SafepointMechanism::poll_bit());
#else
    const Register thread = rdi;
    __ get_thread(thread);
    __ testb(Address(thread, JavaThread::polling_word_offset()), SafepointMechanism::poll_bit());
#endif
    __ jcc(Assembler::zero, no_safepoint);
    __ push(state);
    __ push_cont_fastpath();
    __ call_VM(noreg, CAST_FROM_FN_PTR(address,
                                       InterpreterRuntime::at_safepoint));
    __ pop_cont_fastpath();
    __ pop(state);
    __ bind(no_safepoint);
  }

  // Narrow result if state is itos but result type is smaller.
  // Need to narrow in the return bytecode rather than in generate_return_entry
  // since compiled code callers expect the result to already be narrowed.
  if (state == itos) {
    __ narrow(rax);
  }
  __ remove_activation(state, rbcp);

  __ jmp(rbcp);
}

// ----------------------------------------------------------------------------
// Volatile variables demand their effects be made known to all CPU's
// in order.  Store buffers on most chips allow reads & writes to
// reorder; the JMM's ReadAfterWrite.java test fails in -Xint mode
// without some kind of memory barrier (i.e., it's not sufficient that
// the interpreter does not reorder volatile references, the hardware
// also must not reorder them).
//
// According to the new Java Memory Model (JMM):
// (1) All volatiles are serialized wrt to each other.  ALSO reads &
//     writes act as acquire & release, so:
// (2) A read cannot let unrelated NON-volatile memory refs that
//     happen after the read float up to before the read.  It's OK for
//     non-volatile memory refs that happen before the volatile read to
//     float down below it.
// (3) Similar a volatile write cannot let unrelated NON-volatile
//     memory refs that happen BEFORE the write float down to after the
//     write.  It's OK for non-volatile memory refs that happen after the
//     volatile write to float up before it.
//
// We only put in barriers around volatile refs (they are expensive),
// not _between_ memory refs (that would require us to track the
// flavor of the previous memory refs).  Requirements (2) and (3)
// require some barriers before volatile stores and after volatile
// loads.  These nearly cover requirement (1) but miss the
// volatile-store-volatile-load case.  This final case is placed after
// volatile-stores although it could just as well go before
// volatile-loads.

void TemplateTable::volatile_barrier(Assembler::Membar_mask_bits order_constraint ) {
  // Helper function to insert a is-volatile test and memory barrier
  __ membar(order_constraint);
}

void TemplateTable::resolve_cache_and_index(int byte_no,
                                            Register cache,
                                            Register index,
                                            size_t index_size) {
  const Register temp = rbx;
  assert_different_registers(cache, index, temp);

  Label L_clinit_barrier_slow;
  Label resolved;

  Bytecodes::Code code = bytecode();
  switch (code) {
  case Bytecodes::_nofast_getfield: code = Bytecodes::_getfield; break;
  case Bytecodes::_nofast_putfield: code = Bytecodes::_putfield; break;
  default: break;
  }

  assert(byte_no == f1_byte || byte_no == f2_byte, "byte_no out of range");
  __ get_cache_and_index_and_bytecode_at_bcp(cache, index, temp, byte_no, 1, index_size);
  __ cmpl(temp, code);  // have we resolved this bytecode?
  __ jcc(Assembler::equal, resolved);

  // resolve first time through
  // Class initialization barrier slow path lands here as well.
  __ bind(L_clinit_barrier_slow);
  address entry = CAST_FROM_FN_PTR(address, InterpreterRuntime::resolve_from_cache);
  __ movl(temp, code);
  __ call_VM(noreg, entry, temp);
  // Update registers with resolved info
  __ get_cache_and_index_at_bcp(cache, index, 1, index_size);

  __ bind(resolved);

  // Class initialization barrier for static methods
  if (VM_Version::supports_fast_class_init_checks() && bytecode() == Bytecodes::_invokestatic) {
    const Register method = temp;
    const Register klass  = temp;
    const Register thread = LP64_ONLY(r15_thread) NOT_LP64(noreg);
    assert(thread != noreg, "x86_32 not supported");

    __ load_resolved_method_at_index(byte_no, method, cache, index);
    __ load_method_holder(klass, method);
    __ clinit_barrier(klass, thread, NULL /*L_fast_path*/, &L_clinit_barrier_slow);
  }
}

// The cache and index registers must be set before call
void TemplateTable::load_field_cp_cache_entry(Register obj,
                                              Register cache,
                                              Register index,
                                              Register off,
                                              Register flags,
                                              bool is_static = false) {
  assert_different_registers(cache, index, flags, off);

  ByteSize cp_base_offset = ConstantPoolCache::base_offset();
  // Field offset
  __ movptr(off, Address(cache, index, Address::times_ptr,
                         in_bytes(cp_base_offset +
                                  ConstantPoolCacheEntry::f2_offset())));
  // Flags
  __ movl(flags, Address(cache, index, Address::times_ptr,
                         in_bytes(cp_base_offset +
                                  ConstantPoolCacheEntry::flags_offset())));

  // klass overwrite register
  if (is_static) {
    __ movptr(obj, Address(cache, index, Address::times_ptr,
                           in_bytes(cp_base_offset +
                                    ConstantPoolCacheEntry::f1_offset())));
    const int mirror_offset = in_bytes(Klass::java_mirror_offset());
    __ movptr(obj, Address(obj, mirror_offset));
    __ resolve_oop_handle(obj, rscratch2);
  }
}

void TemplateTable::load_invoke_cp_cache_entry(int byte_no,
                                               Register method,
                                               Register itable_index,
                                               Register flags,
                                               bool is_invokevirtual,
                                               bool is_invokevfinal, /*unused*/
                                               bool is_invokedynamic) {
  // setup registers
  const Register cache = rcx;
  const Register index = rdx;
  assert_different_registers(method, flags);
  assert_different_registers(method, cache, index);
  assert_different_registers(itable_index, flags);
  assert_different_registers(itable_index, cache, index);
  // determine constant pool cache field offsets
  assert(is_invokevirtual == (byte_no == f2_byte), "is_invokevirtual flag redundant");
  const int flags_offset = in_bytes(ConstantPoolCache::base_offset() +
                                    ConstantPoolCacheEntry::flags_offset());
  // access constant pool cache fields
  const int index_offset = in_bytes(ConstantPoolCache::base_offset() +
                                    ConstantPoolCacheEntry::f2_offset());

  size_t index_size = (is_invokedynamic ? sizeof(u4) : sizeof(u2));
  resolve_cache_and_index(byte_no, cache, index, index_size);
  __ load_resolved_method_at_index(byte_no, method, cache, index);

  if (itable_index != noreg) {
    // pick up itable or appendix index from f2 also:
    __ movptr(itable_index, Address(cache, index, Address::times_ptr, index_offset));
  }
  __ movl(flags, Address(cache, index, Address::times_ptr, flags_offset));
}

// The registers cache and index expected to be set before call.
// Correct values of the cache and index registers are preserved.
void TemplateTable::jvmti_post_field_access(Register cache,
                                            Register index,
                                            bool is_static,
                                            bool has_tos) {
  if (JvmtiExport::can_post_field_access()) {
    // Check to see if a field access watch has been set before we take
    // the time to call into the VM.
    Label L1;
    assert_different_registers(cache, index, rax);
    __ mov32(rax, ExternalAddress((address) JvmtiExport::get_field_access_count_addr()));
    __ testl(rax,rax);
    __ jcc(Assembler::zero, L1);

    // cache entry pointer
    __ addptr(cache, in_bytes(ConstantPoolCache::base_offset()));
    __ shll(index, LogBytesPerWord);
    __ addptr(cache, index);
    if (is_static) {
      __ xorptr(rax, rax);      // NULL object reference
    } else {
      __ pop(atos);         // Get the object
      __ verify_oop(rax);
      __ push(atos);        // Restore stack state
    }
    // rax,:   object pointer or NULL
    // cache: cache entry pointer
    __ call_VM(noreg, CAST_FROM_FN_PTR(address, InterpreterRuntime::post_field_access),
               rax, cache);
    __ get_cache_and_index_at_bcp(cache, index, 1);
    __ bind(L1);
  }
}

void TemplateTable::pop_and_check_object(Register r) {
  __ pop_ptr(r);
  __ null_check(r);  // for field access must check obj.
  __ verify_oop(r);
}

void TemplateTable::getfield_or_static(int byte_no, bool is_static, RewriteControl rc) {
  transition(vtos, vtos);

  const Register cache = rcx;
  const Register index = rdx;
  const Register obj   = LP64_ONLY(c_rarg3) NOT_LP64(rcx);
  const Register off   = rbx;
  const Register flags = rax;
  const Register bc    = LP64_ONLY(c_rarg3) NOT_LP64(rcx); // uses same reg as obj, so don't mix them

  resolve_cache_and_index(byte_no, cache, index, sizeof(u2));
  jvmti_post_field_access(cache, index, is_static, false);
  load_field_cp_cache_entry(obj, cache, index, off, flags, is_static);

  if (!is_static) pop_and_check_object(obj);

  const Address field(obj, off, Address::times_1, 0*wordSize);

  Label Done, notByte, notBool, notInt, notShort, notChar, notLong, notFloat, notObj;

  __ shrl(flags, ConstantPoolCacheEntry::tos_state_shift);
  // Make sure we don't need to mask edx after the above shift
  assert(btos == 0, "change code, btos != 0");

  __ andl(flags, ConstantPoolCacheEntry::tos_state_mask);

  __ jcc(Assembler::notZero, notByte);
  // btos
  __ access_load_at(T_BYTE, IN_HEAP, rax, field, noreg, noreg);
  __ push(btos);
  // Rewrite bytecode to be faster
  if (!is_static && rc == may_rewrite) {
    patch_bytecode(Bytecodes::_fast_bgetfield, bc, rbx);
  }
  __ jmp(Done);

  __ bind(notByte);
  __ cmpl(flags, ztos);
  __ jcc(Assembler::notEqual, notBool);

  // ztos (same code as btos)
  __ access_load_at(T_BOOLEAN, IN_HEAP, rax, field, noreg, noreg);
  __ push(ztos);
  // Rewrite bytecode to be faster
  if (!is_static && rc == may_rewrite) {
    // use btos rewriting, no truncating to t/f bit is needed for getfield.
    patch_bytecode(Bytecodes::_fast_bgetfield, bc, rbx);
  }
  __ jmp(Done);

  __ bind(notBool);
  __ cmpl(flags, atos);
  __ jcc(Assembler::notEqual, notObj);
  // atos
  do_oop_load(_masm, field, rax);
  __ push(atos);
  if (!is_static && rc == may_rewrite) {
    patch_bytecode(Bytecodes::_fast_agetfield, bc, rbx);
  }
  __ jmp(Done);

  __ bind(notObj);
  __ cmpl(flags, itos);
  __ jcc(Assembler::notEqual, notInt);
  // itos
  __ access_load_at(T_INT, IN_HEAP, rax, field, noreg, noreg);
  __ push(itos);
  // Rewrite bytecode to be faster
  if (!is_static && rc == may_rewrite) {
    patch_bytecode(Bytecodes::_fast_igetfield, bc, rbx);
  }
  __ jmp(Done);

  __ bind(notInt);
  __ cmpl(flags, ctos);
  __ jcc(Assembler::notEqual, notChar);
  // ctos
  __ access_load_at(T_CHAR, IN_HEAP, rax, field, noreg, noreg);
  __ push(ctos);
  // Rewrite bytecode to be faster
  if (!is_static && rc == may_rewrite) {
    patch_bytecode(Bytecodes::_fast_cgetfield, bc, rbx);
  }
  __ jmp(Done);

  __ bind(notChar);
  __ cmpl(flags, stos);
  __ jcc(Assembler::notEqual, notShort);
  // stos
  __ access_load_at(T_SHORT, IN_HEAP, rax, field, noreg, noreg);
  __ push(stos);
  // Rewrite bytecode to be faster
  if (!is_static && rc == may_rewrite) {
    patch_bytecode(Bytecodes::_fast_sgetfield, bc, rbx);
  }
  __ jmp(Done);

  __ bind(notShort);
  __ cmpl(flags, ltos);
  __ jcc(Assembler::notEqual, notLong);
  // ltos
    // Generate code as if volatile (x86_32).  There just aren't enough registers to
    // save that information and this code is faster than the test.
  __ access_load_at(T_LONG, IN_HEAP | MO_RELAXED, noreg /* ltos */, field, noreg, noreg);
  __ push(ltos);
  // Rewrite bytecode to be faster
  LP64_ONLY(if (!is_static && rc == may_rewrite) patch_bytecode(Bytecodes::_fast_lgetfield, bc, rbx));
  __ jmp(Done);

  __ bind(notLong);
  __ cmpl(flags, ftos);
  __ jcc(Assembler::notEqual, notFloat);
  // ftos

  __ access_load_at(T_FLOAT, IN_HEAP, noreg /* ftos */, field, noreg, noreg);
  __ push(ftos);
  // Rewrite bytecode to be faster
  if (!is_static && rc == may_rewrite) {
    patch_bytecode(Bytecodes::_fast_fgetfield, bc, rbx);
  }
  __ jmp(Done);

  __ bind(notFloat);
#ifdef ASSERT
  Label notDouble;
  __ cmpl(flags, dtos);
  __ jcc(Assembler::notEqual, notDouble);
#endif
  // dtos
  // MO_RELAXED: for the case of volatile field, in fact it adds no extra work for the underlying implementation
  __ access_load_at(T_DOUBLE, IN_HEAP | MO_RELAXED, noreg /* dtos */, field, noreg, noreg);
  __ push(dtos);
  // Rewrite bytecode to be faster
  if (!is_static && rc == may_rewrite) {
    patch_bytecode(Bytecodes::_fast_dgetfield, bc, rbx);
  }
#ifdef ASSERT
  __ jmp(Done);

  __ bind(notDouble);
  __ stop("Bad state");
#endif

  __ bind(Done);
  // [jk] not needed currently
  // volatile_barrier(Assembler::Membar_mask_bits(Assembler::LoadLoad |
  //                                              Assembler::LoadStore));
}

void TemplateTable::getfield(int byte_no) {
  getfield_or_static(byte_no, false);
}

void TemplateTable::nofast_getfield(int byte_no) {
  getfield_or_static(byte_no, false, may_not_rewrite);
}

void TemplateTable::getstatic(int byte_no) {
  getfield_or_static(byte_no, true);
}


// The registers cache and index expected to be set before call.
// The function may destroy various registers, just not the cache and index registers.
void TemplateTable::jvmti_post_field_mod(Register cache, Register index, bool is_static) {

  const Register robj = LP64_ONLY(c_rarg2)   NOT_LP64(rax);
  const Register RBX  = LP64_ONLY(c_rarg1)   NOT_LP64(rbx);
  const Register RCX  = LP64_ONLY(c_rarg3)   NOT_LP64(rcx);
  const Register RDX  = LP64_ONLY(rscratch1) NOT_LP64(rdx);

  ByteSize cp_base_offset = ConstantPoolCache::base_offset();

  if (JvmtiExport::can_post_field_modification()) {
    // Check to see if a field modification watch has been set before
    // we take the time to call into the VM.
    Label L1;
    assert_different_registers(cache, index, rax);
    __ mov32(rax, ExternalAddress((address)JvmtiExport::get_field_modification_count_addr()));
    __ testl(rax, rax);
    __ jcc(Assembler::zero, L1);

    __ get_cache_and_index_at_bcp(robj, RDX, 1);


    if (is_static) {
      // Life is simple.  Null out the object pointer.
      __ xorl(RBX, RBX);

    } else {
      // Life is harder. The stack holds the value on top, followed by
      // the object.  We don't know the size of the value, though; it
      // could be one or two words depending on its type. As a result,
      // we must find the type to determine where the object is.
#ifndef _LP64
      Label two_word, valsize_known;
#endif
      __ movl(RCX, Address(robj, RDX,
                           Address::times_ptr,
                           in_bytes(cp_base_offset +
                                     ConstantPoolCacheEntry::flags_offset())));
      NOT_LP64(__ mov(rbx, rsp));
      __ shrl(RCX, ConstantPoolCacheEntry::tos_state_shift);

      // Make sure we don't need to mask rcx after the above shift
      ConstantPoolCacheEntry::verify_tos_state_shift();
#ifdef _LP64
      __ movptr(c_rarg1, at_tos_p1());  // initially assume a one word jvalue
      __ cmpl(c_rarg3, ltos);
      __ cmovptr(Assembler::equal,
                 c_rarg1, at_tos_p2()); // ltos (two word jvalue)
      __ cmpl(c_rarg3, dtos);
      __ cmovptr(Assembler::equal,
                 c_rarg1, at_tos_p2()); // dtos (two word jvalue)
#else
      __ cmpl(rcx, ltos);
      __ jccb(Assembler::equal, two_word);
      __ cmpl(rcx, dtos);
      __ jccb(Assembler::equal, two_word);
      __ addptr(rbx, Interpreter::expr_offset_in_bytes(1)); // one word jvalue (not ltos, dtos)
      __ jmpb(valsize_known);

      __ bind(two_word);
      __ addptr(rbx, Interpreter::expr_offset_in_bytes(2)); // two words jvalue

      __ bind(valsize_known);
      // setup object pointer
      __ movptr(rbx, Address(rbx, 0));
#endif
    }
    // cache entry pointer
    __ addptr(robj, in_bytes(cp_base_offset));
    __ shll(RDX, LogBytesPerWord);
    __ addptr(robj, RDX);
    // object (tos)
    __ mov(RCX, rsp);
    // c_rarg1: object pointer set up above (NULL if static)
    // c_rarg2: cache entry pointer
    // c_rarg3: jvalue object on the stack
    __ call_VM(noreg,
               CAST_FROM_FN_PTR(address,
                                InterpreterRuntime::post_field_modification),
               RBX, robj, RCX);
    __ get_cache_and_index_at_bcp(cache, index, 1);
    __ bind(L1);
  }
}

void TemplateTable::putfield_or_static(int byte_no, bool is_static, RewriteControl rc) {
  transition(vtos, vtos);

  const Register cache = rcx;
  const Register index = rdx;
  const Register obj   = rcx;
  const Register off   = rbx;
  const Register flags = rax;

  resolve_cache_and_index(byte_no, cache, index, sizeof(u2));
  jvmti_post_field_mod(cache, index, is_static);
  load_field_cp_cache_entry(obj, cache, index, off, flags, is_static);

  // [jk] not needed currently
  // volatile_barrier(Assembler::Membar_mask_bits(Assembler::LoadStore |
  //                                              Assembler::StoreStore));

  Label notVolatile, Done;
  __ movl(rdx, flags);
  __ shrl(rdx, ConstantPoolCacheEntry::is_volatile_shift);
  __ andl(rdx, 0x1);

  // Check for volatile store
  __ testl(rdx, rdx);
  __ jcc(Assembler::zero, notVolatile);

  putfield_or_static_helper(byte_no, is_static, rc, obj, off, flags);
  volatile_barrier(Assembler::Membar_mask_bits(Assembler::StoreLoad |
                                               Assembler::StoreStore));
  __ jmp(Done);
  __ bind(notVolatile);

  putfield_or_static_helper(byte_no, is_static, rc, obj, off, flags);

  __ bind(Done);
}

void TemplateTable::putfield_or_static_helper(int byte_no, bool is_static, RewriteControl rc,
                                              Register obj, Register off, Register flags) {

  // field addresses
  const Address field(obj, off, Address::times_1, 0*wordSize);
  NOT_LP64( const Address hi(obj, off, Address::times_1, 1*wordSize);)

  Label notByte, notBool, notInt, notShort, notChar,
        notLong, notFloat, notObj;
  Label Done;

  const Register bc    = LP64_ONLY(c_rarg3) NOT_LP64(rcx);

  __ shrl(flags, ConstantPoolCacheEntry::tos_state_shift);

  assert(btos == 0, "change code, btos != 0");
  __ andl(flags, ConstantPoolCacheEntry::tos_state_mask);
  __ jcc(Assembler::notZero, notByte);

  // btos
  {
    __ pop(btos);
    if (!is_static) pop_and_check_object(obj);
    __ access_store_at(T_BYTE, IN_HEAP, field, rax, noreg, noreg, noreg);
    if (!is_static && rc == may_rewrite) {
      patch_bytecode(Bytecodes::_fast_bputfield, bc, rbx, true, byte_no);
    }
    __ jmp(Done);
  }

  __ bind(notByte);
  __ cmpl(flags, ztos);
  __ jcc(Assembler::notEqual, notBool);

  // ztos
  {
    __ pop(ztos);
    if (!is_static) pop_and_check_object(obj);
    __ access_store_at(T_BOOLEAN, IN_HEAP, field, rax, noreg, noreg, noreg);
    if (!is_static && rc == may_rewrite) {
      patch_bytecode(Bytecodes::_fast_zputfield, bc, rbx, true, byte_no);
    }
    __ jmp(Done);
  }

  __ bind(notBool);
  __ cmpl(flags, atos);
  __ jcc(Assembler::notEqual, notObj);

  // atos
  {
    __ pop(atos);
    if (!is_static) pop_and_check_object(obj);
    // Store into the field
    do_oop_store(_masm, field, rax);
    if (!is_static && rc == may_rewrite) {
      patch_bytecode(Bytecodes::_fast_aputfield, bc, rbx, true, byte_no);
    }
    __ jmp(Done);
  }

  __ bind(notObj);
  __ cmpl(flags, itos);
  __ jcc(Assembler::notEqual, notInt);

  // itos
  {
    __ pop(itos);
    if (!is_static) pop_and_check_object(obj);
    __ access_store_at(T_INT, IN_HEAP, field, rax, noreg, noreg, noreg);
    if (!is_static && rc == may_rewrite) {
      patch_bytecode(Bytecodes::_fast_iputfield, bc, rbx, true, byte_no);
    }
    __ jmp(Done);
  }

  __ bind(notInt);
  __ cmpl(flags, ctos);
  __ jcc(Assembler::notEqual, notChar);

  // ctos
  {
    __ pop(ctos);
    if (!is_static) pop_and_check_object(obj);
    __ access_store_at(T_CHAR, IN_HEAP, field, rax, noreg, noreg, noreg);
    if (!is_static && rc == may_rewrite) {
      patch_bytecode(Bytecodes::_fast_cputfield, bc, rbx, true, byte_no);
    }
    __ jmp(Done);
  }

  __ bind(notChar);
  __ cmpl(flags, stos);
  __ jcc(Assembler::notEqual, notShort);

  // stos
  {
    __ pop(stos);
    if (!is_static) pop_and_check_object(obj);
    __ access_store_at(T_SHORT, IN_HEAP, field, rax, noreg, noreg, noreg);
    if (!is_static && rc == may_rewrite) {
      patch_bytecode(Bytecodes::_fast_sputfield, bc, rbx, true, byte_no);
    }
    __ jmp(Done);
  }

  __ bind(notShort);
  __ cmpl(flags, ltos);
  __ jcc(Assembler::notEqual, notLong);

  // ltos
  {
    __ pop(ltos);
    if (!is_static) pop_and_check_object(obj);
    // MO_RELAXED: generate atomic store for the case of volatile field (important for x86_32)
    __ access_store_at(T_LONG, IN_HEAP | MO_RELAXED, field, noreg /* ltos*/, noreg, noreg, noreg);
#ifdef _LP64
    if (!is_static && rc == may_rewrite) {
      patch_bytecode(Bytecodes::_fast_lputfield, bc, rbx, true, byte_no);
    }
#endif // _LP64
    __ jmp(Done);
  }

  __ bind(notLong);
  __ cmpl(flags, ftos);
  __ jcc(Assembler::notEqual, notFloat);

  // ftos
  {
    __ pop(ftos);
    if (!is_static) pop_and_check_object(obj);
    __ access_store_at(T_FLOAT, IN_HEAP, field, noreg /* ftos */, noreg, noreg, noreg);
    if (!is_static && rc == may_rewrite) {
      patch_bytecode(Bytecodes::_fast_fputfield, bc, rbx, true, byte_no);
    }
    __ jmp(Done);
  }

  __ bind(notFloat);
#ifdef ASSERT
  Label notDouble;
  __ cmpl(flags, dtos);
  __ jcc(Assembler::notEqual, notDouble);
#endif

  // dtos
  {
    __ pop(dtos);
    if (!is_static) pop_and_check_object(obj);
    // MO_RELAXED: for the case of volatile field, in fact it adds no extra work for the underlying implementation
    __ access_store_at(T_DOUBLE, IN_HEAP | MO_RELAXED, field, noreg /* dtos */, noreg, noreg, noreg);
    if (!is_static && rc == may_rewrite) {
      patch_bytecode(Bytecodes::_fast_dputfield, bc, rbx, true, byte_no);
    }
  }

#ifdef ASSERT
  __ jmp(Done);

  __ bind(notDouble);
  __ stop("Bad state");
#endif

  __ bind(Done);
}

void TemplateTable::putfield(int byte_no) {
  putfield_or_static(byte_no, false);
}

void TemplateTable::nofast_putfield(int byte_no) {
  putfield_or_static(byte_no, false, may_not_rewrite);
}

void TemplateTable::putstatic(int byte_no) {
  putfield_or_static(byte_no, true);
}

void TemplateTable::jvmti_post_fast_field_mod() {

  const Register scratch = LP64_ONLY(c_rarg3) NOT_LP64(rcx);

  if (JvmtiExport::can_post_field_modification()) {
    // Check to see if a field modification watch has been set before
    // we take the time to call into the VM.
    Label L2;
    __ mov32(scratch, ExternalAddress((address)JvmtiExport::get_field_modification_count_addr()));
    __ testl(scratch, scratch);
    __ jcc(Assembler::zero, L2);
    __ pop_ptr(rbx);                  // copy the object pointer from tos
    __ verify_oop(rbx);
    __ push_ptr(rbx);                 // put the object pointer back on tos
    // Save tos values before call_VM() clobbers them. Since we have
    // to do it for every data type, we use the saved values as the
    // jvalue object.
    switch (bytecode()) {          // load values into the jvalue object
    case Bytecodes::_fast_aputfield: __ push_ptr(rax); break;
    case Bytecodes::_fast_bputfield: // fall through
    case Bytecodes::_fast_zputfield: // fall through
    case Bytecodes::_fast_sputfield: // fall through
    case Bytecodes::_fast_cputfield: // fall through
    case Bytecodes::_fast_iputfield: __ push_i(rax); break;
    case Bytecodes::_fast_dputfield: __ push(dtos); break;
    case Bytecodes::_fast_fputfield: __ push(ftos); break;
    case Bytecodes::_fast_lputfield: __ push_l(rax); break;

    default:
      ShouldNotReachHere();
    }
    __ mov(scratch, rsp);             // points to jvalue on the stack
    // access constant pool cache entry
    LP64_ONLY(__ get_cache_entry_pointer_at_bcp(c_rarg2, rax, 1));
    NOT_LP64(__ get_cache_entry_pointer_at_bcp(rax, rdx, 1));
    __ verify_oop(rbx);
    // rbx: object pointer copied above
    // c_rarg2: cache entry pointer
    // c_rarg3: jvalue object on the stack
    LP64_ONLY(__ call_VM(noreg, CAST_FROM_FN_PTR(address, InterpreterRuntime::post_field_modification), rbx, c_rarg2, c_rarg3));
    NOT_LP64(__ call_VM(noreg, CAST_FROM_FN_PTR(address, InterpreterRuntime::post_field_modification), rbx, rax, rcx));

    switch (bytecode()) {             // restore tos values
    case Bytecodes::_fast_aputfield: __ pop_ptr(rax); break;
    case Bytecodes::_fast_bputfield: // fall through
    case Bytecodes::_fast_zputfield: // fall through
    case Bytecodes::_fast_sputfield: // fall through
    case Bytecodes::_fast_cputfield: // fall through
    case Bytecodes::_fast_iputfield: __ pop_i(rax); break;
    case Bytecodes::_fast_dputfield: __ pop(dtos); break;
    case Bytecodes::_fast_fputfield: __ pop(ftos); break;
    case Bytecodes::_fast_lputfield: __ pop_l(rax); break;
    default: break;
    }
    __ bind(L2);
  }
}

void TemplateTable::fast_storefield(TosState state) {
  transition(state, vtos);

  ByteSize base = ConstantPoolCache::base_offset();

  jvmti_post_fast_field_mod();

  // access constant pool cache
  __ get_cache_and_index_at_bcp(rcx, rbx, 1);

  // test for volatile with rdx but rdx is tos register for lputfield.
  __ movl(rdx, Address(rcx, rbx, Address::times_ptr,
                       in_bytes(base +
                                ConstantPoolCacheEntry::flags_offset())));

  // replace index with field offset from cache entry
  __ movptr(rbx, Address(rcx, rbx, Address::times_ptr,
                         in_bytes(base + ConstantPoolCacheEntry::f2_offset())));

  // [jk] not needed currently
  // volatile_barrier(Assembler::Membar_mask_bits(Assembler::LoadStore |
  //                                              Assembler::StoreStore));

  Label notVolatile, Done;
  __ shrl(rdx, ConstantPoolCacheEntry::is_volatile_shift);
  __ andl(rdx, 0x1);

  // Get object from stack
  pop_and_check_object(rcx);

  // field address
  const Address field(rcx, rbx, Address::times_1);

  // Check for volatile store
  __ testl(rdx, rdx);
  __ jcc(Assembler::zero, notVolatile);

  fast_storefield_helper(field, rax);
  volatile_barrier(Assembler::Membar_mask_bits(Assembler::StoreLoad |
                                               Assembler::StoreStore));
  __ jmp(Done);
  __ bind(notVolatile);

  fast_storefield_helper(field, rax);

  __ bind(Done);
}

void TemplateTable::fast_storefield_helper(Address field, Register rax) {

  // access field
  switch (bytecode()) {
  case Bytecodes::_fast_aputfield:
    do_oop_store(_masm, field, rax);
    break;
  case Bytecodes::_fast_lputfield:
#ifdef _LP64
    __ access_store_at(T_LONG, IN_HEAP, field, noreg /* ltos */, noreg, noreg, noreg);
#else
  __ stop("should not be rewritten");
#endif
    break;
  case Bytecodes::_fast_iputfield:
    __ access_store_at(T_INT, IN_HEAP, field, rax, noreg, noreg, noreg);
    break;
  case Bytecodes::_fast_zputfield:
    __ access_store_at(T_BOOLEAN, IN_HEAP, field, rax, noreg, noreg, noreg);
    break;
  case Bytecodes::_fast_bputfield:
    __ access_store_at(T_BYTE, IN_HEAP, field, rax, noreg, noreg, noreg);
    break;
  case Bytecodes::_fast_sputfield:
    __ access_store_at(T_SHORT, IN_HEAP, field, rax, noreg, noreg, noreg);
    break;
  case Bytecodes::_fast_cputfield:
    __ access_store_at(T_CHAR, IN_HEAP, field, rax, noreg, noreg, noreg);
    break;
  case Bytecodes::_fast_fputfield:
    __ access_store_at(T_FLOAT, IN_HEAP, field, noreg /* ftos*/, noreg, noreg, noreg);
    break;
  case Bytecodes::_fast_dputfield:
    __ access_store_at(T_DOUBLE, IN_HEAP, field, noreg /* dtos*/, noreg, noreg, noreg);
    break;
  default:
    ShouldNotReachHere();
  }
}

void TemplateTable::fast_accessfield(TosState state) {
  transition(atos, state);

  // Do the JVMTI work here to avoid disturbing the register state below
  if (JvmtiExport::can_post_field_access()) {
    // Check to see if a field access watch has been set before we
    // take the time to call into the VM.
    Label L1;
    __ mov32(rcx, ExternalAddress((address) JvmtiExport::get_field_access_count_addr()));
    __ testl(rcx, rcx);
    __ jcc(Assembler::zero, L1);
    // access constant pool cache entry
    LP64_ONLY(__ get_cache_entry_pointer_at_bcp(c_rarg2, rcx, 1));
    NOT_LP64(__ get_cache_entry_pointer_at_bcp(rcx, rdx, 1));
    __ verify_oop(rax);
    __ push_ptr(rax);  // save object pointer before call_VM() clobbers it
    LP64_ONLY(__ mov(c_rarg1, rax));
    // c_rarg1: object pointer copied above
    // c_rarg2: cache entry pointer
    LP64_ONLY(__ call_VM(noreg, CAST_FROM_FN_PTR(address, InterpreterRuntime::post_field_access), c_rarg1, c_rarg2));
    NOT_LP64(__ call_VM(noreg, CAST_FROM_FN_PTR(address, InterpreterRuntime::post_field_access), rax, rcx));
    __ pop_ptr(rax); // restore object pointer
    __ bind(L1);
  }

  // access constant pool cache
  __ get_cache_and_index_at_bcp(rcx, rbx, 1);
  // replace index with field offset from cache entry
  // [jk] not needed currently
  // __ movl(rdx, Address(rcx, rbx, Address::times_8,
  //                      in_bytes(ConstantPoolCache::base_offset() +
  //                               ConstantPoolCacheEntry::flags_offset())));
  // __ shrl(rdx, ConstantPoolCacheEntry::is_volatile_shift);
  // __ andl(rdx, 0x1);
  //
  __ movptr(rbx, Address(rcx, rbx, Address::times_ptr,
                         in_bytes(ConstantPoolCache::base_offset() +
                                  ConstantPoolCacheEntry::f2_offset())));

  // rax: object
  __ verify_oop(rax);
  __ null_check(rax);
  Address field(rax, rbx, Address::times_1);

  // access field
  switch (bytecode()) {
  case Bytecodes::_fast_agetfield:
    do_oop_load(_masm, field, rax);
    __ verify_oop(rax);
    break;
  case Bytecodes::_fast_lgetfield:
#ifdef _LP64
    __ access_load_at(T_LONG, IN_HEAP, noreg /* ltos */, field, noreg, noreg);
#else
  __ stop("should not be rewritten");
#endif
    break;
  case Bytecodes::_fast_igetfield:
    __ access_load_at(T_INT, IN_HEAP, rax, field, noreg, noreg);
    break;
  case Bytecodes::_fast_bgetfield:
    __ access_load_at(T_BYTE, IN_HEAP, rax, field, noreg, noreg);
    break;
  case Bytecodes::_fast_sgetfield:
    __ access_load_at(T_SHORT, IN_HEAP, rax, field, noreg, noreg);
    break;
  case Bytecodes::_fast_cgetfield:
    __ access_load_at(T_CHAR, IN_HEAP, rax, field, noreg, noreg);
    break;
  case Bytecodes::_fast_fgetfield:
    __ access_load_at(T_FLOAT, IN_HEAP, noreg /* ftos */, field, noreg, noreg);
    break;
  case Bytecodes::_fast_dgetfield:
    __ access_load_at(T_DOUBLE, IN_HEAP, noreg /* dtos */, field, noreg, noreg);
    break;
  default:
    ShouldNotReachHere();
  }
  // [jk] not needed currently
  //   Label notVolatile;
  //   __ testl(rdx, rdx);
  //   __ jcc(Assembler::zero, notVolatile);
  //   __ membar(Assembler::LoadLoad);
  //   __ bind(notVolatile);
}

void TemplateTable::fast_xaccess(TosState state) {
  transition(vtos, state);

  // get receiver
  __ movptr(rax, aaddress(0));
  // access constant pool cache
  __ get_cache_and_index_at_bcp(rcx, rdx, 2);
  __ movptr(rbx,
            Address(rcx, rdx, Address::times_ptr,
                    in_bytes(ConstantPoolCache::base_offset() +
                             ConstantPoolCacheEntry::f2_offset())));
  // make sure exception is reported in correct bcp range (getfield is
  // next instruction)
  __ increment(rbcp);
  __ null_check(rax);
  const Address field = Address(rax, rbx, Address::times_1, 0*wordSize);
  switch (state) {
  case itos:
    __ access_load_at(T_INT, IN_HEAP, rax, field, noreg, noreg);
    break;
  case atos:
    do_oop_load(_masm, field, rax);
    __ verify_oop(rax);
    break;
  case ftos:
    __ access_load_at(T_FLOAT, IN_HEAP, noreg /* ftos */, field, noreg, noreg);
    break;
  default:
    ShouldNotReachHere();
  }

  // [jk] not needed currently
  // Label notVolatile;
  // __ movl(rdx, Address(rcx, rdx, Address::times_8,
  //                      in_bytes(ConstantPoolCache::base_offset() +
  //                               ConstantPoolCacheEntry::flags_offset())));
  // __ shrl(rdx, ConstantPoolCacheEntry::is_volatile_shift);
  // __ testl(rdx, 0x1);
  // __ jcc(Assembler::zero, notVolatile);
  // __ membar(Assembler::LoadLoad);
  // __ bind(notVolatile);

  __ decrement(rbcp);
}

//-----------------------------------------------------------------------------
// Calls

void TemplateTable::prepare_invoke(int byte_no,
                                   Register method,  // linked method (or i-klass)
                                   Register index,   // itable index, MethodType, etc.
                                   Register recv,    // if caller wants to see it
                                   Register flags    // if caller wants to test it
                                   ) {
  // determine flags
  const Bytecodes::Code code = bytecode();
  const bool is_invokeinterface  = code == Bytecodes::_invokeinterface;
  const bool is_invokedynamic    = code == Bytecodes::_invokedynamic;
  const bool is_invokehandle     = code == Bytecodes::_invokehandle;
  const bool is_invokevirtual    = code == Bytecodes::_invokevirtual;
  const bool is_invokespecial    = code == Bytecodes::_invokespecial;
  const bool load_receiver       = (recv  != noreg);
  const bool save_flags          = (flags != noreg);
  assert(load_receiver == (code != Bytecodes::_invokestatic && code != Bytecodes::_invokedynamic), "");
  assert(save_flags    == (is_invokeinterface || is_invokevirtual), "need flags for vfinal");
  assert(flags == noreg || flags == rdx, "");
  assert(recv  == noreg || recv  == rcx, "");

  // setup registers & access constant pool cache
  if (recv  == noreg)  recv  = rcx;
  if (flags == noreg)  flags = rdx;
  assert_different_registers(method, index, recv, flags);

  // save 'interpreter return address'
  __ save_bcp();

  load_invoke_cp_cache_entry(byte_no, method, index, flags, is_invokevirtual, false, is_invokedynamic);

  // maybe push appendix to arguments (just before return address)
  if (is_invokedynamic || is_invokehandle) {
    Label L_no_push;
    __ testl(flags, (1 << ConstantPoolCacheEntry::has_appendix_shift));
    __ jcc(Assembler::zero, L_no_push);
    // Push the appendix as a trailing parameter.
    // This must be done before we get the receiver,
    // since the parameter_size includes it.
    __ push(rbx);
    __ mov(rbx, index);
    __ load_resolved_reference_at_index(index, rbx);
    __ pop(rbx);
    __ push(index);  // push appendix (MethodType, CallSite, etc.)
    __ bind(L_no_push);
  }

  // load receiver if needed (after appendix is pushed so parameter size is correct)
  // Note: no return address pushed yet
  if (load_receiver) {
    __ movl(recv, flags);
    __ andl(recv, ConstantPoolCacheEntry::parameter_size_mask);
    const int no_return_pc_pushed_yet = -1;  // argument slot correction before we push return address
    const int receiver_is_at_end      = -1;  // back off one slot to get receiver
    Address recv_addr = __ argument_address(recv, no_return_pc_pushed_yet + receiver_is_at_end);
    __ movptr(recv, recv_addr);
    __ verify_oop(recv);
  }

  if (save_flags) {
    __ movl(rbcp, flags);
  }

  // compute return type
  __ shrl(flags, ConstantPoolCacheEntry::tos_state_shift);
  // Make sure we don't need to mask flags after the above shift
  ConstantPoolCacheEntry::verify_tos_state_shift();
  // load return address
  {
    const address table_addr = (address) Interpreter::invoke_return_entry_table_for(code);
    ExternalAddress table(table_addr);
#ifdef _LP64
    __ lea(rscratch1, table);
    __ movptr(flags, Address(rscratch1, flags, Address::times_ptr));
#else
    __ movptr(flags, ArrayAddress(table, Address(noreg, flags, Address::times_ptr)));
#endif // _LP64
  }

  // push return address
  __ push(flags);

  // Restore flags value from the constant pool cache, and restore rsi
  // for later null checks.  r13 is the bytecode pointer
  if (save_flags) {
    __ movl(flags, rbcp);
    __ restore_bcp();
  }
}

void TemplateTable::invokevirtual_helper(Register index,
                                         Register recv,
                                         Register flags) {
  // Uses temporary registers rax, rdx
  assert_different_registers(index, recv, rax, rdx);
  assert(index == rbx, "");
  assert(recv  == rcx, "");

  // Test for an invoke of a final method
  Label notFinal;
  __ movl(rax, flags);
  __ andl(rax, (1 << ConstantPoolCacheEntry::is_vfinal_shift));
  __ jcc(Assembler::zero, notFinal);

  const Register method = index;  // method must be rbx
  assert(method == rbx,
         "Method* must be rbx for interpreter calling convention");

  // do the call - the index is actually the method to call
  // that is, f2 is a vtable index if !is_vfinal, else f2 is a Method*

  // It's final, need a null check here!
  __ null_check(recv);

  // profile this call
  __ profile_final_call(rax);
  __ profile_arguments_type(rax, method, rbcp, true);

  __ jump_from_interpreted(method, rax);

  __ bind(notFinal);

  // get receiver klass
<<<<<<< HEAD
  __ load_klass(rax, recv, rscratch1, true);
=======
  __ load_klass_check_null(rax, recv, rscratch1);
>>>>>>> 6e19387f

  // profile this call
  __ profile_virtual_call(rax, rlocals, rdx);
  // get target Method* & entry point
  __ lookup_virtual_method(rax, index, method);

  __ profile_arguments_type(rdx, method, rbcp, true);
  __ jump_from_interpreted(method, rdx);
}

void TemplateTable::invokevirtual(int byte_no) {
  transition(vtos, vtos);
  assert(byte_no == f2_byte, "use this argument");
  prepare_invoke(byte_no,
                 rbx,    // method or vtable index
                 noreg,  // unused itable index
                 rcx, rdx); // recv, flags

  // rbx: index
  // rcx: receiver
  // rdx: flags

  invokevirtual_helper(rbx, rcx, rdx);
}

void TemplateTable::invokespecial(int byte_no) {
  transition(vtos, vtos);
  assert(byte_no == f1_byte, "use this argument");
  prepare_invoke(byte_no, rbx, noreg,  // get f1 Method*
                 rcx);  // get receiver also for null check
  __ verify_oop(rcx);
  __ null_check(rcx);
  // do the call
  __ profile_call(rax);
  __ profile_arguments_type(rax, rbx, rbcp, false);
  __ jump_from_interpreted(rbx, rax);
}

void TemplateTable::invokestatic(int byte_no) {
  transition(vtos, vtos);
  assert(byte_no == f1_byte, "use this argument");
  prepare_invoke(byte_no, rbx);  // get f1 Method*
  // do the call
  __ profile_call(rax);
  __ profile_arguments_type(rax, rbx, rbcp, false);
  __ jump_from_interpreted(rbx, rax);
}


void TemplateTable::fast_invokevfinal(int byte_no) {
  transition(vtos, vtos);
  assert(byte_no == f2_byte, "use this argument");
  __ stop("fast_invokevfinal not used on x86");
}


void TemplateTable::invokeinterface(int byte_no) {
  transition(vtos, vtos);
  assert(byte_no == f1_byte, "use this argument");
  prepare_invoke(byte_no, rax, rbx,  // get f1 Klass*, f2 Method*
                 rcx, rdx); // recv, flags

  // rax: reference klass (from f1) if interface method
  // rbx: method (from f2)
  // rcx: receiver
  // rdx: flags

  // First check for Object case, then private interface method,
  // then regular interface method.

  // Special case of invokeinterface called for virtual method of
  // java.lang.Object.  See cpCache.cpp for details.
  Label notObjectMethod;
  __ movl(rlocals, rdx);
  __ andl(rlocals, (1 << ConstantPoolCacheEntry::is_forced_virtual_shift));
  __ jcc(Assembler::zero, notObjectMethod);
  invokevirtual_helper(rbx, rcx, rdx);
  // no return from above
  __ bind(notObjectMethod);

  Label no_such_interface; // for receiver subtype check
  Register recvKlass; // used for exception processing

  // Check for private method invocation - indicated by vfinal
  Label notVFinal;
  __ movl(rlocals, rdx);
  __ andl(rlocals, (1 << ConstantPoolCacheEntry::is_vfinal_shift));
  __ jcc(Assembler::zero, notVFinal);

  // Get receiver klass into rlocals - also a null check
<<<<<<< HEAD
  __ load_klass(rlocals, rcx, rscratch1, true);
=======
  __ load_klass_check_null(rlocals, rcx, rscratch1);
>>>>>>> 6e19387f

  Label subtype;
  __ check_klass_subtype(rlocals, rax, rbcp, subtype);
  // If we get here the typecheck failed
  recvKlass = rdx;
  __ mov(recvKlass, rlocals); // shuffle receiver class for exception use
  __ jmp(no_such_interface);

  __ bind(subtype);

  // do the call - rbx is actually the method to call

  __ profile_final_call(rdx);
  __ profile_arguments_type(rdx, rbx, rbcp, true);

  __ jump_from_interpreted(rbx, rdx);
  // no return from above
  __ bind(notVFinal);

  // Get receiver klass into rdx - also a null check
  __ restore_locals();  // restore r14
<<<<<<< HEAD
  __ load_klass(rdx, rcx, rscratch1, true);
=======
  __ load_klass_check_null(rdx, rcx, rscratch1);
>>>>>>> 6e19387f

  Label no_such_method;

  // Preserve method for throw_AbstractMethodErrorVerbose.
  __ mov(rcx, rbx);
  // Receiver subtype check against REFC.
  // Superklass in rax. Subklass in rdx. Blows rcx, rdi.
  __ lookup_interface_method(// inputs: rec. class, interface, itable index
                             rdx, rax, noreg,
                             // outputs: scan temp. reg, scan temp. reg
                             rbcp, rlocals,
                             no_such_interface,
                             /*return_method=*/false);

  // profile this call
  __ restore_bcp(); // rbcp was destroyed by receiver type check
  __ profile_virtual_call(rdx, rbcp, rlocals);

  // Get declaring interface class from method, and itable index
  __ load_method_holder(rax, rbx);
  __ movl(rbx, Address(rbx, Method::itable_index_offset()));
  __ subl(rbx, Method::itable_index_max);
  __ negl(rbx);

  // Preserve recvKlass for throw_AbstractMethodErrorVerbose.
  __ mov(rlocals, rdx);
  __ lookup_interface_method(// inputs: rec. class, interface, itable index
                             rlocals, rax, rbx,
                             // outputs: method, scan temp. reg
                             rbx, rbcp,
                             no_such_interface);

  // rbx: Method* to call
  // rcx: receiver
  // Check for abstract method error
  // Note: This should be done more efficiently via a throw_abstract_method_error
  //       interpreter entry point and a conditional jump to it in case of a null
  //       method.
  __ testptr(rbx, rbx);
  __ jcc(Assembler::zero, no_such_method);

  __ profile_arguments_type(rdx, rbx, rbcp, true);

  // do the call
  // rcx: receiver
  // rbx,: Method*
  __ jump_from_interpreted(rbx, rdx);
  __ should_not_reach_here();

  // exception handling code follows...
  // note: must restore interpreter registers to canonical
  //       state for exception handling to work correctly!

  __ bind(no_such_method);
  // throw exception
  __ pop(rbx);           // pop return address (pushed by prepare_invoke)
  __ restore_bcp();      // rbcp must be correct for exception handler   (was destroyed)
  __ restore_locals();   // make sure locals pointer is correct as well (was destroyed)
  // Pass arguments for generating a verbose error message.
#ifdef _LP64
  recvKlass = c_rarg1;
  Register method    = c_rarg2;
  if (recvKlass != rdx) { __ movq(recvKlass, rdx); }
  if (method != rcx)    { __ movq(method, rcx);    }
#else
  recvKlass = rdx;
  Register method    = rcx;
#endif
  __ call_VM(noreg, CAST_FROM_FN_PTR(address, InterpreterRuntime::throw_AbstractMethodErrorVerbose),
             recvKlass, method);
  // The call_VM checks for exception, so we should never return here.
  __ should_not_reach_here();

  __ bind(no_such_interface);
  // throw exception
  __ pop(rbx);           // pop return address (pushed by prepare_invoke)
  __ restore_bcp();      // rbcp must be correct for exception handler   (was destroyed)
  __ restore_locals();   // make sure locals pointer is correct as well (was destroyed)
  // Pass arguments for generating a verbose error message.
  LP64_ONLY( if (recvKlass != rdx) { __ movq(recvKlass, rdx); } )
  __ call_VM(noreg, CAST_FROM_FN_PTR(address, InterpreterRuntime::throw_IncompatibleClassChangeErrorVerbose),
             recvKlass, rax);
  // the call_VM checks for exception, so we should never return here.
  __ should_not_reach_here();
}

void TemplateTable::invokehandle(int byte_no) {
  transition(vtos, vtos);
  assert(byte_no == f1_byte, "use this argument");
  const Register rbx_method = rbx;
  const Register rax_mtype  = rax;
  const Register rcx_recv   = rcx;
  const Register rdx_flags  = rdx;

  prepare_invoke(byte_no, rbx_method, rax_mtype, rcx_recv);
  __ verify_method_ptr(rbx_method);
  __ verify_oop(rcx_recv);
  __ null_check(rcx_recv);

  // rax: MethodType object (from cpool->resolved_references[f1], if necessary)
  // rbx: MH.invokeExact_MT method (from f2)

  // Note:  rax_mtype is already pushed (if necessary) by prepare_invoke

  // FIXME: profile the LambdaForm also
  __ profile_final_call(rax);
  __ profile_arguments_type(rdx, rbx_method, rbcp, true);

  __ jump_from_interpreted(rbx_method, rdx);
}

void TemplateTable::invokedynamic(int byte_no) {
  transition(vtos, vtos);
  assert(byte_no == f1_byte, "use this argument");

  const Register rbx_method   = rbx;
  const Register rax_callsite = rax;

  prepare_invoke(byte_no, rbx_method, rax_callsite);

  // rax: CallSite object (from cpool->resolved_references[f1])
  // rbx: MH.linkToCallSite method (from f2)

  // Note:  rax_callsite is already pushed by prepare_invoke

  // %%% should make a type profile for any invokedynamic that takes a ref argument
  // profile this call
  __ profile_call(rbcp);
  __ profile_arguments_type(rdx, rbx_method, rbcp, false);

  __ verify_oop(rax_callsite);

  __ jump_from_interpreted(rbx_method, rdx);
}

//-----------------------------------------------------------------------------
// Allocation

void TemplateTable::_new() {
  transition(vtos, atos);
  __ get_unsigned_2_byte_index_at_bcp(rdx, 1);
  Label slow_case;
  Label slow_case_no_pop;
  Label done;
  Label initialize_header;

  __ get_cpool_and_tags(rcx, rax);

  // Make sure the class we're about to instantiate has been resolved.
  // This is done before loading InstanceKlass to be consistent with the order
  // how Constant Pool is updated (see ConstantPool::klass_at_put)
  const int tags_offset = Array<u1>::base_offset_in_bytes();
  __ cmpb(Address(rax, rdx, Address::times_1, tags_offset), JVM_CONSTANT_Class);
  __ jcc(Assembler::notEqual, slow_case_no_pop);

  // get InstanceKlass
  __ load_resolved_klass_at_index(rcx, rcx, rdx);
  __ push(rcx);  // save the contexts of klass for initializing the header

  // make sure klass is initialized & doesn't have finalizer
  // make sure klass is fully initialized
  __ cmpb(Address(rcx, InstanceKlass::init_state_offset()), InstanceKlass::fully_initialized);
  __ jcc(Assembler::notEqual, slow_case);

  // get instance_size in InstanceKlass (scaled to a count of bytes)
  __ movl(rdx, Address(rcx, Klass::layout_helper_offset()));
  // test to see if it has a finalizer or is malformed in some way
  __ testl(rdx, Klass::_lh_instance_slow_path_bit);
  __ jcc(Assembler::notZero, slow_case);

  // Allocate the instance:
  //  If TLAB is enabled:
  //    Try to allocate in the TLAB.
  //    If fails, go to the slow path.
  //    Initialize the allocation.
  //    Exit.
  //
  //  Go to slow path.

  const Register thread = LP64_ONLY(r15_thread) NOT_LP64(rcx);

  if (UseTLAB) {
    NOT_LP64(__ get_thread(thread);)
    __ tlab_allocate(thread, rax, rdx, 0, rcx, rbx, slow_case);
    if (ZeroTLAB) {
      // the fields have been already cleared
      __ jmp(initialize_header);
    }

    // The object is initialized before the header.  If the object size is
    // zero, go directly to the header initialization.
    __ decrement(rdx, sizeof(oopDesc));
    __ jcc(Assembler::zero, initialize_header);

    // Initialize topmost object field, divide rdx by 8, check if odd and
    // test if zero.
    __ xorl(rcx, rcx);    // use zero reg to clear memory (shorter code)
    __ shrl(rdx, LogBytesPerLong); // divide by 2*oopSize and set carry flag if odd

    // rdx must have been multiple of 8
#ifdef ASSERT
    // make sure rdx was multiple of 8
    Label L;
    // Ignore partial flag stall after shrl() since it is debug VM
    __ jcc(Assembler::carryClear, L);
    __ stop("object size is not multiple of 2 - adjust this code");
    __ bind(L);
    // rdx must be > 0, no extra check needed here
#endif

    // initialize remaining object fields: rdx was a multiple of 8
    { Label loop;
    __ bind(loop);
    __ movptr(Address(rax, rdx, Address::times_8, sizeof(oopDesc) - 1*oopSize), rcx);
    NOT_LP64(__ movptr(Address(rax, rdx, Address::times_8, sizeof(oopDesc) - 2*oopSize), rcx));
    __ decrement(rdx);
    __ jcc(Assembler::notZero, loop);
    }

    // initialize object header only.
    __ bind(initialize_header);
    __ pop(rcx);   // get saved klass back in the register.
    __ movptr(rbx, Address(rcx, Klass::prototype_header_offset()));
    __ movptr(Address(rax, oopDesc::mark_offset_in_bytes ()), rbx);
#ifndef _LP64
    __ store_klass(rax, rcx);  // klass
#endif

    {
      SkipIfEqual skip_if(_masm, &DTraceAllocProbes, 0, rscratch1);
      // Trigger dtrace event for fastpath
      __ push(atos);
      __ call_VM_leaf(
           CAST_FROM_FN_PTR(address, static_cast<int (*)(oopDesc*)>(SharedRuntime::dtrace_object_alloc)), rax);
      __ pop(atos);
    }

    __ jmp(done);
  }

  // slow case
  __ bind(slow_case);
  __ pop(rcx);   // restore stack pointer to what it was when we came in.
  __ bind(slow_case_no_pop);

  Register rarg1 = LP64_ONLY(c_rarg1) NOT_LP64(rax);
  Register rarg2 = LP64_ONLY(c_rarg2) NOT_LP64(rdx);

  __ get_constant_pool(rarg1);
  __ get_unsigned_2_byte_index_at_bcp(rarg2, 1);
  call_VM(rax, CAST_FROM_FN_PTR(address, InterpreterRuntime::_new), rarg1, rarg2);
   __ verify_oop(rax);

  // continue
  __ bind(done);
}

void TemplateTable::newarray() {
  transition(itos, atos);
  Register rarg1 = LP64_ONLY(c_rarg1) NOT_LP64(rdx);
  __ load_unsigned_byte(rarg1, at_bcp(1));
  call_VM(rax, CAST_FROM_FN_PTR(address, InterpreterRuntime::newarray),
          rarg1, rax);
}

void TemplateTable::anewarray() {
  transition(itos, atos);

  Register rarg1 = LP64_ONLY(c_rarg1) NOT_LP64(rcx);
  Register rarg2 = LP64_ONLY(c_rarg2) NOT_LP64(rdx);

  __ get_unsigned_2_byte_index_at_bcp(rarg2, 1);
  __ get_constant_pool(rarg1);
  call_VM(rax, CAST_FROM_FN_PTR(address, InterpreterRuntime::anewarray),
          rarg1, rarg2, rax);
}

void TemplateTable::arraylength() {
  transition(atos, itos);
  __ null_check(rax, arrayOopDesc::length_offset_in_bytes());
  __ movl(rax, Address(rax, arrayOopDesc::length_offset_in_bytes()));
}

void TemplateTable::checkcast() {
  transition(atos, atos);
  Label done, is_null, ok_is_subtype, quicked, resolved;
  __ testptr(rax, rax); // object is in rax
  __ jcc(Assembler::zero, is_null);

  // Get cpool & tags index
  __ get_cpool_and_tags(rcx, rdx); // rcx=cpool, rdx=tags array
  __ get_unsigned_2_byte_index_at_bcp(rbx, 1); // rbx=index
  // See if bytecode has already been quicked
  __ cmpb(Address(rdx, rbx,
                  Address::times_1,
                  Array<u1>::base_offset_in_bytes()),
          JVM_CONSTANT_Class);
  __ jcc(Assembler::equal, quicked);
  __ push(atos); // save receiver for result, and for GC
  call_VM(noreg, CAST_FROM_FN_PTR(address, InterpreterRuntime::quicken_io_cc));

  // vm_result_2 has metadata result
#ifndef _LP64
  // borrow rdi from locals
  __ get_thread(rdi);
  __ get_vm_result_2(rax, rdi);
  __ restore_locals();
#else
  __ get_vm_result_2(rax, r15_thread);
#endif

  __ pop_ptr(rdx); // restore receiver
  __ jmpb(resolved);

  // Get superklass in rax and subklass in rbx
  __ bind(quicked);
  __ mov(rdx, rax); // Save object in rdx; rax needed for subtype check
  __ load_resolved_klass_at_index(rax, rcx, rbx);

  __ bind(resolved);
  __ load_klass(rbx, rdx, rscratch1);

  // Generate subtype check.  Blows rcx, rdi.  Object in rdx.
  // Superklass in rax.  Subklass in rbx.
  __ gen_subtype_check(rbx, ok_is_subtype);

  // Come here on failure
  __ push_ptr(rdx);
  // object is at TOS
  __ jump(ExternalAddress(Interpreter::_throw_ClassCastException_entry));

  // Come here on success
  __ bind(ok_is_subtype);
  __ mov(rax, rdx); // Restore object in rdx

  // Collect counts on whether this check-cast sees NULLs a lot or not.
  if (ProfileInterpreter) {
    __ jmp(done);
    __ bind(is_null);
    __ profile_null_seen(rcx);
  } else {
    __ bind(is_null);   // same as 'done'
  }
  __ bind(done);
}

void TemplateTable::instanceof() {
  transition(atos, itos);
  Label done, is_null, ok_is_subtype, quicked, resolved;
  __ testptr(rax, rax);
  __ jcc(Assembler::zero, is_null);

  // Get cpool & tags index
  __ get_cpool_and_tags(rcx, rdx); // rcx=cpool, rdx=tags array
  __ get_unsigned_2_byte_index_at_bcp(rbx, 1); // rbx=index
  // See if bytecode has already been quicked
  __ cmpb(Address(rdx, rbx,
                  Address::times_1,
                  Array<u1>::base_offset_in_bytes()),
          JVM_CONSTANT_Class);
  __ jcc(Assembler::equal, quicked);

  __ push(atos); // save receiver for result, and for GC
  call_VM(noreg, CAST_FROM_FN_PTR(address, InterpreterRuntime::quicken_io_cc));
  // vm_result_2 has metadata result

#ifndef _LP64
  // borrow rdi from locals
  __ get_thread(rdi);
  __ get_vm_result_2(rax, rdi);
  __ restore_locals();
#else
  __ get_vm_result_2(rax, r15_thread);
#endif

  __ pop_ptr(rdx); // restore receiver
  __ verify_oop(rdx);
  __ load_klass(rdx, rdx, rscratch1);
  __ jmpb(resolved);

  // Get superklass in rax and subklass in rdx
  __ bind(quicked);
  __ load_klass(rdx, rax, rscratch1);
  __ load_resolved_klass_at_index(rax, rcx, rbx);

  __ bind(resolved);

  // Generate subtype check.  Blows rcx, rdi
  // Superklass in rax.  Subklass in rdx.
  __ gen_subtype_check(rdx, ok_is_subtype);

  // Come here on failure
  __ xorl(rax, rax);
  __ jmpb(done);
  // Come here on success
  __ bind(ok_is_subtype);
  __ movl(rax, 1);

  // Collect counts on whether this test sees NULLs a lot or not.
  if (ProfileInterpreter) {
    __ jmp(done);
    __ bind(is_null);
    __ profile_null_seen(rcx);
  } else {
    __ bind(is_null);   // same as 'done'
  }
  __ bind(done);
  // rax = 0: obj == NULL or  obj is not an instanceof the specified klass
  // rax = 1: obj != NULL and obj is     an instanceof the specified klass
}


//----------------------------------------------------------------------------------------------------
// Breakpoints
void TemplateTable::_breakpoint() {
  // Note: We get here even if we are single stepping..
  // jbug insists on setting breakpoints at every bytecode
  // even if we are in single step mode.

  transition(vtos, vtos);

  Register rarg = LP64_ONLY(c_rarg1) NOT_LP64(rcx);

  // get the unpatched byte code
  __ get_method(rarg);
  __ call_VM(noreg,
             CAST_FROM_FN_PTR(address,
                              InterpreterRuntime::get_original_bytecode_at),
             rarg, rbcp);
  __ mov(rbx, rax);  // why?

  // post the breakpoint event
  __ get_method(rarg);
  __ call_VM(noreg,
             CAST_FROM_FN_PTR(address, InterpreterRuntime::_breakpoint),
             rarg, rbcp);

  // complete the execution of original bytecode
  __ dispatch_only_normal(vtos);
}

//-----------------------------------------------------------------------------
// Exceptions

void TemplateTable::athrow() {
  transition(atos, vtos);
  __ null_check(rax);
  __ jump(ExternalAddress(Interpreter::throw_exception_entry()));
}

//-----------------------------------------------------------------------------
// Synchronization
//
// Note: monitorenter & exit are symmetric routines; which is reflected
//       in the assembly code structure as well
//
// Stack layout:
//
// [expressions  ] <--- rsp               = expression stack top
// ..
// [expressions  ]
// [monitor entry] <--- monitor block top = expression stack bot
// ..
// [monitor entry]
// [frame data   ] <--- monitor block bot
// ...
// [saved rbp    ] <--- rbp
void TemplateTable::monitorenter() {
  transition(atos, vtos);

  // check for NULL object
  __ null_check(rax);

  const Address monitor_block_top(
        rbp, frame::interpreter_frame_monitor_block_top_offset * wordSize);
  const Address monitor_block_bot(
        rbp, frame::interpreter_frame_initial_sp_offset * wordSize);
  const int entry_size = frame::interpreter_frame_monitor_size() * wordSize;

  Label allocated;

  Register rtop = LP64_ONLY(c_rarg3) NOT_LP64(rcx);
  Register rbot = LP64_ONLY(c_rarg2) NOT_LP64(rbx);
  Register rmon = LP64_ONLY(c_rarg1) NOT_LP64(rdx);

  // initialize entry pointer
  __ xorl(rmon, rmon); // points to free slot or NULL

  // find a free slot in the monitor block (result in rmon)
  {
    Label entry, loop, exit;
    __ movptr(rtop, monitor_block_top); // points to current entry,
                                        // starting with top-most entry
    __ lea(rbot, monitor_block_bot);    // points to word before bottom
                                        // of monitor block
    __ jmpb(entry);

    __ bind(loop);
    // check if current entry is used
    __ cmpptr(Address(rtop, BasicObjectLock::obj_offset_in_bytes()), NULL_WORD);
    // if not used then remember entry in rmon
    __ cmovptr(Assembler::equal, rmon, rtop);   // cmov => cmovptr
    // check if current entry is for same object
    __ cmpptr(rax, Address(rtop, BasicObjectLock::obj_offset_in_bytes()));
    // if same object then stop searching
    __ jccb(Assembler::equal, exit);
    // otherwise advance to next entry
    __ addptr(rtop, entry_size);
    __ bind(entry);
    // check if bottom reached
    __ cmpptr(rtop, rbot);
    // if not at bottom then check this entry
    __ jcc(Assembler::notEqual, loop);
    __ bind(exit);
  }

  __ testptr(rmon, rmon); // check if a slot has been found
  __ jcc(Assembler::notZero, allocated); // if found, continue with that one

  // allocate one if there's no free slot
  {
    Label entry, loop;
    // 1. compute new pointers          // rsp: old expression stack top
    __ movptr(rmon, monitor_block_bot); // rmon: old expression stack bottom
    __ subptr(rsp, entry_size);         // move expression stack top
    __ subptr(rmon, entry_size);        // move expression stack bottom
    __ mov(rtop, rsp);                  // set start value for copy loop
    __ movptr(monitor_block_bot, rmon); // set new monitor block bottom
    __ jmp(entry);
    // 2. move expression stack contents
    __ bind(loop);
    __ movptr(rbot, Address(rtop, entry_size)); // load expression stack
                                                // word from old location
    __ movptr(Address(rtop, 0), rbot);          // and store it at new location
    __ addptr(rtop, wordSize);                  // advance to next word
    __ bind(entry);
    __ cmpptr(rtop, rmon);                      // check if bottom reached
    __ jcc(Assembler::notEqual, loop);          // if not at bottom then
                                                // copy next word
  }

  // call run-time routine
  // rmon: points to monitor entry
  __ bind(allocated);

  // Increment bcp to point to the next bytecode, so exception
  // handling for async. exceptions work correctly.
  // The object has already been popped from the stack, so the
  // expression stack looks correct.
  __ increment(rbcp);

  // store object
  __ movptr(Address(rmon, BasicObjectLock::obj_offset_in_bytes()), rax);
  __ lock_object(rmon);

  // check to make sure this monitor doesn't cause stack overflow after locking
  __ save_bcp();  // in case of exception
  __ generate_stack_overflow_check(0);

  // The bcp has already been incremented. Just need to dispatch to
  // next instruction.
  __ dispatch_next(vtos);
}

void TemplateTable::monitorexit() {
  transition(atos, vtos);

  // check for NULL object
  __ null_check(rax);

  const Address monitor_block_top(
        rbp, frame::interpreter_frame_monitor_block_top_offset * wordSize);
  const Address monitor_block_bot(
        rbp, frame::interpreter_frame_initial_sp_offset * wordSize);
  const int entry_size = frame::interpreter_frame_monitor_size() * wordSize;

  Register rtop = LP64_ONLY(c_rarg1) NOT_LP64(rdx);
  Register rbot = LP64_ONLY(c_rarg2) NOT_LP64(rbx);

  Label found;

  // find matching slot
  {
    Label entry, loop;
    __ movptr(rtop, monitor_block_top); // points to current entry,
                                        // starting with top-most entry
    __ lea(rbot, monitor_block_bot);    // points to word before bottom
                                        // of monitor block
    __ jmpb(entry);

    __ bind(loop);
    // check if current entry is for same object
    __ cmpptr(rax, Address(rtop, BasicObjectLock::obj_offset_in_bytes()));
    // if same object then stop searching
    __ jcc(Assembler::equal, found);
    // otherwise advance to next entry
    __ addptr(rtop, entry_size);
    __ bind(entry);
    // check if bottom reached
    __ cmpptr(rtop, rbot);
    // if not at bottom then check this entry
    __ jcc(Assembler::notEqual, loop);
  }

  // error handling. Unlocking was not block-structured
  __ call_VM(noreg, CAST_FROM_FN_PTR(address,
                   InterpreterRuntime::throw_illegal_monitor_state_exception));
  __ should_not_reach_here();

  // call run-time routine
  __ bind(found);
  __ push_ptr(rax); // make sure object is on stack (contract with oopMaps)
  __ unlock_object(rtop);
  __ pop_ptr(rax); // discard object
}

// Wide instructions
void TemplateTable::wide() {
  transition(vtos, vtos);
  __ load_unsigned_byte(rbx, at_bcp(1));
  ExternalAddress wtable((address)Interpreter::_wentry_point);
  __ jump(ArrayAddress(wtable, Address(noreg, rbx, Address::times_ptr)), rscratch1);
  // Note: the rbcp increment step is part of the individual wide bytecode implementations
}

// Multi arrays
void TemplateTable::multianewarray() {
  transition(vtos, atos);

  Register rarg = LP64_ONLY(c_rarg1) NOT_LP64(rax);
  __ load_unsigned_byte(rax, at_bcp(3)); // get number of dimensions
  // last dim is on top of stack; we want address of first one:
  // first_addr = last_addr + (ndims - 1) * stackElementSize - 1*wordsize
  // the latter wordSize to point to the beginning of the array.
  __ lea(rarg, Address(rsp, rax, Interpreter::stackElementScale(), -wordSize));
  call_VM(rax, CAST_FROM_FN_PTR(address, InterpreterRuntime::multianewarray), rarg);
  __ load_unsigned_byte(rbx, at_bcp(3));
  __ lea(rsp, Address(rsp, rbx, Interpreter::stackElementScale()));  // get rid of counts
}<|MERGE_RESOLUTION|>--- conflicted
+++ resolved
@@ -3661,11 +3661,7 @@
   __ bind(notFinal);
 
   // get receiver klass
-<<<<<<< HEAD
-  __ load_klass(rax, recv, rscratch1, true);
-=======
   __ load_klass_check_null(rax, recv, rscratch1);
->>>>>>> 6e19387f
 
   // profile this call
   __ profile_virtual_call(rax, rlocals, rdx);
@@ -3756,11 +3752,7 @@
   __ jcc(Assembler::zero, notVFinal);
 
   // Get receiver klass into rlocals - also a null check
-<<<<<<< HEAD
-  __ load_klass(rlocals, rcx, rscratch1, true);
-=======
   __ load_klass_check_null(rlocals, rcx, rscratch1);
->>>>>>> 6e19387f
 
   Label subtype;
   __ check_klass_subtype(rlocals, rax, rbcp, subtype);
@@ -3782,11 +3774,7 @@
 
   // Get receiver klass into rdx - also a null check
   __ restore_locals();  // restore r14
-<<<<<<< HEAD
-  __ load_klass(rdx, rcx, rscratch1, true);
-=======
   __ load_klass_check_null(rdx, rcx, rscratch1);
->>>>>>> 6e19387f
 
   Label no_such_method;
 
