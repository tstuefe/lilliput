/*
 * Copyright (c) 1997, 2023, Oracle and/or its affiliates. All rights reserved.
 * DO NOT ALTER OR REMOVE COPYRIGHT NOTICES OR THIS FILE HEADER.
 *
 * This code is free software; you can redistribute it and/or modify it
 * under the terms of the GNU General Public License version 2 only, as
 * published by the Free Software Foundation.
 *
 * This code is distributed in the hope that it will be useful, but WITHOUT
 * ANY WARRANTY; without even the implied warranty of MERCHANTABILITY or
 * FITNESS FOR A PARTICULAR PURPOSE.  See the GNU General Public License
 * version 2 for more details (a copy is included in the LICENSE file that
 * accompanied this code).
 *
 * You should have received a copy of the GNU General Public License version
 * 2 along with this work; if not, write to the Free Software Foundation,
 * Inc., 51 Franklin St, Fifth Floor, Boston, MA 02110-1301 USA.
 *
 * Please contact Oracle, 500 Oracle Parkway, Redwood Shores, CA 94065 USA
 * or visit www.oracle.com if you need additional information or have any
 * questions.
 *
 */

#ifndef CPU_X86_MACROASSEMBLER_X86_HPP
#define CPU_X86_MACROASSEMBLER_X86_HPP

#include "asm/assembler.hpp"
#include "asm/register.hpp"
#include "code/vmreg.inline.hpp"
#include "compiler/oopMap.hpp"
#include "utilities/macros.hpp"
#include "runtime/rtmLocking.hpp"
#include "runtime/vm_version.hpp"

// MacroAssembler extends Assembler by frequently used macros.
//
// Instructions for which a 'better' code sequence exists depending
// on arguments should also go in here.

class MacroAssembler: public Assembler {
  friend class LIR_Assembler;
  friend class Runtime1;      // as_Address()

 public:
  // Support for VM calls
  //
  // This is the base routine called by the different versions of call_VM_leaf. The interpreter
  // may customize this version by overriding it for its purposes (e.g., to save/restore
  // additional registers when doing a VM call).

  virtual void call_VM_leaf_base(
    address entry_point,               // the entry point
    int     number_of_arguments        // the number of arguments to pop after the call
  );

 protected:
  // This is the base routine called by the different versions of call_VM. The interpreter
  // may customize this version by overriding it for its purposes (e.g., to save/restore
  // additional registers when doing a VM call).
  //
  // If no java_thread register is specified (noreg) than rdi will be used instead. call_VM_base
  // returns the register which contains the thread upon return. If a thread register has been
  // specified, the return value will correspond to that register. If no last_java_sp is specified
  // (noreg) than rsp will be used instead.
  virtual void call_VM_base(           // returns the register containing the thread upon return
    Register oop_result,               // where an oop-result ends up if any; use noreg otherwise
    Register java_thread,              // the thread if computed before     ; use noreg otherwise
    Register last_java_sp,             // to set up last_Java_frame in stubs; use noreg otherwise
    address  entry_point,              // the entry point
    int      number_of_arguments,      // the number of arguments (w/o thread) to pop after the call
    bool     check_exceptions          // whether to check for pending exceptions after return
  );

  void call_VM_helper(Register oop_result, address entry_point, int number_of_arguments, bool check_exceptions = true);

  // helpers for FPU flag access
  // tmp is a temporary register, if none is available use noreg
  void save_rax   (Register tmp);
  void restore_rax(Register tmp);

 public:

  enum KlassDecodeMode {
    KlassDecodeNone,
    KlassDecodeZero,
    KlassDecodeXor,
    KlassDecodeAdd
  };

  // Return the current narrow Klass pointer decode mode. Initialized on first call.
  static KlassDecodeMode klass_decode_mode();

  // Given an arbitrary base address, return the KlassDecodeMode that would be used. Return KlassDecodeNone
  // if base address is not valid for encoding.
  static KlassDecodeMode klass_decode_mode_for_base(address base);

  // Returns a static string
  static const char* describe_klass_decode_mode(KlassDecodeMode mode);

 private:
  static KlassDecodeMode _klass_decode_mode;

 public:
  MacroAssembler(CodeBuffer* code) : Assembler(code) {}

 // These routines should emit JVMTI PopFrame and ForceEarlyReturn handling code.
 // The implementation is only non-empty for the InterpreterMacroAssembler,
 // as only the interpreter handles PopFrame and ForceEarlyReturn requests.
 virtual void check_and_handle_popframe(Register java_thread);
 virtual void check_and_handle_earlyret(Register java_thread);

  Address as_Address(AddressLiteral adr);
  Address as_Address(ArrayAddress adr, Register rscratch);

  // Support for null-checks
  //
  // Generates code that causes a null OS exception if the content of reg is null.
  // If the accessed location is M[reg + offset] and the offset is known, provide the
  // offset. No explicit code generation is needed if the offset is within a certain
  // range (0 <= offset <= page_size).

  void null_check(Register reg, int offset = -1);
  static bool needs_explicit_null_check(intptr_t offset);
  static bool uses_implicit_null_check(void* address);

  // Required platform-specific helpers for Label::patch_instructions.
  // They _shadow_ the declarations in AbstractAssembler, which are undefined.
  void pd_patch_instruction(address branch, address target, const char* file, int line) {
    unsigned char op = branch[0];
    assert(op == 0xE8 /* call */ ||
        op == 0xE9 /* jmp */ ||
        op == 0xEB /* short jmp */ ||
        (op & 0xF0) == 0x70 /* short jcc */ ||
        op == 0x0F && (branch[1] & 0xF0) == 0x80 /* jcc */ ||
        op == 0xC7 && branch[1] == 0xF8 /* xbegin */,
        "Invalid opcode at patch point");

    if (op == 0xEB || (op & 0xF0) == 0x70) {
      // short offset operators (jmp and jcc)
      char* disp = (char*) &branch[1];
      int imm8 = target - (address) &disp[1];
      guarantee(this->is8bit(imm8), "Short forward jump exceeds 8-bit offset at %s:%d",
                file == nullptr ? "<null>" : file, line);
      *disp = imm8;
    } else {
      int* disp = (int*) &branch[(op == 0x0F || op == 0xC7)? 2: 1];
      int imm32 = target - (address) &disp[1];
      *disp = imm32;
    }
  }

  // The following 4 methods return the offset of the appropriate move instruction

  // Support for fast byte/short loading with zero extension (depending on particular CPU)
  int load_unsigned_byte(Register dst, Address src);
  int load_unsigned_short(Register dst, Address src);

  // Support for fast byte/short loading with sign extension (depending on particular CPU)
  int load_signed_byte(Register dst, Address src);
  int load_signed_short(Register dst, Address src);

  // Support for sign-extension (hi:lo = extend_sign(lo))
  void extend_sign(Register hi, Register lo);

  // Load and store values by size and signed-ness
  void load_sized_value(Register dst, Address src, size_t size_in_bytes, bool is_signed, Register dst2 = noreg);
  void store_sized_value(Address dst, Register src, size_t size_in_bytes, Register src2 = noreg);

  // Support for inc/dec with optimal instruction selection depending on value

  void increment(Register reg, int value = 1) { LP64_ONLY(incrementq(reg, value)) NOT_LP64(incrementl(reg, value)) ; }
  void decrement(Register reg, int value = 1) { LP64_ONLY(decrementq(reg, value)) NOT_LP64(decrementl(reg, value)) ; }
  void increment(Address dst, int value = 1)  { LP64_ONLY(incrementq(dst, value)) NOT_LP64(incrementl(dst, value)) ; }
  void decrement(Address dst, int value = 1)  { LP64_ONLY(decrementq(dst, value)) NOT_LP64(decrementl(dst, value)) ; }

  void decrementl(Address dst, int value = 1);
  void decrementl(Register reg, int value = 1);

  void decrementq(Register reg, int value = 1);
  void decrementq(Address dst, int value = 1);

  void incrementl(Address dst, int value = 1);
  void incrementl(Register reg, int value = 1);

  void incrementq(Register reg, int value = 1);
  void incrementq(Address dst, int value = 1);

  void incrementl(AddressLiteral dst, Register rscratch = noreg);
  void incrementl(ArrayAddress   dst, Register rscratch);

  void incrementq(AddressLiteral dst, Register rscratch = noreg);

  // Support optimal SSE move instructions.
  void movflt(XMMRegister dst, XMMRegister src) {
    if (dst-> encoding() == src->encoding()) return;
    if (UseXmmRegToRegMoveAll) { movaps(dst, src); return; }
    else                       { movss (dst, src); return; }
  }
  void movflt(XMMRegister dst, Address src) { movss(dst, src); }
  void movflt(XMMRegister dst, AddressLiteral src, Register rscratch = noreg);
  void movflt(Address dst, XMMRegister src) { movss(dst, src); }

  // Move with zero extension
  void movfltz(XMMRegister dst, XMMRegister src) { movss(dst, src); }

  void movdbl(XMMRegister dst, XMMRegister src) {
    if (dst-> encoding() == src->encoding()) return;
    if (UseXmmRegToRegMoveAll) { movapd(dst, src); return; }
    else                       { movsd (dst, src); return; }
  }

  void movdbl(XMMRegister dst, AddressLiteral src, Register rscratch = noreg);

  void movdbl(XMMRegister dst, Address src) {
    if (UseXmmLoadAndClearUpper) { movsd (dst, src); return; }
    else                         { movlpd(dst, src); return; }
  }
  void movdbl(Address dst, XMMRegister src) { movsd(dst, src); }

  void flt_to_flt16(Register dst, XMMRegister src, XMMRegister tmp) {
    // Use separate tmp XMM register because caller may
    // requires src XMM register to be unchanged (as in x86.ad).
    vcvtps2ph(tmp, src, 0x04, Assembler::AVX_128bit);
    movdl(dst, tmp);
    movswl(dst, dst);
  }

  void flt16_to_flt(XMMRegister dst, Register src) {
    movdl(dst, src);
    vcvtph2ps(dst, dst, Assembler::AVX_128bit);
  }

  // Alignment
  void align32();
  void align64();
  void align(int modulus);
  void align(int modulus, int target);

  void post_call_nop();
  // A 5 byte nop that is safe for patching (see patch_verified_entry)
  void fat_nop();

  // Stack frame creation/removal
  void enter();
  void leave();

  // Support for getting the JavaThread pointer (i.e.; a reference to thread-local information)
  // The pointer will be loaded into the thread register.
  void get_thread(Register thread);

#ifdef _LP64
  // Support for argument shuffling

  // bias in bytes
  void move32_64(VMRegPair src, VMRegPair dst, Register tmp = rax, int in_stk_bias = 0, int out_stk_bias = 0);
  void long_move(VMRegPair src, VMRegPair dst, Register tmp = rax, int in_stk_bias = 0, int out_stk_bias = 0);
  void float_move(VMRegPair src, VMRegPair dst, Register tmp = rax, int in_stk_bias = 0, int out_stk_bias = 0);
  void double_move(VMRegPair src, VMRegPair dst, Register tmp = rax, int in_stk_bias = 0, int out_stk_bias = 0);
  void move_ptr(VMRegPair src, VMRegPair dst);
  void object_move(OopMap* map,
                   int oop_handle_offset,
                   int framesize_in_slots,
                   VMRegPair src,
                   VMRegPair dst,
                   bool is_receiver,
                   int* receiver_offset);
#endif // _LP64

  // Support for VM calls
  //
  // It is imperative that all calls into the VM are handled via the call_VM macros.
  // They make sure that the stack linkage is setup correctly. call_VM's correspond
  // to ENTRY/ENTRY_X entry points while call_VM_leaf's correspond to LEAF entry points.


  void call_VM(Register oop_result,
               address entry_point,
               bool check_exceptions = true);
  void call_VM(Register oop_result,
               address entry_point,
               Register arg_1,
               bool check_exceptions = true);
  void call_VM(Register oop_result,
               address entry_point,
               Register arg_1, Register arg_2,
               bool check_exceptions = true);
  void call_VM(Register oop_result,
               address entry_point,
               Register arg_1, Register arg_2, Register arg_3,
               bool check_exceptions = true);

  // Overloadings with last_Java_sp
  void call_VM(Register oop_result,
               Register last_java_sp,
               address entry_point,
               int number_of_arguments = 0,
               bool check_exceptions = true);
  void call_VM(Register oop_result,
               Register last_java_sp,
               address entry_point,
               Register arg_1, bool
               check_exceptions = true);
  void call_VM(Register oop_result,
               Register last_java_sp,
               address entry_point,
               Register arg_1, Register arg_2,
               bool check_exceptions = true);
  void call_VM(Register oop_result,
               Register last_java_sp,
               address entry_point,
               Register arg_1, Register arg_2, Register arg_3,
               bool check_exceptions = true);

  void get_vm_result  (Register oop_result, Register thread);
  void get_vm_result_2(Register metadata_result, Register thread);

  // These always tightly bind to MacroAssembler::call_VM_base
  // bypassing the virtual implementation
  void super_call_VM(Register oop_result, Register last_java_sp, address entry_point, int number_of_arguments = 0, bool check_exceptions = true);
  void super_call_VM(Register oop_result, Register last_java_sp, address entry_point, Register arg_1, bool check_exceptions = true);
  void super_call_VM(Register oop_result, Register last_java_sp, address entry_point, Register arg_1, Register arg_2, bool check_exceptions = true);
  void super_call_VM(Register oop_result, Register last_java_sp, address entry_point, Register arg_1, Register arg_2, Register arg_3, bool check_exceptions = true);
  void super_call_VM(Register oop_result, Register last_java_sp, address entry_point, Register arg_1, Register arg_2, Register arg_3, Register arg_4, bool check_exceptions = true);

  void call_VM_leaf0(address entry_point);
  void call_VM_leaf(address entry_point,
                    int number_of_arguments = 0);
  void call_VM_leaf(address entry_point,
                    Register arg_1);
  void call_VM_leaf(address entry_point,
                    Register arg_1, Register arg_2);
  void call_VM_leaf(address entry_point,
                    Register arg_1, Register arg_2, Register arg_3);

  void call_VM_leaf(address entry_point,
                    Register arg_1, Register arg_2, Register arg_3, Register arg_4);

  // These always tightly bind to MacroAssembler::call_VM_leaf_base
  // bypassing the virtual implementation
  void super_call_VM_leaf(address entry_point);
  void super_call_VM_leaf(address entry_point, Register arg_1);
  void super_call_VM_leaf(address entry_point, Register arg_1, Register arg_2);
  void super_call_VM_leaf(address entry_point, Register arg_1, Register arg_2, Register arg_3);
  void super_call_VM_leaf(address entry_point, Register arg_1, Register arg_2, Register arg_3, Register arg_4);

  // last Java Frame (fills frame anchor)
  void set_last_Java_frame(Register thread,
                           Register last_java_sp,
                           Register last_java_fp,
                           address  last_java_pc,
                           Register rscratch);

  // thread in the default location (r15_thread on 64bit)
  void set_last_Java_frame(Register last_java_sp,
                           Register last_java_fp,
                           address  last_java_pc,
                           Register rscratch);

  void reset_last_Java_frame(Register thread, bool clear_fp);

  // thread in the default location (r15_thread on 64bit)
  void reset_last_Java_frame(bool clear_fp);

  // jobjects
  void clear_jobject_tag(Register possibly_non_local);
  void resolve_jobject(Register value, Register thread, Register tmp);
  void resolve_global_jobject(Register value, Register thread, Register tmp);

  // C 'boolean' to Java boolean: x == 0 ? 0 : 1
  void c2bool(Register x);

  // C++ bool manipulation

  void movbool(Register dst, Address src);
  void movbool(Address dst, bool boolconst);
  void movbool(Address dst, Register src);
  void testbool(Register dst);

  void resolve_oop_handle(Register result, Register tmp);
  void resolve_weak_handle(Register result, Register tmp);
  void load_mirror(Register mirror, Register method, Register tmp);
  void load_method_holder_cld(Register rresult, Register rmethod);

  void load_method_holder(Register holder, Register method);

  // oop manipulations
#ifdef _LP64
  void load_nklass(Register dst, Register src);
#endif
  void load_klass(Register dst, Register src, Register tmp);
  void store_klass(Register dst, Register src, Register tmp);

  // Compares the Klass pointer of an object to a given Klass (which might be narrow,
  // depending on UseCompressedClassPointers).
  void cmp_klass(Register klass, Register dst, Register tmp);

  // Compares the Klass pointer of two objects o1 and o2. Result is in the condition flags.
  // Uses t1 and t2 as temporary registers.
  void cmp_klass(Register src, Register dst, Register tmp1, Register tmp2);

  void access_load_at(BasicType type, DecoratorSet decorators, Register dst, Address src,
                      Register tmp1, Register thread_tmp);
  void access_store_at(BasicType type, DecoratorSet decorators, Address dst, Register val,
                       Register tmp1, Register tmp2, Register tmp3);

  void load_heap_oop(Register dst, Address src, Register tmp1 = noreg,
                     Register thread_tmp = noreg, DecoratorSet decorators = 0);
  void load_heap_oop_not_null(Register dst, Address src, Register tmp1 = noreg,
                              Register thread_tmp = noreg, DecoratorSet decorators = 0);
  void store_heap_oop(Address dst, Register val, Register tmp1 = noreg,
                      Register tmp2 = noreg, Register tmp3 = noreg, DecoratorSet decorators = 0);

  // Used for storing null. All other oop constants should be
  // stored using routines that take a jobject.
  void store_heap_oop_null(Address dst);

#ifdef _LP64
  void store_klass_gap(Register dst, Register src);

  // This dummy is to prevent a call to store_heap_oop from
  // converting a zero (like null) into a Register by giving
  // the compiler two choices it can't resolve

  void store_heap_oop(Address dst, void* dummy);

  void encode_heap_oop(Register r);
  void decode_heap_oop(Register r);
  void encode_heap_oop_not_null(Register r);
  void decode_heap_oop_not_null(Register r);
  void encode_heap_oop_not_null(Register dst, Register src);
  void decode_heap_oop_not_null(Register dst, Register src);

  void set_narrow_oop(Register dst, jobject obj);
  void set_narrow_oop(Address dst, jobject obj);
  void cmp_narrow_oop(Register dst, jobject obj);
  void cmp_narrow_oop(Address dst, jobject obj);

  void encode_klass_not_null(Register r, Register tmp);
  void decode_klass_not_null(Register r, Register tmp);
  void encode_and_move_klass_not_null(Register dst, Register src);
  void decode_and_move_klass_not_null(Register dst, Register src);
  void set_narrow_klass(Register dst, Klass* k);
  void set_narrow_klass(Address dst, Klass* k);
  void cmp_narrow_klass(Register dst, Klass* k);
  void cmp_narrow_klass(Address dst, Klass* k);

  // if heap base register is used - reinit it with the correct value
  void reinit_heapbase();

  DEBUG_ONLY(void verify_heapbase(const char* msg);)

#endif // _LP64

  // Int division/remainder for Java
  // (as idivl, but checks for special case as described in JVM spec.)
  // returns idivl instruction offset for implicit exception handling
  int corrected_idivl(Register reg);

  // Long division/remainder for Java
  // (as idivq, but checks for special case as described in JVM spec.)
  // returns idivq instruction offset for implicit exception handling
  int corrected_idivq(Register reg);

  void int3();

  // Long operation macros for a 32bit cpu
  // Long negation for Java
  void lneg(Register hi, Register lo);

  // Long multiplication for Java
  // (destroys contents of eax, ebx, ecx and edx)
  void lmul(int x_rsp_offset, int y_rsp_offset); // rdx:rax = x * y

  // Long shifts for Java
  // (semantics as described in JVM spec.)
  void lshl(Register hi, Register lo);                               // hi:lo << (rcx & 0x3f)
  void lshr(Register hi, Register lo, bool sign_extension = false);  // hi:lo >> (rcx & 0x3f)

  // Long compare for Java
  // (semantics as described in JVM spec.)
  void lcmp2int(Register x_hi, Register x_lo, Register y_hi, Register y_lo); // x_hi = lcmp(x, y)


  // misc

  // Sign extension
  void sign_extend_short(Register reg);
  void sign_extend_byte(Register reg);

  // Division by power of 2, rounding towards 0
  void division_with_shift(Register reg, int shift_value);

#ifndef _LP64
  // Compares the top-most stack entries on the FPU stack and sets the eflags as follows:
  //
  // CF (corresponds to C0) if x < y
  // PF (corresponds to C2) if unordered
  // ZF (corresponds to C3) if x = y
  //
  // The arguments are in reversed order on the stack (i.e., top of stack is first argument).
  // tmp is a temporary register, if none is available use noreg (only matters for non-P6 code)
  void fcmp(Register tmp);
  // Variant of the above which allows y to be further down the stack
  // and which only pops x and y if specified. If pop_right is
  // specified then pop_left must also be specified.
  void fcmp(Register tmp, int index, bool pop_left, bool pop_right);

  // Floating-point comparison for Java
  // Compares the top-most stack entries on the FPU stack and stores the result in dst.
  // The arguments are in reversed order on the stack (i.e., top of stack is first argument).
  // (semantics as described in JVM spec.)
  void fcmp2int(Register dst, bool unordered_is_less);
  // Variant of the above which allows y to be further down the stack
  // and which only pops x and y if specified. If pop_right is
  // specified then pop_left must also be specified.
  void fcmp2int(Register dst, bool unordered_is_less, int index, bool pop_left, bool pop_right);

  // Floating-point remainder for Java (ST0 = ST0 fremr ST1, ST1 is empty afterwards)
  // tmp is a temporary register, if none is available use noreg
  void fremr(Register tmp);

  // only if +VerifyFPU
  void verify_FPU(int stack_depth, const char* s = "illegal FPU state");
#endif // !LP64

  // dst = c = a * b + c
  void fmad(XMMRegister dst, XMMRegister a, XMMRegister b, XMMRegister c);
  void fmaf(XMMRegister dst, XMMRegister a, XMMRegister b, XMMRegister c);

  void vfmad(XMMRegister dst, XMMRegister a, XMMRegister b, XMMRegister c, int vector_len);
  void vfmaf(XMMRegister dst, XMMRegister a, XMMRegister b, XMMRegister c, int vector_len);
  void vfmad(XMMRegister dst, XMMRegister a, Address b, XMMRegister c, int vector_len);
  void vfmaf(XMMRegister dst, XMMRegister a, Address b, XMMRegister c, int vector_len);


  // same as fcmp2int, but using SSE2
  void cmpss2int(XMMRegister opr1, XMMRegister opr2, Register dst, bool unordered_is_less);
  void cmpsd2int(XMMRegister opr1, XMMRegister opr2, Register dst, bool unordered_is_less);

  // branch to L if FPU flag C2 is set/not set
  // tmp is a temporary register, if none is available use noreg
  void jC2 (Register tmp, Label& L);
  void jnC2(Register tmp, Label& L);

  // Load float value from 'address'. If UseSSE >= 1, the value is loaded into
  // register xmm0. Otherwise, the value is loaded onto the FPU stack.
  void load_float(Address src);

  // Store float value to 'address'. If UseSSE >= 1, the value is stored
  // from register xmm0. Otherwise, the value is stored from the FPU stack.
  void store_float(Address dst);

  // Load double value from 'address'. If UseSSE >= 2, the value is loaded into
  // register xmm0. Otherwise, the value is loaded onto the FPU stack.
  void load_double(Address src);

  // Store double value to 'address'. If UseSSE >= 2, the value is stored
  // from register xmm0. Otherwise, the value is stored from the FPU stack.
  void store_double(Address dst);

#ifndef _LP64
  // Pop ST (ffree & fincstp combined)
  void fpop();

  void empty_FPU_stack();
#endif // !_LP64

  void push_IU_state();
  void pop_IU_state();

  void push_FPU_state();
  void pop_FPU_state();

  void push_CPU_state();
  void pop_CPU_state();

  void push_cont_fastpath();
  void pop_cont_fastpath();

  void inc_held_monitor_count();
  void dec_held_monitor_count();

  DEBUG_ONLY(void stop_if_in_cont(Register cont_reg, const char* name);)

  // Round up to a power of two
  void round_to(Register reg, int modulus);

private:
  // General purpose and XMM registers potentially clobbered by native code; there
  // is no need for FPU or AVX opmask related methods because C1/interpreter
  // - we save/restore FPU state as a whole always
  // - do not care about AVX-512 opmask
  static RegSet call_clobbered_gp_registers();
  static XMMRegSet call_clobbered_xmm_registers();

  void push_set(XMMRegSet set, int offset);
  void pop_set(XMMRegSet set, int offset);

public:
  void push_set(RegSet set, int offset = -1);
  void pop_set(RegSet set, int offset = -1);

  // Push and pop everything that might be clobbered by a native
  // runtime call.
  // Only save the lower 64 bits of each vector register.
  // Additional registers can be excluded in a passed RegSet.
  void push_call_clobbered_registers_except(RegSet exclude, bool save_fpu = true);
  void pop_call_clobbered_registers_except(RegSet exclude, bool restore_fpu = true);

  void push_call_clobbered_registers(bool save_fpu = true) {
    push_call_clobbered_registers_except(RegSet(), save_fpu);
  }
  void pop_call_clobbered_registers(bool restore_fpu = true) {
    pop_call_clobbered_registers_except(RegSet(), restore_fpu);
  }

  // allocation
  void tlab_allocate(
    Register thread,                   // Current thread
    Register obj,                      // result: pointer to object after successful allocation
    Register var_size_in_bytes,        // object size in bytes if unknown at compile time; invalid otherwise
    int      con_size_in_bytes,        // object size in bytes if   known at compile time
    Register t1,                       // temp register
    Register t2,                       // temp register
    Label&   slow_case                 // continuation point if fast allocation fails
  );
  void zero_memory(Register address, Register length_in_bytes, int offset_in_bytes, Register temp);

  // interface method calling
  void lookup_interface_method(Register recv_klass,
                               Register intf_klass,
                               RegisterOrConstant itable_index,
                               Register method_result,
                               Register scan_temp,
                               Label& no_such_interface,
                               bool return_method = true);

  // virtual method calling
  void lookup_virtual_method(Register recv_klass,
                             RegisterOrConstant vtable_index,
                             Register method_result);

  // Test sub_klass against super_klass, with fast and slow paths.

  // The fast path produces a tri-state answer: yes / no / maybe-slow.
  // One of the three labels can be null, meaning take the fall-through.
  // If super_check_offset is -1, the value is loaded up from super_klass.
  // No registers are killed, except temp_reg.
  void check_klass_subtype_fast_path(Register sub_klass,
                                     Register super_klass,
                                     Register temp_reg,
                                     Label* L_success,
                                     Label* L_failure,
                                     Label* L_slow_path,
                RegisterOrConstant super_check_offset = RegisterOrConstant(-1));

  // The rest of the type check; must be wired to a corresponding fast path.
  // It does not repeat the fast path logic, so don't use it standalone.
  // The temp_reg and temp2_reg can be noreg, if no temps are available.
  // Updates the sub's secondary super cache as necessary.
  // If set_cond_codes, condition codes will be Z on success, NZ on failure.
  void check_klass_subtype_slow_path(Register sub_klass,
                                     Register super_klass,
                                     Register temp_reg,
                                     Register temp2_reg,
                                     Label* L_success,
                                     Label* L_failure,
                                     bool set_cond_codes = false);

  // Simplified, combined version, good for typical uses.
  // Falls through on failure.
  void check_klass_subtype(Register sub_klass,
                           Register super_klass,
                           Register temp_reg,
                           Label& L_success);

  void clinit_barrier(Register klass,
                      Register thread,
                      Label* L_fast_path = nullptr,
                      Label* L_slow_path = nullptr);

  // method handles (JSR 292)
  Address argument_address(RegisterOrConstant arg_slot, int extra_slot_offset = 0);

  // Debugging

  // only if +VerifyOops
  void _verify_oop(Register reg, const char* s, const char* file, int line);
  void _verify_oop_addr(Address addr, const char* s, const char* file, int line);

  void _verify_oop_checked(Register reg, const char* s, const char* file, int line) {
    if (VerifyOops) {
      _verify_oop(reg, s, file, line);
    }
  }
  void _verify_oop_addr_checked(Address reg, const char* s, const char* file, int line) {
    if (VerifyOops) {
      _verify_oop_addr(reg, s, file, line);
    }
  }

  // TODO: verify method and klass metadata (compare against vptr?)
  void _verify_method_ptr(Register reg, const char * msg, const char * file, int line) {}
  void _verify_klass_ptr(Register reg, const char * msg, const char * file, int line){}

#define verify_oop(reg) _verify_oop_checked(reg, "broken oop " #reg, __FILE__, __LINE__)
#define verify_oop_msg(reg, msg) _verify_oop_checked(reg, "broken oop " #reg ", " #msg, __FILE__, __LINE__)
#define verify_oop_addr(addr) _verify_oop_addr_checked(addr, "broken oop addr " #addr, __FILE__, __LINE__)
#define verify_method_ptr(reg) _verify_method_ptr(reg, "broken method " #reg, __FILE__, __LINE__)
#define verify_klass_ptr(reg) _verify_klass_ptr(reg, "broken klass " #reg, __FILE__, __LINE__)

  // Verify or restore cpu control state after JNI call
  void restore_cpu_control_state_after_jni(Register rscratch);

  // prints msg, dumps registers and stops execution
  void stop(const char* msg);

  // prints msg and continues
  void warn(const char* msg);

  // dumps registers and other state
  void print_state();

  static void debug32(int rdi, int rsi, int rbp, int rsp, int rbx, int rdx, int rcx, int rax, int eip, char* msg);
  static void debug64(char* msg, int64_t pc, int64_t regs[]);
  static void print_state32(int rdi, int rsi, int rbp, int rsp, int rbx, int rdx, int rcx, int rax, int eip);
  static void print_state64(int64_t pc, int64_t regs[]);

  void os_breakpoint();

  void untested()                                { stop("untested"); }

  void unimplemented(const char* what = "");

  void should_not_reach_here()                   { stop("should not reach here"); }

  void print_CPU_state();

  // Stack overflow checking
  void bang_stack_with_offset(int offset) {
    // stack grows down, caller passes positive offset
    assert(offset > 0, "must bang with negative offset");
    movl(Address(rsp, (-offset)), rax);
  }

  // Writes to stack successive pages until offset reached to check for
  // stack overflow + shadow pages.  Also, clobbers tmp
  void bang_stack_size(Register size, Register tmp);

  // Check for reserved stack access in method being exited (for JIT)
  void reserved_stack_check();

  void safepoint_poll(Label& slow_path, Register thread_reg, bool at_return, bool in_nmethod);

  void verify_tlab();

  static Condition negate_condition(Condition cond);

  // Instructions that use AddressLiteral operands. These instruction can handle 32bit/64bit
  // operands. In general the names are modified to avoid hiding the instruction in Assembler
  // so that we don't need to implement all the varieties in the Assembler with trivial wrappers
  // here in MacroAssembler. The major exception to this rule is call

  // Arithmetics


  void addptr(Address dst, int32_t src) { LP64_ONLY(addq(dst, src)) NOT_LP64(addl(dst, src)) ; }
  void addptr(Address dst, Register src);

  void addptr(Register dst, Address src) { LP64_ONLY(addq(dst, src)) NOT_LP64(addl(dst, src)); }
  void addptr(Register dst, int32_t src);
  void addptr(Register dst, Register src);
  void addptr(Register dst, RegisterOrConstant src) {
    if (src.is_constant()) addptr(dst, src.as_constant());
    else                   addptr(dst, src.as_register());
  }

  void andptr(Register dst, int32_t src);
  void andptr(Register src1, Register src2) { LP64_ONLY(andq(src1, src2)) NOT_LP64(andl(src1, src2)) ; }

#ifdef _LP64
  using Assembler::andq;
  void andq(Register dst, AddressLiteral src, Register rscratch = noreg);
#endif

  void cmp8(AddressLiteral src1, int imm, Register rscratch = noreg);

  // renamed to drag out the casting of address to int32_t/intptr_t
  void cmp32(Register src1, int32_t imm);

  void cmp32(AddressLiteral src1, int32_t imm, Register rscratch = noreg);
  // compare reg - mem, or reg - &mem
  void cmp32(Register src1, AddressLiteral src2, Register rscratch = noreg);

  void cmp32(Register src1, Address src2);

#ifndef _LP64
  void cmpklass(Address dst, Metadata* obj);
  void cmpklass(Register dst, Metadata* obj);
  void cmpoop(Address dst, jobject obj);
#endif // _LP64

  void cmpoop(Register src1, Register src2);
  void cmpoop(Register src1, Address src2);
  void cmpoop(Register dst, jobject obj, Register rscratch);

  // NOTE src2 must be the lval. This is NOT an mem-mem compare
  void cmpptr(Address src1, AddressLiteral src2, Register rscratch);

  void cmpptr(Register src1, AddressLiteral src2, Register rscratch = noreg);

  void cmpptr(Register src1, Register src2) { LP64_ONLY(cmpq(src1, src2)) NOT_LP64(cmpl(src1, src2)) ; }
  void cmpptr(Register src1, Address src2) { LP64_ONLY(cmpq(src1, src2)) NOT_LP64(cmpl(src1, src2)) ; }
  // void cmpptr(Address src1, Register src2) { LP64_ONLY(cmpq(src1, src2)) NOT_LP64(cmpl(src1, src2)) ; }

  void cmpptr(Register src1, int32_t src2) { LP64_ONLY(cmpq(src1, src2)) NOT_LP64(cmpl(src1, src2)) ; }
  void cmpptr(Address src1, int32_t src2) { LP64_ONLY(cmpq(src1, src2)) NOT_LP64(cmpl(src1, src2)) ; }

  // cmp64 to avoild hiding cmpq
  void cmp64(Register src1, AddressLiteral src, Register rscratch = noreg);

  void cmpxchgptr(Register reg, Address adr);

  void locked_cmpxchgptr(Register reg, AddressLiteral adr, Register rscratch = noreg);

  void imulptr(Register dst, Register src) { LP64_ONLY(imulq(dst, src)) NOT_LP64(imull(dst, src)); }
  void imulptr(Register dst, Register src, int imm32) { LP64_ONLY(imulq(dst, src, imm32)) NOT_LP64(imull(dst, src, imm32)); }


  void negptr(Register dst) { LP64_ONLY(negq(dst)) NOT_LP64(negl(dst)); }

  void notptr(Register dst) { LP64_ONLY(notq(dst)) NOT_LP64(notl(dst)); }

  void shlptr(Register dst, int32_t shift);
  void shlptr(Register dst) { LP64_ONLY(shlq(dst)) NOT_LP64(shll(dst)); }

  void shrptr(Register dst, int32_t shift);
  void shrptr(Register dst) { LP64_ONLY(shrq(dst)) NOT_LP64(shrl(dst)); }

  void sarptr(Register dst) { LP64_ONLY(sarq(dst)) NOT_LP64(sarl(dst)); }
  void sarptr(Register dst, int32_t src) { LP64_ONLY(sarq(dst, src)) NOT_LP64(sarl(dst, src)); }

  void subptr(Address dst, int32_t src) { LP64_ONLY(subq(dst, src)) NOT_LP64(subl(dst, src)); }

  void subptr(Register dst, Address src) { LP64_ONLY(subq(dst, src)) NOT_LP64(subl(dst, src)); }
  void subptr(Register dst, int32_t src);
  // Force generation of a 4 byte immediate value even if it fits into 8bit
  void subptr_imm32(Register dst, int32_t src);
  void subptr(Register dst, Register src);
  void subptr(Register dst, RegisterOrConstant src) {
    if (src.is_constant()) subptr(dst, (int) src.as_constant());
    else                   subptr(dst,       src.as_register());
  }

  void sbbptr(Address dst, int32_t src) { LP64_ONLY(sbbq(dst, src)) NOT_LP64(sbbl(dst, src)); }
  void sbbptr(Register dst, int32_t src) { LP64_ONLY(sbbq(dst, src)) NOT_LP64(sbbl(dst, src)); }

  void xchgptr(Register src1, Register src2) { LP64_ONLY(xchgq(src1, src2)) NOT_LP64(xchgl(src1, src2)) ; }
  void xchgptr(Register src1, Address src2) { LP64_ONLY(xchgq(src1, src2)) NOT_LP64(xchgl(src1, src2)) ; }

  void xaddptr(Address src1, Register src2) { LP64_ONLY(xaddq(src1, src2)) NOT_LP64(xaddl(src1, src2)) ; }



  // Helper functions for statistics gathering.
  // Conditionally (atomically, on MPs) increments passed counter address, preserving condition codes.
  void cond_inc32(Condition cond, AddressLiteral counter_addr, Register rscratch = noreg);
  // Unconditional atomic increment.
  void atomic_incl(Address counter_addr);
  void atomic_incl(AddressLiteral counter_addr, Register rscratch = noreg);
#ifdef _LP64
  void atomic_incq(Address counter_addr);
  void atomic_incq(AddressLiteral counter_addr, Register rscratch = noreg);
#endif
  void atomic_incptr(AddressLiteral counter_addr, Register rscratch = noreg) { LP64_ONLY(atomic_incq(counter_addr, rscratch)) NOT_LP64(atomic_incl(counter_addr, rscratch)) ; }
  void atomic_incptr(Address counter_addr) { LP64_ONLY(atomic_incq(counter_addr)) NOT_LP64(atomic_incl(counter_addr)) ; }

  void lea(Register dst, Address        adr) { Assembler::lea(dst, adr); }
  void lea(Register dst, AddressLiteral adr);
  void lea(Address  dst, AddressLiteral adr, Register rscratch);

  void leal32(Register dst, Address src) { leal(dst, src); }

  // Import other testl() methods from the parent class or else
  // they will be hidden by the following overriding declaration.
  using Assembler::testl;
  void testl(Address dst, int32_t imm32);
  void testl(Register dst, int32_t imm32);
  void testl(Register dst, AddressLiteral src); // requires reachable address
  using Assembler::testq;
  void testq(Address dst, int32_t imm32);
  void testq(Register dst, int32_t imm32);

  void orptr(Register dst, Address src) { LP64_ONLY(orq(dst, src)) NOT_LP64(orl(dst, src)); }
  void orptr(Register dst, Register src) { LP64_ONLY(orq(dst, src)) NOT_LP64(orl(dst, src)); }
  void orptr(Register dst, int32_t src) { LP64_ONLY(orq(dst, src)) NOT_LP64(orl(dst, src)); }
  void orptr(Address dst, int32_t imm32) { LP64_ONLY(orq(dst, imm32)) NOT_LP64(orl(dst, imm32)); }

  void testptr(Register src, int32_t imm32) {  LP64_ONLY(testq(src, imm32)) NOT_LP64(testl(src, imm32)); }
  void testptr(Register src1, Address src2) { LP64_ONLY(testq(src1, src2)) NOT_LP64(testl(src1, src2)); }
  void testptr(Register src1, Register src2);

  void xorptr(Register dst, Register src) { LP64_ONLY(xorq(dst, src)) NOT_LP64(xorl(dst, src)); }
  void xorptr(Register dst, Address src) { LP64_ONLY(xorq(dst, src)) NOT_LP64(xorl(dst, src)); }

  // Calls

  void call(Label& L, relocInfo::relocType rtype);
  void call(Register entry);
  void call(Address addr) { Assembler::call(addr); }

  // NOTE: this call transfers to the effective address of entry NOT
  // the address contained by entry. This is because this is more natural
  // for jumps/calls.
  void call(AddressLiteral entry, Register rscratch = rax);

  // Emit the CompiledIC call idiom
  void ic_call(address entry, jint method_index = 0);

  void emit_static_call_stub();

  // Jumps

  // NOTE: these jumps transfer to the effective address of dst NOT
  // the address contained by dst. This is because this is more natural
  // for jumps/calls.
  void jump(AddressLiteral dst, Register rscratch = noreg);

  void jump_cc(Condition cc, AddressLiteral dst, Register rscratch = noreg);

  // 32bit can do a case table jump in one instruction but we no longer allow the base
  // to be installed in the Address class. This jump will transfer to the address
  // contained in the location described by entry (not the address of entry)
  void jump(ArrayAddress entry, Register rscratch);

  // Floating

  void push_f(XMMRegister r);
  void pop_f(XMMRegister r);
  void push_d(XMMRegister r);
  void pop_d(XMMRegister r);

  void andpd(XMMRegister dst, XMMRegister    src) { Assembler::andpd(dst, src); }
  void andpd(XMMRegister dst, Address        src) { Assembler::andpd(dst, src); }
  void andpd(XMMRegister dst, AddressLiteral src, Register rscratch = noreg);

  void andps(XMMRegister dst, XMMRegister    src) { Assembler::andps(dst, src); }
  void andps(XMMRegister dst, Address        src) { Assembler::andps(dst, src); }
  void andps(XMMRegister dst, AddressLiteral src, Register rscratch = noreg);

  void comiss(XMMRegister dst, XMMRegister    src) { Assembler::comiss(dst, src); }
  void comiss(XMMRegister dst, Address        src) { Assembler::comiss(dst, src); }
  void comiss(XMMRegister dst, AddressLiteral src, Register rscratch = noreg);

  void comisd(XMMRegister dst, XMMRegister    src) { Assembler::comisd(dst, src); }
  void comisd(XMMRegister dst, Address        src) { Assembler::comisd(dst, src); }
  void comisd(XMMRegister dst, AddressLiteral src, Register rscratch = noreg);

#ifndef _LP64
  void fadd_s(Address        src) { Assembler::fadd_s(src); }
  void fadd_s(AddressLiteral src) { Assembler::fadd_s(as_Address(src)); }

  void fldcw(Address        src) { Assembler::fldcw(src); }
  void fldcw(AddressLiteral src);

  void fld_s(int index)          { Assembler::fld_s(index); }
  void fld_s(Address        src) { Assembler::fld_s(src); }
  void fld_s(AddressLiteral src);

  void fld_d(Address        src) { Assembler::fld_d(src); }
  void fld_d(AddressLiteral src);

  void fld_x(Address        src) { Assembler::fld_x(src); }
  void fld_x(AddressLiteral src) { Assembler::fld_x(as_Address(src)); }

  void fmul_s(Address        src) { Assembler::fmul_s(src); }
  void fmul_s(AddressLiteral src) { Assembler::fmul_s(as_Address(src)); }
#endif // !_LP64

  void ldmxcsr(Address src) { Assembler::ldmxcsr(src); }
  void ldmxcsr(AddressLiteral src, Register rscratch = noreg);

#ifdef _LP64
 private:
  void sha256_AVX2_one_round_compute(
    Register  reg_old_h,
    Register  reg_a,
    Register  reg_b,
    Register  reg_c,
    Register  reg_d,
    Register  reg_e,
    Register  reg_f,
    Register  reg_g,
    Register  reg_h,
    int iter);
  void sha256_AVX2_four_rounds_compute_first(int start);
  void sha256_AVX2_four_rounds_compute_last(int start);
  void sha256_AVX2_one_round_and_sched(
        XMMRegister xmm_0,     /* == ymm4 on 0, 1, 2, 3 iterations, then rotate 4 registers left on 4, 8, 12 iterations */
        XMMRegister xmm_1,     /* ymm5 */  /* full cycle is 16 iterations */
        XMMRegister xmm_2,     /* ymm6 */
        XMMRegister xmm_3,     /* ymm7 */
        Register    reg_a,      /* == eax on 0 iteration, then rotate 8 register right on each next iteration */
        Register    reg_b,      /* ebx */    /* full cycle is 8 iterations */
        Register    reg_c,      /* edi */
        Register    reg_d,      /* esi */
        Register    reg_e,      /* r8d */
        Register    reg_f,      /* r9d */
        Register    reg_g,      /* r10d */
        Register    reg_h,      /* r11d */
        int iter);

  void addm(int disp, Register r1, Register r2);

  void sha512_AVX2_one_round_compute(Register old_h, Register a, Register b, Register c, Register d,
                                     Register e, Register f, Register g, Register h, int iteration);

  void sha512_AVX2_one_round_and_schedule(XMMRegister xmm4, XMMRegister xmm5, XMMRegister xmm6, XMMRegister xmm7,
                                          Register a, Register b, Register c, Register d, Register e, Register f,
                                          Register g, Register h, int iteration);

  void addmq(int disp, Register r1, Register r2);
 public:
  void sha256_AVX2(XMMRegister msg, XMMRegister state0, XMMRegister state1, XMMRegister msgtmp0,
                   XMMRegister msgtmp1, XMMRegister msgtmp2, XMMRegister msgtmp3, XMMRegister msgtmp4,
                   Register buf, Register state, Register ofs, Register limit, Register rsp,
                   bool multi_block, XMMRegister shuf_mask);
  void sha512_AVX2(XMMRegister msg, XMMRegister state0, XMMRegister state1, XMMRegister msgtmp0,
                   XMMRegister msgtmp1, XMMRegister msgtmp2, XMMRegister msgtmp3, XMMRegister msgtmp4,
                   Register buf, Register state, Register ofs, Register limit, Register rsp, bool multi_block,
                   XMMRegister shuf_mask);
#endif // _LP64

  void fast_md5(Register buf, Address state, Address ofs, Address limit,
                bool multi_block);

  void fast_sha1(XMMRegister abcd, XMMRegister e0, XMMRegister e1, XMMRegister msg0,
                 XMMRegister msg1, XMMRegister msg2, XMMRegister msg3, XMMRegister shuf_mask,
                 Register buf, Register state, Register ofs, Register limit, Register rsp,
                 bool multi_block);

#ifdef _LP64
  void fast_sha256(XMMRegister msg, XMMRegister state0, XMMRegister state1, XMMRegister msgtmp0,
                   XMMRegister msgtmp1, XMMRegister msgtmp2, XMMRegister msgtmp3, XMMRegister msgtmp4,
                   Register buf, Register state, Register ofs, Register limit, Register rsp,
                   bool multi_block, XMMRegister shuf_mask);
#else
  void fast_sha256(XMMRegister msg, XMMRegister state0, XMMRegister state1, XMMRegister msgtmp0,
                   XMMRegister msgtmp1, XMMRegister msgtmp2, XMMRegister msgtmp3, XMMRegister msgtmp4,
                   Register buf, Register state, Register ofs, Register limit, Register rsp,
                   bool multi_block);
#endif

  void fast_exp(XMMRegister xmm0, XMMRegister xmm1, XMMRegister xmm2, XMMRegister xmm3,
                XMMRegister xmm4, XMMRegister xmm5, XMMRegister xmm6, XMMRegister xmm7,
                Register rax, Register rcx, Register rdx, Register tmp);

#ifndef _LP64
 private:
  // Initialized in macroAssembler_x86_constants.cpp
  static address ONES;
  static address L_2IL0FLOATPACKET_0;
  static address PI4_INV;
  static address PI4X3;
  static address PI4X4;

 public:
  void fast_log(XMMRegister xmm0, XMMRegister xmm1, XMMRegister xmm2, XMMRegister xmm3,
                XMMRegister xmm4, XMMRegister xmm5, XMMRegister xmm6, XMMRegister xmm7,
                Register rax, Register rcx, Register rdx, Register tmp1);

  void fast_log10(XMMRegister xmm0, XMMRegister xmm1, XMMRegister xmm2, XMMRegister xmm3,
                XMMRegister xmm4, XMMRegister xmm5, XMMRegister xmm6, XMMRegister xmm7,
                Register rax, Register rcx, Register rdx, Register tmp);

  void fast_pow(XMMRegister xmm0, XMMRegister xmm1, XMMRegister xmm2, XMMRegister xmm3, XMMRegister xmm4,
                XMMRegister xmm5, XMMRegister xmm6, XMMRegister xmm7, Register rax, Register rcx,
                Register rdx, Register tmp);

  void fast_sin(XMMRegister xmm0, XMMRegister xmm1, XMMRegister xmm2, XMMRegister xmm3,
                XMMRegister xmm4, XMMRegister xmm5, XMMRegister xmm6, XMMRegister xmm7,
                Register rax, Register rbx, Register rdx);

  void fast_cos(XMMRegister xmm0, XMMRegister xmm1, XMMRegister xmm2, XMMRegister xmm3,
                XMMRegister xmm4, XMMRegister xmm5, XMMRegister xmm6, XMMRegister xmm7,
                Register rax, Register rcx, Register rdx, Register tmp);

  void libm_sincos_huge(XMMRegister xmm0, XMMRegister xmm1, Register eax, Register ecx,
                        Register edx, Register ebx, Register esi, Register edi,
                        Register ebp, Register esp);

  void libm_reduce_pi04l(Register eax, Register ecx, Register edx, Register ebx,
                         Register esi, Register edi, Register ebp, Register esp);

  void libm_tancot_huge(XMMRegister xmm0, XMMRegister xmm1, Register eax, Register ecx,
                        Register edx, Register ebx, Register esi, Register edi,
                        Register ebp, Register esp);

  void fast_tan(XMMRegister xmm0, XMMRegister xmm1, XMMRegister xmm2, XMMRegister xmm3,
                XMMRegister xmm4, XMMRegister xmm5, XMMRegister xmm6, XMMRegister xmm7,
                Register rax, Register rcx, Register rdx, Register tmp);
#endif // !_LP64

private:

  // these are private because users should be doing movflt/movdbl

  void movss(Address     dst, XMMRegister    src) { Assembler::movss(dst, src); }
  void movss(XMMRegister dst, XMMRegister    src) { Assembler::movss(dst, src); }
  void movss(XMMRegister dst, Address        src) { Assembler::movss(dst, src); }
  void movss(XMMRegister dst, AddressLiteral src, Register rscratch = noreg);

  void movlpd(XMMRegister dst, Address        src) {Assembler::movlpd(dst, src); }
  void movlpd(XMMRegister dst, AddressLiteral src, Register rscratch = noreg);

public:

  void addsd(XMMRegister dst, XMMRegister    src) { Assembler::addsd(dst, src); }
  void addsd(XMMRegister dst, Address        src) { Assembler::addsd(dst, src); }
  void addsd(XMMRegister dst, AddressLiteral src, Register rscratch = noreg);

  void addss(XMMRegister dst, XMMRegister    src) { Assembler::addss(dst, src); }
  void addss(XMMRegister dst, Address        src) { Assembler::addss(dst, src); }
  void addss(XMMRegister dst, AddressLiteral src, Register rscratch = noreg);

  void addpd(XMMRegister dst, XMMRegister    src) { Assembler::addpd(dst, src); }
  void addpd(XMMRegister dst, Address        src) { Assembler::addpd(dst, src); }
  void addpd(XMMRegister dst, AddressLiteral src, Register rscratch = noreg);

  using Assembler::vbroadcastsd;
  void vbroadcastsd(XMMRegister dst, AddressLiteral src, int vector_len, Register rscratch = noreg);

  using Assembler::vbroadcastss;
  void vbroadcastss(XMMRegister dst, AddressLiteral src, int vector_len, Register rscratch = noreg);

  void divsd(XMMRegister dst, XMMRegister    src) { Assembler::divsd(dst, src); }
  void divsd(XMMRegister dst, Address        src) { Assembler::divsd(dst, src); }
  void divsd(XMMRegister dst, AddressLiteral src, Register rscratch = noreg);

  void divss(XMMRegister dst, XMMRegister    src) { Assembler::divss(dst, src); }
  void divss(XMMRegister dst, Address        src) { Assembler::divss(dst, src); }
  void divss(XMMRegister dst, AddressLiteral src, Register rscratch = noreg);

  // Move Unaligned Double Quadword
  void movdqu(Address     dst, XMMRegister    src);
  void movdqu(XMMRegister dst, XMMRegister    src);
  void movdqu(XMMRegister dst, Address        src);
  void movdqu(XMMRegister dst, AddressLiteral src, Register rscratch = noreg);

  void kmovwl(Register  dst, KRegister      src) { Assembler::kmovwl(dst, src); }
  void kmovwl(Address   dst, KRegister      src) { Assembler::kmovwl(dst, src); }
  void kmovwl(KRegister dst, KRegister      src) { Assembler::kmovwl(dst, src); }
  void kmovwl(KRegister dst, Register       src) { Assembler::kmovwl(dst, src); }
  void kmovwl(KRegister dst, Address        src) { Assembler::kmovwl(dst, src); }
  void kmovwl(KRegister dst, AddressLiteral src, Register rscratch = noreg);

  void kmovql(KRegister dst, KRegister      src) { Assembler::kmovql(dst, src); }
  void kmovql(KRegister dst, Register       src) { Assembler::kmovql(dst, src); }
  void kmovql(Register  dst, KRegister      src) { Assembler::kmovql(dst, src); }
  void kmovql(KRegister dst, Address        src) { Assembler::kmovql(dst, src); }
  void kmovql(Address   dst, KRegister      src) { Assembler::kmovql(dst, src); }
  void kmovql(KRegister dst, AddressLiteral src, Register rscratch = noreg);

  // Safe move operation, lowers down to 16bit moves for targets supporting
  // AVX512F feature and 64bit moves for targets supporting AVX512BW feature.
  void kmov(Address  dst, KRegister src);
  void kmov(KRegister dst, Address src);
  void kmov(KRegister dst, KRegister src);
  void kmov(Register dst, KRegister src);
  void kmov(KRegister dst, Register src);

  using Assembler::movddup;
  void movddup(XMMRegister dst, AddressLiteral src, Register rscratch = noreg);

  using Assembler::vmovddup;
  void vmovddup(XMMRegister dst, AddressLiteral src, int vector_len, Register rscratch = noreg);

  // AVX Unaligned forms
  void vmovdqu(Address     dst, XMMRegister    src);
  void vmovdqu(XMMRegister dst, Address        src);
  void vmovdqu(XMMRegister dst, XMMRegister    src);
  void vmovdqu(XMMRegister dst, AddressLiteral src,                 Register rscratch = noreg);
  void vmovdqu(XMMRegister dst, AddressLiteral src, int vector_len, Register rscratch = noreg);

  // AVX512 Unaligned
  void evmovdqu(BasicType type, KRegister kmask, Address     dst, XMMRegister src, bool merge, int vector_len);
  void evmovdqu(BasicType type, KRegister kmask, XMMRegister dst, Address     src, bool merge, int vector_len);

  void evmovdqub(XMMRegister dst, XMMRegister src, int vector_len) { Assembler::evmovdqub(dst, src, vector_len); }
  void evmovdqub(XMMRegister dst, Address     src, int vector_len) { Assembler::evmovdqub(dst, src, vector_len); }

  void evmovdqub(XMMRegister dst, KRegister mask, XMMRegister src, bool merge, int vector_len) {
    if (dst->encoding() != src->encoding() || mask != k0)  {
      Assembler::evmovdqub(dst, mask, src, merge, vector_len);
    }
  }
  void evmovdqub(Address     dst, KRegister mask, XMMRegister    src, bool merge, int vector_len) { Assembler::evmovdqub(dst, mask, src, merge, vector_len); }
  void evmovdqub(XMMRegister dst, KRegister mask, Address        src, bool merge, int vector_len) { Assembler::evmovdqub(dst, mask, src, merge, vector_len); }
  void evmovdqub(XMMRegister dst, KRegister mask, AddressLiteral src, bool merge, int vector_len, Register rscratch = noreg);

  void evmovdquw(Address     dst, XMMRegister src, int vector_len) { Assembler::evmovdquw(dst, src, vector_len); }
  void evmovdquw(XMMRegister dst, Address     src, int vector_len) { Assembler::evmovdquw(dst, src, vector_len); }

  void evmovdquw(XMMRegister dst, KRegister mask, XMMRegister src, bool merge, int vector_len) {
    if (dst->encoding() != src->encoding() || mask != k0) {
      Assembler::evmovdquw(dst, mask, src, merge, vector_len);
    }
  }
  void evmovdquw(XMMRegister dst, KRegister mask, Address        src, bool merge, int vector_len) { Assembler::evmovdquw(dst, mask, src, merge, vector_len); }
  void evmovdquw(Address     dst, KRegister mask, XMMRegister    src, bool merge, int vector_len) { Assembler::evmovdquw(dst, mask, src, merge, vector_len); }
  void evmovdquw(XMMRegister dst, KRegister mask, AddressLiteral src, bool merge, int vector_len, Register rscratch = noreg);

  void evmovdqul(XMMRegister dst, XMMRegister src, int vector_len) {
     if (dst->encoding() != src->encoding()) {
       Assembler::evmovdqul(dst, src, vector_len);
     }
  }
  void evmovdqul(Address     dst, XMMRegister src, int vector_len) { Assembler::evmovdqul(dst, src, vector_len); }
  void evmovdqul(XMMRegister dst, Address     src, int vector_len) { Assembler::evmovdqul(dst, src, vector_len); }

  void evmovdqul(XMMRegister dst, KRegister mask, XMMRegister src, bool merge, int vector_len) {
    if (dst->encoding() != src->encoding() || mask != k0)  {
      Assembler::evmovdqul(dst, mask, src, merge, vector_len);
    }
  }
  void evmovdqul(Address     dst, KRegister mask, XMMRegister    src, bool merge, int vector_len) { Assembler::evmovdqul(dst, mask, src, merge, vector_len); }
  void evmovdqul(XMMRegister dst, KRegister mask, Address        src, bool merge, int vector_len) { Assembler::evmovdqul(dst, mask, src, merge, vector_len); }
  void evmovdqul(XMMRegister dst, KRegister mask, AddressLiteral src, bool merge, int vector_len, Register rscratch = noreg);

  void evmovdquq(XMMRegister dst, XMMRegister src, int vector_len) {
    if (dst->encoding() != src->encoding()) {
      Assembler::evmovdquq(dst, src, vector_len);
    }
  }
  void evmovdquq(XMMRegister dst, Address        src, int vector_len) { Assembler::evmovdquq(dst, src, vector_len); }
  void evmovdquq(Address     dst, XMMRegister    src, int vector_len) { Assembler::evmovdquq(dst, src, vector_len); }
  void evmovdquq(XMMRegister dst, AddressLiteral src, int vector_len, Register rscratch = noreg);

  void evmovdquq(XMMRegister dst, KRegister mask, XMMRegister src, bool merge, int vector_len) {
    if (dst->encoding() != src->encoding() || mask != k0) {
      Assembler::evmovdquq(dst, mask, src, merge, vector_len);
    }
  }
  void evmovdquq(Address     dst, KRegister mask, XMMRegister    src, bool merge, int vector_len) { Assembler::evmovdquq(dst, mask, src, merge, vector_len); }
  void evmovdquq(XMMRegister dst, KRegister mask, Address        src, bool merge, int vector_len) { Assembler::evmovdquq(dst, mask, src, merge, vector_len); }
  void evmovdquq(XMMRegister dst, KRegister mask, AddressLiteral src, bool merge, int vector_len, Register rscratch = noreg);

  // Move Aligned Double Quadword
  void movdqa(XMMRegister dst, XMMRegister    src) { Assembler::movdqa(dst, src); }
  void movdqa(XMMRegister dst, Address        src) { Assembler::movdqa(dst, src); }
  void movdqa(XMMRegister dst, AddressLiteral src, Register rscratch = noreg);

  void movsd(Address     dst, XMMRegister    src) { Assembler::movsd(dst, src); }
  void movsd(XMMRegister dst, XMMRegister    src) { Assembler::movsd(dst, src); }
  void movsd(XMMRegister dst, Address        src) { Assembler::movsd(dst, src); }
  void movsd(XMMRegister dst, AddressLiteral src, Register rscratch = noreg);

  void mulpd(XMMRegister dst, XMMRegister    src) { Assembler::mulpd(dst, src); }
  void mulpd(XMMRegister dst, Address        src) { Assembler::mulpd(dst, src); }
  void mulpd(XMMRegister dst, AddressLiteral src, Register rscratch = noreg);

  void mulsd(XMMRegister dst, XMMRegister    src) { Assembler::mulsd(dst, src); }
  void mulsd(XMMRegister dst, Address        src) { Assembler::mulsd(dst, src); }
  void mulsd(XMMRegister dst, AddressLiteral src, Register rscratch = noreg);

  void mulss(XMMRegister dst, XMMRegister    src) { Assembler::mulss(dst, src); }
  void mulss(XMMRegister dst, Address        src) { Assembler::mulss(dst, src); }
  void mulss(XMMRegister dst, AddressLiteral src, Register rscratch = noreg);

  // Carry-Less Multiplication Quadword
  void pclmulldq(XMMRegister dst, XMMRegister src) {
    // 0x00 - multiply lower 64 bits [0:63]
    Assembler::pclmulqdq(dst, src, 0x00);
  }
  void pclmulhdq(XMMRegister dst, XMMRegister src) {
    // 0x11 - multiply upper 64 bits [64:127]
    Assembler::pclmulqdq(dst, src, 0x11);
  }

  void pcmpeqb(XMMRegister dst, XMMRegister src);
  void pcmpeqw(XMMRegister dst, XMMRegister src);

  void pcmpestri(XMMRegister dst, Address src, int imm8);
  void pcmpestri(XMMRegister dst, XMMRegister src, int imm8);

  void pmovzxbw(XMMRegister dst, XMMRegister src);
  void pmovzxbw(XMMRegister dst, Address src);

  void pmovmskb(Register dst, XMMRegister src);

  void ptest(XMMRegister dst, XMMRegister src);

  void roundsd(XMMRegister dst, XMMRegister    src, int32_t rmode) { Assembler::roundsd(dst, src, rmode); }
  void roundsd(XMMRegister dst, Address        src, int32_t rmode) { Assembler::roundsd(dst, src, rmode); }
  void roundsd(XMMRegister dst, AddressLiteral src, int32_t rmode, Register rscratch = noreg);

  void sqrtss(XMMRegister dst, XMMRegister     src) { Assembler::sqrtss(dst, src); }
  void sqrtss(XMMRegister dst, Address         src) { Assembler::sqrtss(dst, src); }
  void sqrtss(XMMRegister dst, AddressLiteral  src, Register rscratch = noreg);

  void subsd(XMMRegister dst, XMMRegister    src) { Assembler::subsd(dst, src); }
  void subsd(XMMRegister dst, Address        src) { Assembler::subsd(dst, src); }
  void subsd(XMMRegister dst, AddressLiteral src, Register rscratch = noreg);

  void subss(XMMRegister dst, XMMRegister    src) { Assembler::subss(dst, src); }
  void subss(XMMRegister dst, Address        src) { Assembler::subss(dst, src); }
  void subss(XMMRegister dst, AddressLiteral src, Register rscratch = noreg);

  void ucomiss(XMMRegister dst, XMMRegister    src) { Assembler::ucomiss(dst, src); }
  void ucomiss(XMMRegister dst, Address        src) { Assembler::ucomiss(dst, src); }
  void ucomiss(XMMRegister dst, AddressLiteral src, Register rscratch = noreg);

  void ucomisd(XMMRegister dst, XMMRegister    src) { Assembler::ucomisd(dst, src); }
  void ucomisd(XMMRegister dst, Address        src) { Assembler::ucomisd(dst, src); }
  void ucomisd(XMMRegister dst, AddressLiteral src, Register rscratch = noreg);

  // Bitwise Logical XOR of Packed Double-Precision Floating-Point Values
  void xorpd(XMMRegister dst, XMMRegister    src);
  void xorpd(XMMRegister dst, Address        src) { Assembler::xorpd(dst, src); }
  void xorpd(XMMRegister dst, AddressLiteral src, Register rscratch = noreg);

  // Bitwise Logical XOR of Packed Single-Precision Floating-Point Values
  void xorps(XMMRegister dst, XMMRegister    src);
  void xorps(XMMRegister dst, Address        src) { Assembler::xorps(dst, src); }
  void xorps(XMMRegister dst, AddressLiteral src, Register rscratch = noreg);

  // Shuffle Bytes
  void pshufb(XMMRegister dst, XMMRegister    src) { Assembler::pshufb(dst, src); }
  void pshufb(XMMRegister dst, Address        src) { Assembler::pshufb(dst, src); }
  void pshufb(XMMRegister dst, AddressLiteral src, Register rscratch = noreg);
  // AVX 3-operands instructions

  void vaddsd(XMMRegister dst, XMMRegister nds, XMMRegister    src) { Assembler::vaddsd(dst, nds, src); }
  void vaddsd(XMMRegister dst, XMMRegister nds, Address        src) { Assembler::vaddsd(dst, nds, src); }
  void vaddsd(XMMRegister dst, XMMRegister nds, AddressLiteral src, Register rscratch = noreg);

  void vaddss(XMMRegister dst, XMMRegister nds, XMMRegister    src) { Assembler::vaddss(dst, nds, src); }
  void vaddss(XMMRegister dst, XMMRegister nds, Address        src) { Assembler::vaddss(dst, nds, src); }
  void vaddss(XMMRegister dst, XMMRegister nds, AddressLiteral src, Register rscratch = noreg);

  void vabsss(XMMRegister dst, XMMRegister nds, XMMRegister src, AddressLiteral negate_field, int vector_len, Register rscratch = noreg);
  void vabssd(XMMRegister dst, XMMRegister nds, XMMRegister src, AddressLiteral negate_field, int vector_len, Register rscratch = noreg);

  void vpaddb(XMMRegister dst, XMMRegister nds, XMMRegister    src, int vector_len);
  void vpaddb(XMMRegister dst, XMMRegister nds, Address        src, int vector_len);
  void vpaddb(XMMRegister dst, XMMRegister nds, AddressLiteral src, int vector_len, Register rscratch = noreg);

  void vpaddw(XMMRegister dst, XMMRegister nds, XMMRegister src, int vector_len);
  void vpaddw(XMMRegister dst, XMMRegister nds, Address     src, int vector_len);

  void vpaddd(XMMRegister dst, XMMRegister nds, XMMRegister    src, int vector_len) { Assembler::vpaddd(dst, nds, src, vector_len); }
  void vpaddd(XMMRegister dst, XMMRegister nds, Address        src, int vector_len) { Assembler::vpaddd(dst, nds, src, vector_len); }
  void vpaddd(XMMRegister dst, XMMRegister nds, AddressLiteral src, int vector_len, Register rscratch = noreg);

  void vpand(XMMRegister dst, XMMRegister nds, XMMRegister    src, int vector_len) { Assembler::vpand(dst, nds, src, vector_len); }
  void vpand(XMMRegister dst, XMMRegister nds, Address        src, int vector_len) { Assembler::vpand(dst, nds, src, vector_len); }
  void vpand(XMMRegister dst, XMMRegister nds, AddressLiteral src, int vector_len, Register rscratch = noreg);

  using Assembler::vpbroadcastd;
  void vpbroadcastd(XMMRegister dst, AddressLiteral src, int vector_len, Register rscratch = noreg);

  using Assembler::vpbroadcastq;
  void vpbroadcastq(XMMRegister dst, AddressLiteral src, int vector_len, Register rscratch = noreg);

  void vpcmpeqb(XMMRegister dst, XMMRegister nds, XMMRegister src, int vector_len);

  void vpcmpeqw(XMMRegister dst, XMMRegister nds, XMMRegister src, int vector_len);
  void evpcmpeqd(KRegister kdst, KRegister mask, XMMRegister nds, AddressLiteral src, int vector_len, Register rscratch = noreg);

  // Vector compares
  void evpcmpd(KRegister kdst, KRegister mask, XMMRegister nds, XMMRegister    src, int comparison, bool is_signed, int vector_len) {
    Assembler::evpcmpd(kdst, mask, nds, src, comparison, is_signed, vector_len);
  }
  void evpcmpd(KRegister kdst, KRegister mask, XMMRegister nds, AddressLiteral src, int comparison, bool is_signed, int vector_len, Register rscratch = noreg);

  void evpcmpq(KRegister kdst, KRegister mask, XMMRegister nds, XMMRegister    src, int comparison, bool is_signed, int vector_len) {
    Assembler::evpcmpq(kdst, mask, nds, src, comparison, is_signed, vector_len);
  }
  void evpcmpq(KRegister kdst, KRegister mask, XMMRegister nds, AddressLiteral src, int comparison, bool is_signed, int vector_len, Register rscratch = noreg);

  void evpcmpb(KRegister kdst, KRegister mask, XMMRegister nds, XMMRegister    src, int comparison, bool is_signed, int vector_len) {
    Assembler::evpcmpb(kdst, mask, nds, src, comparison, is_signed, vector_len);
  }
  void evpcmpb(KRegister kdst, KRegister mask, XMMRegister nds, AddressLiteral src, int comparison, bool is_signed, int vector_len, Register rscratch = noreg);

  void evpcmpw(KRegister kdst, KRegister mask, XMMRegister nds, XMMRegister    src, int comparison, bool is_signed, int vector_len) {
    Assembler::evpcmpw(kdst, mask, nds, src, comparison, is_signed, vector_len);
  }
  void evpcmpw(KRegister kdst, KRegister mask, XMMRegister nds, AddressLiteral src, int comparison, bool is_signed, int vector_len, Register rscratch = noreg);

  void evpbroadcast(BasicType type, XMMRegister dst, Register src, int vector_len);

  // Emit comparison instruction for the specified comparison predicate.
  void vpcmpCCW(XMMRegister dst, XMMRegister nds, XMMRegister src, XMMRegister xtmp, ComparisonPredicate cond, Width width, int vector_len);
  void vpcmpCC(XMMRegister dst, XMMRegister nds, XMMRegister src, int cond_encoding, Width width, int vector_len);

  void vpmovzxbw(XMMRegister dst, Address     src, int vector_len);
  void vpmovzxbw(XMMRegister dst, XMMRegister src, int vector_len) { Assembler::vpmovzxbw(dst, src, vector_len); }

  void vpmovmskb(Register dst, XMMRegister src, int vector_len = Assembler::AVX_256bit);

  void vpmullw(XMMRegister dst, XMMRegister nds, XMMRegister src, int vector_len);
  void vpmullw(XMMRegister dst, XMMRegister nds, Address     src, int vector_len);

  void vpmulld(XMMRegister dst, XMMRegister nds, XMMRegister    src, int vector_len) { Assembler::vpmulld(dst, nds, src, vector_len); }
  void vpmulld(XMMRegister dst, XMMRegister nds, Address        src, int vector_len) { Assembler::vpmulld(dst, nds, src, vector_len); }
  void vpmulld(XMMRegister dst, XMMRegister nds, AddressLiteral src, int vector_len, Register rscratch = noreg);

  void vpsubb(XMMRegister dst, XMMRegister nds, XMMRegister src, int vector_len);
  void vpsubb(XMMRegister dst, XMMRegister nds, Address     src, int vector_len);

  void vpsubw(XMMRegister dst, XMMRegister nds, XMMRegister src, int vector_len);
  void vpsubw(XMMRegister dst, XMMRegister nds, Address     src, int vector_len);

  void vpsraw(XMMRegister dst, XMMRegister nds, XMMRegister shift, int vector_len);
  void vpsraw(XMMRegister dst, XMMRegister nds, int         shift, int vector_len);

  void evpsraq(XMMRegister dst, XMMRegister nds, XMMRegister shift, int vector_len);
  void evpsraq(XMMRegister dst, XMMRegister nds, int         shift, int vector_len);

  void evpsllw(XMMRegister dst, KRegister mask, XMMRegister nds, XMMRegister src, bool merge, int vector_len, bool is_varshift) {
    if (!is_varshift) {
      Assembler::evpsllw(dst, mask, nds, src, merge, vector_len);
    } else {
      Assembler::evpsllvw(dst, mask, nds, src, merge, vector_len);
    }
  }
  void evpslld(XMMRegister dst, KRegister mask, XMMRegister nds, XMMRegister src, bool merge, int vector_len, bool is_varshift) {
    if (!is_varshift) {
      Assembler::evpslld(dst, mask, nds, src, merge, vector_len);
    } else {
      Assembler::evpsllvd(dst, mask, nds, src, merge, vector_len);
    }
  }
  void evpsllq(XMMRegister dst, KRegister mask, XMMRegister nds, XMMRegister src, bool merge, int vector_len, bool is_varshift) {
    if (!is_varshift) {
      Assembler::evpsllq(dst, mask, nds, src, merge, vector_len);
    } else {
      Assembler::evpsllvq(dst, mask, nds, src, merge, vector_len);
    }
  }
  void evpsrlw(XMMRegister dst, KRegister mask, XMMRegister nds, XMMRegister src, bool merge, int vector_len, bool is_varshift) {
    if (!is_varshift) {
      Assembler::evpsrlw(dst, mask, nds, src, merge, vector_len);
    } else {
      Assembler::evpsrlvw(dst, mask, nds, src, merge, vector_len);
    }
  }
  void evpsrld(XMMRegister dst, KRegister mask, XMMRegister nds, XMMRegister src, bool merge, int vector_len, bool is_varshift) {
    if (!is_varshift) {
      Assembler::evpsrld(dst, mask, nds, src, merge, vector_len);
    } else {
      Assembler::evpsrlvd(dst, mask, nds, src, merge, vector_len);
    }
  }
  void evpsrlq(XMMRegister dst, KRegister mask, XMMRegister nds, XMMRegister src, bool merge, int vector_len, bool is_varshift) {
    if (!is_varshift) {
      Assembler::evpsrlq(dst, mask, nds, src, merge, vector_len);
    } else {
      Assembler::evpsrlvq(dst, mask, nds, src, merge, vector_len);
    }
  }
  void evpsraw(XMMRegister dst, KRegister mask, XMMRegister nds, XMMRegister src, bool merge, int vector_len, bool is_varshift) {
    if (!is_varshift) {
      Assembler::evpsraw(dst, mask, nds, src, merge, vector_len);
    } else {
      Assembler::evpsravw(dst, mask, nds, src, merge, vector_len);
    }
  }
  void evpsrad(XMMRegister dst, KRegister mask, XMMRegister nds, XMMRegister src, bool merge, int vector_len, bool is_varshift) {
    if (!is_varshift) {
      Assembler::evpsrad(dst, mask, nds, src, merge, vector_len);
    } else {
      Assembler::evpsravd(dst, mask, nds, src, merge, vector_len);
    }
  }
  void evpsraq(XMMRegister dst, KRegister mask, XMMRegister nds, XMMRegister src, bool merge, int vector_len, bool is_varshift) {
    if (!is_varshift) {
      Assembler::evpsraq(dst, mask, nds, src, merge, vector_len);
    } else {
      Assembler::evpsravq(dst, mask, nds, src, merge, vector_len);
    }
  }

  void evpmins(BasicType type, XMMRegister dst, KRegister mask, XMMRegister nds, XMMRegister src, bool merge, int vector_len);
  void evpmaxs(BasicType type, XMMRegister dst, KRegister mask, XMMRegister nds, XMMRegister src, bool merge, int vector_len);
  void evpmins(BasicType type, XMMRegister dst, KRegister mask, XMMRegister nds, Address src, bool merge, int vector_len);
  void evpmaxs(BasicType type, XMMRegister dst, KRegister mask, XMMRegister nds, Address src, bool merge, int vector_len);

  void vpsrlw(XMMRegister dst, XMMRegister nds, XMMRegister shift, int vector_len);
  void vpsrlw(XMMRegister dst, XMMRegister nds, int shift, int vector_len);

  void vpsllw(XMMRegister dst, XMMRegister nds, XMMRegister shift, int vector_len);
  void vpsllw(XMMRegister dst, XMMRegister nds, int shift, int vector_len);

  void vptest(XMMRegister dst, XMMRegister src);
  void vptest(XMMRegister dst, XMMRegister src, int vector_len) { Assembler::vptest(dst, src, vector_len); }

  void punpcklbw(XMMRegister dst, XMMRegister src);
  void punpcklbw(XMMRegister dst, Address src) { Assembler::punpcklbw(dst, src); }

  void pshufd(XMMRegister dst, Address src, int mode);
  void pshufd(XMMRegister dst, XMMRegister src, int mode) { Assembler::pshufd(dst, src, mode); }

  void pshuflw(XMMRegister dst, XMMRegister src, int mode);
  void pshuflw(XMMRegister dst, Address src, int mode) { Assembler::pshuflw(dst, src, mode); }

  void vandpd(XMMRegister dst, XMMRegister nds, XMMRegister    src, int vector_len) { Assembler::vandpd(dst, nds, src, vector_len); }
  void vandpd(XMMRegister dst, XMMRegister nds, Address        src, int vector_len) { Assembler::vandpd(dst, nds, src, vector_len); }
  void vandpd(XMMRegister dst, XMMRegister nds, AddressLiteral src, int vector_len, Register rscratch = noreg);

  void vandps(XMMRegister dst, XMMRegister nds, XMMRegister    src, int vector_len) { Assembler::vandps(dst, nds, src, vector_len); }
  void vandps(XMMRegister dst, XMMRegister nds, Address        src, int vector_len) { Assembler::vandps(dst, nds, src, vector_len); }
  void vandps(XMMRegister dst, XMMRegister nds, AddressLiteral src, int vector_len, Register rscratch = noreg);

  void evpord(XMMRegister dst, KRegister mask, XMMRegister nds, AddressLiteral src, bool merge, int vector_len, Register rscratch = noreg);

  void vdivsd(XMMRegister dst, XMMRegister nds, XMMRegister    src) { Assembler::vdivsd(dst, nds, src); }
  void vdivsd(XMMRegister dst, XMMRegister nds, Address        src) { Assembler::vdivsd(dst, nds, src); }
  void vdivsd(XMMRegister dst, XMMRegister nds, AddressLiteral src, Register rscratch = noreg);

  void vdivss(XMMRegister dst, XMMRegister nds, XMMRegister    src) { Assembler::vdivss(dst, nds, src); }
  void vdivss(XMMRegister dst, XMMRegister nds, Address        src) { Assembler::vdivss(dst, nds, src); }
  void vdivss(XMMRegister dst, XMMRegister nds, AddressLiteral src, Register rscratch = noreg);

  void vmulsd(XMMRegister dst, XMMRegister nds, XMMRegister    src) { Assembler::vmulsd(dst, nds, src); }
  void vmulsd(XMMRegister dst, XMMRegister nds, Address        src) { Assembler::vmulsd(dst, nds, src); }
  void vmulsd(XMMRegister dst, XMMRegister nds, AddressLiteral src, Register rscratch = noreg);

  void vmulss(XMMRegister dst, XMMRegister nds, XMMRegister    src) { Assembler::vmulss(dst, nds, src); }
  void vmulss(XMMRegister dst, XMMRegister nds, Address        src) { Assembler::vmulss(dst, nds, src); }
  void vmulss(XMMRegister dst, XMMRegister nds, AddressLiteral src, Register rscratch = noreg);

  void vsubsd(XMMRegister dst, XMMRegister nds, XMMRegister    src) { Assembler::vsubsd(dst, nds, src); }
  void vsubsd(XMMRegister dst, XMMRegister nds, Address        src) { Assembler::vsubsd(dst, nds, src); }
  void vsubsd(XMMRegister dst, XMMRegister nds, AddressLiteral src, Register rscratch = noreg);

  void vsubss(XMMRegister dst, XMMRegister nds, XMMRegister    src) { Assembler::vsubss(dst, nds, src); }
  void vsubss(XMMRegister dst, XMMRegister nds, Address        src) { Assembler::vsubss(dst, nds, src); }
  void vsubss(XMMRegister dst, XMMRegister nds, AddressLiteral src, Register rscratch = noreg);

  void vnegatess(XMMRegister dst, XMMRegister nds, AddressLiteral src, Register rscratch = noreg);
  void vnegatesd(XMMRegister dst, XMMRegister nds, AddressLiteral src, Register rscratch = noreg);

  // AVX Vector instructions

  void vxorpd(XMMRegister dst, XMMRegister nds, XMMRegister    src, int vector_len) { Assembler::vxorpd(dst, nds, src, vector_len); }
  void vxorpd(XMMRegister dst, XMMRegister nds, Address        src, int vector_len) { Assembler::vxorpd(dst, nds, src, vector_len); }
  void vxorpd(XMMRegister dst, XMMRegister nds, AddressLiteral src, int vector_len, Register rscratch = noreg);

  void vxorps(XMMRegister dst, XMMRegister nds, XMMRegister    src, int vector_len) { Assembler::vxorps(dst, nds, src, vector_len); }
  void vxorps(XMMRegister dst, XMMRegister nds, Address        src, int vector_len) { Assembler::vxorps(dst, nds, src, vector_len); }
  void vxorps(XMMRegister dst, XMMRegister nds, AddressLiteral src, int vector_len, Register rscratch = noreg);

  void vpxor(XMMRegister dst, XMMRegister nds, XMMRegister src, int vector_len) {
    if (UseAVX > 1 || (vector_len < 1)) // vpxor 256 bit is available only in AVX2
      Assembler::vpxor(dst, nds, src, vector_len);
    else
      Assembler::vxorpd(dst, nds, src, vector_len);
  }
  void vpxor(XMMRegister dst, XMMRegister nds, Address src, int vector_len) {
    if (UseAVX > 1 || (vector_len < 1)) // vpxor 256 bit is available only in AVX2
      Assembler::vpxor(dst, nds, src, vector_len);
    else
      Assembler::vxorpd(dst, nds, src, vector_len);
  }
  void vpxor(XMMRegister dst, XMMRegister nds, AddressLiteral src, int vector_len, Register rscratch = noreg);

  // Simple version for AVX2 256bit vectors
  void vpxor(XMMRegister dst, XMMRegister src) {
    assert(UseAVX >= 2, "Should be at least AVX2");
    Assembler::vpxor(dst, dst, src, AVX_256bit);
  }
  void vpxor(XMMRegister dst, Address src) {
    assert(UseAVX >= 2, "Should be at least AVX2");
    Assembler::vpxor(dst, dst, src, AVX_256bit);
  }

  void vpermd(XMMRegister dst, XMMRegister nds, XMMRegister    src, int vector_len) { Assembler::vpermd(dst, nds, src, vector_len); }
  void vpermd(XMMRegister dst, XMMRegister nds, AddressLiteral src, int vector_len, Register rscratch = noreg);

  void vinserti128(XMMRegister dst, XMMRegister nds, XMMRegister src, uint8_t imm8) {
    if (UseAVX > 2 && VM_Version::supports_avx512novl()) {
      Assembler::vinserti32x4(dst, nds, src, imm8);
    } else if (UseAVX > 1) {
      // vinserti128 is available only in AVX2
      Assembler::vinserti128(dst, nds, src, imm8);
    } else {
      Assembler::vinsertf128(dst, nds, src, imm8);
    }
  }

  void vinserti128(XMMRegister dst, XMMRegister nds, Address src, uint8_t imm8) {
    if (UseAVX > 2 && VM_Version::supports_avx512novl()) {
      Assembler::vinserti32x4(dst, nds, src, imm8);
    } else if (UseAVX > 1) {
      // vinserti128 is available only in AVX2
      Assembler::vinserti128(dst, nds, src, imm8);
    } else {
      Assembler::vinsertf128(dst, nds, src, imm8);
    }
  }

  void vextracti128(XMMRegister dst, XMMRegister src, uint8_t imm8) {
    if (UseAVX > 2 && VM_Version::supports_avx512novl()) {
      Assembler::vextracti32x4(dst, src, imm8);
    } else if (UseAVX > 1) {
      // vextracti128 is available only in AVX2
      Assembler::vextracti128(dst, src, imm8);
    } else {
      Assembler::vextractf128(dst, src, imm8);
    }
  }

  void vextracti128(Address dst, XMMRegister src, uint8_t imm8) {
    if (UseAVX > 2 && VM_Version::supports_avx512novl()) {
      Assembler::vextracti32x4(dst, src, imm8);
    } else if (UseAVX > 1) {
      // vextracti128 is available only in AVX2
      Assembler::vextracti128(dst, src, imm8);
    } else {
      Assembler::vextractf128(dst, src, imm8);
    }
  }

  // 128bit copy to/from high 128 bits of 256bit (YMM) vector registers
  void vinserti128_high(XMMRegister dst, XMMRegister src) {
    vinserti128(dst, dst, src, 1);
  }
  void vinserti128_high(XMMRegister dst, Address src) {
    vinserti128(dst, dst, src, 1);
  }
  void vextracti128_high(XMMRegister dst, XMMRegister src) {
    vextracti128(dst, src, 1);
  }
  void vextracti128_high(Address dst, XMMRegister src) {
    vextracti128(dst, src, 1);
  }

  void vinsertf128_high(XMMRegister dst, XMMRegister src) {
    if (UseAVX > 2 && VM_Version::supports_avx512novl()) {
      Assembler::vinsertf32x4(dst, dst, src, 1);
    } else {
      Assembler::vinsertf128(dst, dst, src, 1);
    }
  }

  void vinsertf128_high(XMMRegister dst, Address src) {
    if (UseAVX > 2 && VM_Version::supports_avx512novl()) {
      Assembler::vinsertf32x4(dst, dst, src, 1);
    } else {
      Assembler::vinsertf128(dst, dst, src, 1);
    }
  }

  void vextractf128_high(XMMRegister dst, XMMRegister src) {
    if (UseAVX > 2 && VM_Version::supports_avx512novl()) {
      Assembler::vextractf32x4(dst, src, 1);
    } else {
      Assembler::vextractf128(dst, src, 1);
    }
  }

  void vextractf128_high(Address dst, XMMRegister src) {
    if (UseAVX > 2 && VM_Version::supports_avx512novl()) {
      Assembler::vextractf32x4(dst, src, 1);
    } else {
      Assembler::vextractf128(dst, src, 1);
    }
  }

  // 256bit copy to/from high 256 bits of 512bit (ZMM) vector registers
  void vinserti64x4_high(XMMRegister dst, XMMRegister src) {
    Assembler::vinserti64x4(dst, dst, src, 1);
  }
  void vinsertf64x4_high(XMMRegister dst, XMMRegister src) {
    Assembler::vinsertf64x4(dst, dst, src, 1);
  }
  void vextracti64x4_high(XMMRegister dst, XMMRegister src) {
    Assembler::vextracti64x4(dst, src, 1);
  }
  void vextractf64x4_high(XMMRegister dst, XMMRegister src) {
    Assembler::vextractf64x4(dst, src, 1);
  }
  void vextractf64x4_high(Address dst, XMMRegister src) {
    Assembler::vextractf64x4(dst, src, 1);
  }
  void vinsertf64x4_high(XMMRegister dst, Address src) {
    Assembler::vinsertf64x4(dst, dst, src, 1);
  }

  // 128bit copy to/from low 128 bits of 256bit (YMM) vector registers
  void vinserti128_low(XMMRegister dst, XMMRegister src) {
    vinserti128(dst, dst, src, 0);
  }
  void vinserti128_low(XMMRegister dst, Address src) {
    vinserti128(dst, dst, src, 0);
  }
  void vextracti128_low(XMMRegister dst, XMMRegister src) {
    vextracti128(dst, src, 0);
  }
  void vextracti128_low(Address dst, XMMRegister src) {
    vextracti128(dst, src, 0);
  }

  void vinsertf128_low(XMMRegister dst, XMMRegister src) {
    if (UseAVX > 2 && VM_Version::supports_avx512novl()) {
      Assembler::vinsertf32x4(dst, dst, src, 0);
    } else {
      Assembler::vinsertf128(dst, dst, src, 0);
    }
  }

  void vinsertf128_low(XMMRegister dst, Address src) {
    if (UseAVX > 2 && VM_Version::supports_avx512novl()) {
      Assembler::vinsertf32x4(dst, dst, src, 0);
    } else {
      Assembler::vinsertf128(dst, dst, src, 0);
    }
  }

  void vextractf128_low(XMMRegister dst, XMMRegister src) {
    if (UseAVX > 2 && VM_Version::supports_avx512novl()) {
      Assembler::vextractf32x4(dst, src, 0);
    } else {
      Assembler::vextractf128(dst, src, 0);
    }
  }

  void vextractf128_low(Address dst, XMMRegister src) {
    if (UseAVX > 2 && VM_Version::supports_avx512novl()) {
      Assembler::vextractf32x4(dst, src, 0);
    } else {
      Assembler::vextractf128(dst, src, 0);
    }
  }

  // 256bit copy to/from low 256 bits of 512bit (ZMM) vector registers
  void vinserti64x4_low(XMMRegister dst, XMMRegister src) {
    Assembler::vinserti64x4(dst, dst, src, 0);
  }
  void vinsertf64x4_low(XMMRegister dst, XMMRegister src) {
    Assembler::vinsertf64x4(dst, dst, src, 0);
  }
  void vextracti64x4_low(XMMRegister dst, XMMRegister src) {
    Assembler::vextracti64x4(dst, src, 0);
  }
  void vextractf64x4_low(XMMRegister dst, XMMRegister src) {
    Assembler::vextractf64x4(dst, src, 0);
  }
  void vextractf64x4_low(Address dst, XMMRegister src) {
    Assembler::vextractf64x4(dst, src, 0);
  }
  void vinsertf64x4_low(XMMRegister dst, Address src) {
    Assembler::vinsertf64x4(dst, dst, src, 0);
  }

  // Carry-Less Multiplication Quadword
  void vpclmulldq(XMMRegister dst, XMMRegister nds, XMMRegister src) {
    // 0x00 - multiply lower 64 bits [0:63]
    Assembler::vpclmulqdq(dst, nds, src, 0x00);
  }
  void vpclmulhdq(XMMRegister dst, XMMRegister nds, XMMRegister src) {
    // 0x11 - multiply upper 64 bits [64:127]
    Assembler::vpclmulqdq(dst, nds, src, 0x11);
  }
  void vpclmullqhqdq(XMMRegister dst, XMMRegister nds, XMMRegister src) {
    // 0x10 - multiply nds[0:63] and src[64:127]
    Assembler::vpclmulqdq(dst, nds, src, 0x10);
  }
  void vpclmulhqlqdq(XMMRegister dst, XMMRegister nds, XMMRegister src) {
    //0x01 - multiply nds[64:127] and src[0:63]
    Assembler::vpclmulqdq(dst, nds, src, 0x01);
  }

  void evpclmulldq(XMMRegister dst, XMMRegister nds, XMMRegister src, int vector_len) {
    // 0x00 - multiply lower 64 bits [0:63]
    Assembler::evpclmulqdq(dst, nds, src, 0x00, vector_len);
  }
  void evpclmulhdq(XMMRegister dst, XMMRegister nds, XMMRegister src, int vector_len) {
    // 0x11 - multiply upper 64 bits [64:127]
    Assembler::evpclmulqdq(dst, nds, src, 0x11, vector_len);
  }

  // AVX-512 mask operations.
  void kand(BasicType etype, KRegister dst, KRegister src1, KRegister src2);
  void kor(BasicType type, KRegister dst, KRegister src1, KRegister src2);
  void knot(uint masklen, KRegister dst, KRegister src, KRegister ktmp = knoreg, Register rtmp = noreg);
  void kxor(BasicType type, KRegister dst, KRegister src1, KRegister src2);
  void kortest(uint masklen, KRegister src1, KRegister src2);
  void ktest(uint masklen, KRegister src1, KRegister src2);

  void evperm(BasicType type, XMMRegister dst, KRegister mask, XMMRegister nds, XMMRegister src, bool merge, int vector_len);
  void evperm(BasicType type, XMMRegister dst, KRegister mask, XMMRegister nds, Address src, bool merge, int vector_len);

  void evor(BasicType type, XMMRegister dst, KRegister mask, XMMRegister nds, XMMRegister src, bool merge, int vector_len);
  void evor(BasicType type, XMMRegister dst, KRegister mask, XMMRegister nds, Address src, bool merge, int vector_len);

  void evand(BasicType type, XMMRegister dst, KRegister mask, XMMRegister nds, XMMRegister src, bool merge, int vector_len);
  void evand(BasicType type, XMMRegister dst, KRegister mask, XMMRegister nds, Address src, bool merge, int vector_len);

  void evxor(BasicType type, XMMRegister dst, KRegister mask, XMMRegister nds, XMMRegister src, bool merge, int vector_len);
  void evxor(BasicType type, XMMRegister dst, KRegister mask, XMMRegister nds, Address src, bool merge, int vector_len);

  void evrold(BasicType type, XMMRegister dst, KRegister mask, XMMRegister src, int shift, bool merge, int vlen_enc);
  void evrold(BasicType type, XMMRegister dst, KRegister mask, XMMRegister src1, XMMRegister src2, bool merge, int vlen_enc);
  void evrord(BasicType type, XMMRegister dst, KRegister mask, XMMRegister src, int shift, bool merge, int vlen_enc);
  void evrord(BasicType type, XMMRegister dst, KRegister mask, XMMRegister src1, XMMRegister src2, bool merge, int vlen_enc);

  using Assembler::evpandq;
  void evpandq(XMMRegister dst, XMMRegister nds, AddressLiteral src, int vector_len, Register rscratch = noreg);

  using Assembler::evporq;
  void evporq(XMMRegister dst, XMMRegister nds, AddressLiteral src, int vector_len, Register rscratch = noreg);

  using Assembler::vpternlogq;
  void vpternlogq(XMMRegister dst, int imm8, XMMRegister src2, AddressLiteral src3, int vector_len, Register rscratch = noreg);

  void cmov32( Condition cc, Register dst, Address  src);
  void cmov32( Condition cc, Register dst, Register src);

  void cmov(   Condition cc, Register dst, Register src) { cmovptr(cc, dst, src); }

  void cmovptr(Condition cc, Register dst, Address  src) { LP64_ONLY(cmovq(cc, dst, src)) NOT_LP64(cmov32(cc, dst, src)); }
  void cmovptr(Condition cc, Register dst, Register src) { LP64_ONLY(cmovq(cc, dst, src)) NOT_LP64(cmov32(cc, dst, src)); }

  void movoop(Register dst, jobject obj);
  void movoop(Address  dst, jobject obj, Register rscratch);

  void mov_metadata(Register dst, Metadata* obj);
  void mov_metadata(Address  dst, Metadata* obj, Register rscratch);

  void movptr(Register     dst, Register       src);
  void movptr(Register     dst, Address        src);
  void movptr(Register     dst, AddressLiteral src);
  void movptr(Register     dst, ArrayAddress   src);
  void movptr(Register     dst, intptr_t       src);
  void movptr(Address      dst, Register       src);
  void movptr(Address      dst, int32_t        imm);
  void movptr(Address      dst, intptr_t       src, Register rscratch);
  void movptr(ArrayAddress dst, Register       src, Register rscratch);

  void movptr(Register dst, RegisterOrConstant src) {
    if (src.is_constant()) movptr(dst, src.as_constant());
    else                   movptr(dst, src.as_register());
  }


  // to avoid hiding movl
  void mov32(Register       dst, AddressLiteral src);
  void mov32(AddressLiteral dst, Register        src, Register rscratch = noreg);

  // Import other mov() methods from the parent class or else
  // they will be hidden by the following overriding declaration.
  using Assembler::movdl;
  void movdl(XMMRegister dst, AddressLiteral src, Register rscratch = noreg);

  using Assembler::movq;
  void movq(XMMRegister dst, AddressLiteral src, Register rscratch = noreg);

  // Can push value or effective address
  void pushptr(AddressLiteral src, Register rscratch);

  void pushptr(Address src) { LP64_ONLY(pushq(src)) NOT_LP64(pushl(src)); }
  void popptr(Address src) { LP64_ONLY(popq(src)) NOT_LP64(popl(src)); }

  void pushoop(jobject obj, Register rscratch);
  void pushklass(Metadata* obj, Register rscratch);

  // sign extend as need a l to ptr sized element
  void movl2ptr(Register dst, Address src) { LP64_ONLY(movslq(dst, src)) NOT_LP64(movl(dst, src)); }
  void movl2ptr(Register dst, Register src) { LP64_ONLY(movslq(dst, src)) NOT_LP64(if (dst != src) movl(dst, src)); }


 public:
  // clear memory of size 'cnt' qwords, starting at 'base';
  // if 'is_large' is set, do not try to produce short loop
  void clear_mem(Register base, Register cnt, Register rtmp, XMMRegister xtmp, bool is_large, KRegister mask=knoreg);

  // clear memory initialization sequence for constant size;
  void clear_mem(Register base, int cnt, Register rtmp, XMMRegister xtmp, KRegister mask=knoreg);

  // clear memory of size 'cnt' qwords, starting at 'base' using XMM/YMM registers
  void xmm_clear_mem(Register base, Register cnt, Register rtmp, XMMRegister xtmp, KRegister mask=knoreg);

  // Fill primitive arrays
  void generate_fill(BasicType t, bool aligned,
                     Register to, Register value, Register count,
                     Register rtmp, XMMRegister xtmp);

  void encode_iso_array(Register src, Register dst, Register len,
                        XMMRegister tmp1, XMMRegister tmp2, XMMRegister tmp3,
                        XMMRegister tmp4, Register tmp5, Register result, bool ascii);

#ifdef _LP64
  void add2_with_carry(Register dest_hi, Register dest_lo, Register src1, Register src2);
  void multiply_64_x_64_loop(Register x, Register xstart, Register x_xstart,
                             Register y, Register y_idx, Register z,
                             Register carry, Register product,
                             Register idx, Register kdx);
  void multiply_add_128_x_128(Register x_xstart, Register y, Register z,
                              Register yz_idx, Register idx,
                              Register carry, Register product, int offset);
  void multiply_128_x_128_bmi2_loop(Register y, Register z,
                                    Register carry, Register carry2,
                                    Register idx, Register jdx,
                                    Register yz_idx1, Register yz_idx2,
                                    Register tmp, Register tmp3, Register tmp4);
  void multiply_128_x_128_loop(Register x_xstart, Register y, Register z,
                               Register yz_idx, Register idx, Register jdx,
                               Register carry, Register product,
                               Register carry2);
  void multiply_to_len(Register x, Register xlen, Register y, Register ylen, Register z, Register zlen,
                       Register tmp1, Register tmp2, Register tmp3, Register tmp4, Register tmp5);
  void square_rshift(Register x, Register len, Register z, Register tmp1, Register tmp3,
                     Register tmp4, Register tmp5, Register rdxReg, Register raxReg);
  void multiply_add_64_bmi2(Register sum, Register op1, Register op2, Register carry,
                            Register tmp2);
  void multiply_add_64(Register sum, Register op1, Register op2, Register carry,
                       Register rdxReg, Register raxReg);
  void add_one_64(Register z, Register zlen, Register carry, Register tmp1);
  void lshift_by_1(Register x, Register len, Register z, Register zlen, Register tmp1, Register tmp2,
                       Register tmp3, Register tmp4);
  void square_to_len(Register x, Register len, Register z, Register zlen, Register tmp1, Register tmp2,
                     Register tmp3, Register tmp4, Register tmp5, Register rdxReg, Register raxReg);

  void mul_add_128_x_32_loop(Register out, Register in, Register offset, Register len, Register tmp1,
               Register tmp2, Register tmp3, Register tmp4, Register tmp5, Register rdxReg,
               Register raxReg);
  void mul_add(Register out, Register in, Register offset, Register len, Register k, Register tmp1,
               Register tmp2, Register tmp3, Register tmp4, Register tmp5, Register rdxReg,
               Register raxReg);
  void vectorized_mismatch(Register obja, Register objb, Register length, Register log2_array_indxscale,
                           Register result, Register tmp1, Register tmp2,
                           XMMRegister vec1, XMMRegister vec2, XMMRegister vec3);
#endif

  // CRC32 code for java.util.zip.CRC32::updateBytes() intrinsic.
  void update_byte_crc32(Register crc, Register val, Register table);
  void kernel_crc32(Register crc, Register buf, Register len, Register table, Register tmp);


#ifdef _LP64
  void kernel_crc32_avx512(Register crc, Register buf, Register len, Register table, Register tmp1, Register tmp2);
  void kernel_crc32_avx512_256B(Register crc, Register buf, Register len, Register key, Register pos,
                                Register tmp1, Register tmp2, Label& L_barrett, Label& L_16B_reduction_loop,
                                Label& L_get_last_two_xmms, Label& L_128_done, Label& L_cleanup);
#endif // _LP64

  // CRC32C code for java.util.zip.CRC32C::updateBytes() intrinsic
  // Note on a naming convention:
  // Prefix w = register only used on a Westmere+ architecture
  // Prefix n = register only used on a Nehalem architecture
#ifdef _LP64
  void crc32c_ipl_alg4(Register in_out, uint32_t n,
                       Register tmp1, Register tmp2, Register tmp3);
#else
  void crc32c_ipl_alg4(Register in_out, uint32_t n,
                       Register tmp1, Register tmp2, Register tmp3,
                       XMMRegister xtmp1, XMMRegister xtmp2);
#endif
  void crc32c_pclmulqdq(XMMRegister w_xtmp1,
                        Register in_out,
                        uint32_t const_or_pre_comp_const_index, bool is_pclmulqdq_supported,
                        XMMRegister w_xtmp2,
                        Register tmp1,
                        Register n_tmp2, Register n_tmp3);
  void crc32c_rec_alt2(uint32_t const_or_pre_comp_const_index_u1, uint32_t const_or_pre_comp_const_index_u2, bool is_pclmulqdq_supported, Register in_out, Register in1, Register in2,
                       XMMRegister w_xtmp1, XMMRegister w_xtmp2, XMMRegister w_xtmp3,
                       Register tmp1, Register tmp2,
                       Register n_tmp3);
  void crc32c_proc_chunk(uint32_t size, uint32_t const_or_pre_comp_const_index_u1, uint32_t const_or_pre_comp_const_index_u2, bool is_pclmulqdq_supported,
                         Register in_out1, Register in_out2, Register in_out3,
                         Register tmp1, Register tmp2, Register tmp3,
                         XMMRegister w_xtmp1, XMMRegister w_xtmp2, XMMRegister w_xtmp3,
                         Register tmp4, Register tmp5,
                         Register n_tmp6);
  void crc32c_ipl_alg2_alt2(Register in_out, Register in1, Register in2,
                            Register tmp1, Register tmp2, Register tmp3,
                            Register tmp4, Register tmp5, Register tmp6,
                            XMMRegister w_xtmp1, XMMRegister w_xtmp2, XMMRegister w_xtmp3,
                            bool is_pclmulqdq_supported);
  // Fold 128-bit data chunk
  void fold_128bit_crc32(XMMRegister xcrc, XMMRegister xK, XMMRegister xtmp, Register buf, int offset);
  void fold_128bit_crc32(XMMRegister xcrc, XMMRegister xK, XMMRegister xtmp, XMMRegister xbuf);
#ifdef _LP64
  // Fold 512-bit data chunk
  void fold512bit_crc32_avx512(XMMRegister xcrc, XMMRegister xK, XMMRegister xtmp, Register buf, Register pos, int offset);
#endif // _LP64
  // Fold 8-bit data
  void fold_8bit_crc32(Register crc, Register table, Register tmp);
  void fold_8bit_crc32(XMMRegister crc, Register table, XMMRegister xtmp, Register tmp);

  // Compress char[] array to byte[].
  void char_array_compress(Register src, Register dst, Register len,
                           XMMRegister tmp1, XMMRegister tmp2, XMMRegister tmp3,
                           XMMRegister tmp4, Register tmp5, Register result,
                           KRegister mask1 = knoreg, KRegister mask2 = knoreg);

  // Inflate byte[] array to char[].
  void byte_array_inflate(Register src, Register dst, Register len,
                          XMMRegister tmp1, Register tmp2, KRegister mask = knoreg);

  void fill_masked(BasicType bt, Address dst, XMMRegister xmm, KRegister mask,
                   Register length, Register temp, int vec_enc);

  void fill64_masked(uint shift, Register dst, int disp,
                         XMMRegister xmm, KRegister mask, Register length,
                         Register temp, bool use64byteVector = false);

  void fill32_masked(uint shift, Register dst, int disp,
                         XMMRegister xmm, KRegister mask, Register length,
                         Register temp);

  void fill32(Address dst, XMMRegister xmm);

  void fill32(Register dst, int disp, XMMRegister xmm);

  void fill64(Address dst, XMMRegister xmm, bool use64byteVector = false);

  void fill64(Register dst, int dis, XMMRegister xmm, bool use64byteVector = false);

#ifdef _LP64
  void convert_f2i(Register dst, XMMRegister src);
  void convert_d2i(Register dst, XMMRegister src);
  void convert_f2l(Register dst, XMMRegister src);
  void convert_d2l(Register dst, XMMRegister src);
  void round_double(Register dst, XMMRegister src, Register rtmp, Register rcx);
  void round_float(Register dst, XMMRegister src, Register rtmp, Register rcx);

  void cache_wb(Address line);
  void cache_wbsync(bool is_pre);

#ifdef COMPILER2_OR_JVMCI
  void generate_fill_avx3(BasicType type, Register to, Register value,
                          Register count, Register rtmp, XMMRegister xtmp);
#endif // COMPILER2_OR_JVMCI
#endif // _LP64

  void vallones(XMMRegister dst, int vector_len);

  void check_stack_alignment(Register sp, const char* msg, unsigned bias = 0, Register tmp = noreg);

<<<<<<< HEAD
  void fast_lock_impl(Register obj, Register hdr, Register thread, Register tmp, Label& slow, bool rt_check_stack = true);
=======
  void fast_lock_impl(Register obj, Register hdr, Register thread, Register tmp, Label& slow);
>>>>>>> cc9f7ad9
  void fast_unlock_impl(Register obj, Register hdr, Register tmp, Label& slow);
};

/**
 * class SkipIfEqual:
 *
 * Instantiating this class will result in assembly code being output that will
 * jump around any code emitted between the creation of the instance and it's
 * automatic destruction at the end of a scope block, depending on the value of
 * the flag passed to the constructor, which will be checked at run-time.
 */
class SkipIfEqual {
 private:
  MacroAssembler* _masm;
  Label _label;

 public:
   SkipIfEqual(MacroAssembler*, const bool* flag_addr, bool value, Register rscratch);
   ~SkipIfEqual();
};

#endif // CPU_X86_MACROASSEMBLER_X86_HPP<|MERGE_RESOLUTION|>--- conflicted
+++ resolved
@@ -2042,11 +2042,7 @@
 
   void check_stack_alignment(Register sp, const char* msg, unsigned bias = 0, Register tmp = noreg);
 
-<<<<<<< HEAD
-  void fast_lock_impl(Register obj, Register hdr, Register thread, Register tmp, Label& slow, bool rt_check_stack = true);
-=======
   void fast_lock_impl(Register obj, Register hdr, Register thread, Register tmp, Label& slow);
->>>>>>> cc9f7ad9
   void fast_unlock_impl(Register obj, Register hdr, Register tmp, Label& slow);
 };
 
