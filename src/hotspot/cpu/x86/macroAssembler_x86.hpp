/*
 * Copyright (c) 1997, 2024, Oracle and/or its affiliates. All rights reserved.
 * DO NOT ALTER OR REMOVE COPYRIGHT NOTICES OR THIS FILE HEADER.
 *
 * This code is free software; you can redistribute it and/or modify it
 * under the terms of the GNU General Public License version 2 only, as
 * published by the Free Software Foundation.
 *
 * This code is distributed in the hope that it will be useful, but WITHOUT
 * ANY WARRANTY; without even the implied warranty of MERCHANTABILITY or
 * FITNESS FOR A PARTICULAR PURPOSE.  See the GNU General Public License
 * version 2 for more details (a copy is included in the LICENSE file that
 * accompanied this code).
 *
 * You should have received a copy of the GNU General Public License version
 * 2 along with this work; if not, write to the Free Software Foundation,
 * Inc., 51 Franklin St, Fifth Floor, Boston, MA 02110-1301 USA.
 *
 * Please contact Oracle, 500 Oracle Parkway, Redwood Shores, CA 94065 USA
 * or visit www.oracle.com if you need additional information or have any
 * questions.
 *
 */

#ifndef CPU_X86_MACROASSEMBLER_X86_HPP
#define CPU_X86_MACROASSEMBLER_X86_HPP

#include "asm/assembler.hpp"
#include "asm/register.hpp"
#include "code/vmreg.inline.hpp"
#include "compiler/oopMap.hpp"
#include "utilities/macros.hpp"
#include "runtime/rtmLocking.hpp"
#include "runtime/vm_version.hpp"
#include "utilities/checkedCast.hpp"

// MacroAssembler extends Assembler by frequently used macros.
//
// Instructions for which a 'better' code sequence exists depending
// on arguments should also go in here.

class MacroAssembler: public Assembler {
  friend class LIR_Assembler;
  friend class Runtime1;      // as_Address()

 public:
  // Support for VM calls
  //
  // This is the base routine called by the different versions of call_VM_leaf. The interpreter
  // may customize this version by overriding it for its purposes (e.g., to save/restore
  // additional registers when doing a VM call).

  virtual void call_VM_leaf_base(
    address entry_point,               // the entry point
    int     number_of_arguments        // the number of arguments to pop after the call
  );

 protected:
  // This is the base routine called by the different versions of call_VM. The interpreter
  // may customize this version by overriding it for its purposes (e.g., to save/restore
  // additional registers when doing a VM call).
  //
  // If no java_thread register is specified (noreg) than rdi will be used instead. call_VM_base
  // returns the register which contains the thread upon return. If a thread register has been
  // specified, the return value will correspond to that register. If no last_java_sp is specified
  // (noreg) than rsp will be used instead.
  virtual void call_VM_base(           // returns the register containing the thread upon return
    Register oop_result,               // where an oop-result ends up if any; use noreg otherwise
    Register java_thread,              // the thread if computed before     ; use noreg otherwise
    Register last_java_sp,             // to set up last_Java_frame in stubs; use noreg otherwise
    address  entry_point,              // the entry point
    int      number_of_arguments,      // the number of arguments (w/o thread) to pop after the call
    bool     check_exceptions          // whether to check for pending exceptions after return
  );

  void call_VM_helper(Register oop_result, address entry_point, int number_of_arguments, bool check_exceptions = true);

  // helpers for FPU flag access
  // tmp is a temporary register, if none is available use noreg
  void save_rax   (Register tmp);
  void restore_rax(Register tmp);

 public:
  MacroAssembler(CodeBuffer* code) : Assembler(code) {}

 // These routines should emit JVMTI PopFrame and ForceEarlyReturn handling code.
 // The implementation is only non-empty for the InterpreterMacroAssembler,
 // as only the interpreter handles PopFrame and ForceEarlyReturn requests.
 virtual void check_and_handle_popframe(Register java_thread);
 virtual void check_and_handle_earlyret(Register java_thread);

  Address as_Address(AddressLiteral adr);
  Address as_Address(ArrayAddress adr, Register rscratch);

  // Support for null-checks
  //
  // Generates code that causes a null OS exception if the content of reg is null.
  // If the accessed location is M[reg + offset] and the offset is known, provide the
  // offset. No explicit code generation is needed if the offset is within a certain
  // range (0 <= offset <= page_size).

  void null_check(Register reg, int offset = -1);
  static bool needs_explicit_null_check(intptr_t offset);
  static bool uses_implicit_null_check(void* address);

  // Required platform-specific helpers for Label::patch_instructions.
  // They _shadow_ the declarations in AbstractAssembler, which are undefined.
  void pd_patch_instruction(address branch, address target, const char* file, int line) {
    unsigned char op = branch[0];
    assert(op == 0xE8 /* call */ ||
        op == 0xE9 /* jmp */ ||
        op == 0xEB /* short jmp */ ||
        (op & 0xF0) == 0x70 /* short jcc */ ||
        (op == 0x0F && (branch[1] & 0xF0) == 0x80) /* jcc */ ||
        (op == 0xC7 && branch[1] == 0xF8) /* xbegin */,
        "Invalid opcode at patch point");

    if (op == 0xEB || (op & 0xF0) == 0x70) {
      // short offset operators (jmp and jcc)
      char* disp = (char*) &branch[1];
      int imm8 = checked_cast<int>(target - (address) &disp[1]);
      guarantee(this->is8bit(imm8), "Short forward jump exceeds 8-bit offset at %s:%d",
                file == nullptr ? "<null>" : file, line);
      *disp = (char)imm8;
    } else {
      int* disp = (int*) &branch[(op == 0x0F || op == 0xC7)? 2: 1];
      int imm32 = checked_cast<int>(target - (address) &disp[1]);
      *disp = imm32;
    }
  }

  // The following 4 methods return the offset of the appropriate move instruction

  // Support for fast byte/short loading with zero extension (depending on particular CPU)
  int load_unsigned_byte(Register dst, Address src);
  int load_unsigned_short(Register dst, Address src);

  // Support for fast byte/short loading with sign extension (depending on particular CPU)
  int load_signed_byte(Register dst, Address src);
  int load_signed_short(Register dst, Address src);

  // Support for sign-extension (hi:lo = extend_sign(lo))
  void extend_sign(Register hi, Register lo);

  // Load and store values by size and signed-ness
  void load_sized_value(Register dst, Address src, size_t size_in_bytes, bool is_signed, Register dst2 = noreg);
  void store_sized_value(Address dst, Register src, size_t size_in_bytes, Register src2 = noreg);

  // Support for inc/dec with optimal instruction selection depending on value

  void increment(Register reg, int value = 1) { LP64_ONLY(incrementq(reg, value)) NOT_LP64(incrementl(reg, value)) ; }
  void decrement(Register reg, int value = 1) { LP64_ONLY(decrementq(reg, value)) NOT_LP64(decrementl(reg, value)) ; }
  void increment(Address dst, int value = 1)  { LP64_ONLY(incrementq(dst, value)) NOT_LP64(incrementl(dst, value)) ; }
  void decrement(Address dst, int value = 1)  { LP64_ONLY(decrementq(dst, value)) NOT_LP64(decrementl(dst, value)) ; }

  void decrementl(Address dst, int value = 1);
  void decrementl(Register reg, int value = 1);

  void decrementq(Register reg, int value = 1);
  void decrementq(Address dst, int value = 1);

  void incrementl(Address dst, int value = 1);
  void incrementl(Register reg, int value = 1);

  void incrementq(Register reg, int value = 1);
  void incrementq(Address dst, int value = 1);

  void incrementl(AddressLiteral dst, Register rscratch = noreg);
  void incrementl(ArrayAddress   dst, Register rscratch);

  void incrementq(AddressLiteral dst, Register rscratch = noreg);

  // Support optimal SSE move instructions.
  void movflt(XMMRegister dst, XMMRegister src) {
    if (dst-> encoding() == src->encoding()) return;
    if (UseXmmRegToRegMoveAll) { movaps(dst, src); return; }
    else                       { movss (dst, src); return; }
  }
  void movflt(XMMRegister dst, Address src) { movss(dst, src); }
  void movflt(XMMRegister dst, AddressLiteral src, Register rscratch = noreg);
  void movflt(Address dst, XMMRegister src) { movss(dst, src); }

  // Move with zero extension
  void movfltz(XMMRegister dst, XMMRegister src) { movss(dst, src); }

  void movdbl(XMMRegister dst, XMMRegister src) {
    if (dst-> encoding() == src->encoding()) return;
    if (UseXmmRegToRegMoveAll) { movapd(dst, src); return; }
    else                       { movsd (dst, src); return; }
  }

  void movdbl(XMMRegister dst, AddressLiteral src, Register rscratch = noreg);

  void movdbl(XMMRegister dst, Address src) {
    if (UseXmmLoadAndClearUpper) { movsd (dst, src); return; }
    else                         { movlpd(dst, src); return; }
  }
  void movdbl(Address dst, XMMRegister src) { movsd(dst, src); }

  void flt_to_flt16(Register dst, XMMRegister src, XMMRegister tmp) {
    // Use separate tmp XMM register because caller may
    // requires src XMM register to be unchanged (as in x86.ad).
    vcvtps2ph(tmp, src, 0x04, Assembler::AVX_128bit);
    movdl(dst, tmp);
    movswl(dst, dst);
  }

  void flt16_to_flt(XMMRegister dst, Register src) {
    movdl(dst, src);
    vcvtph2ps(dst, dst, Assembler::AVX_128bit);
  }

  // Alignment
  void align32();
  void align64();
  void align(int modulus);
  void align(int modulus, int target);

  void post_call_nop();
  // A 5 byte nop that is safe for patching (see patch_verified_entry)
  void fat_nop();

  // Stack frame creation/removal
  void enter();
  void leave();

  // Support for getting the JavaThread pointer (i.e.; a reference to thread-local information)
  // The pointer will be loaded into the thread register.
  void get_thread(Register thread);

#ifdef _LP64
  // Support for argument shuffling

  // bias in bytes
  void move32_64(VMRegPair src, VMRegPair dst, Register tmp = rax, int in_stk_bias = 0, int out_stk_bias = 0);
  void long_move(VMRegPair src, VMRegPair dst, Register tmp = rax, int in_stk_bias = 0, int out_stk_bias = 0);
  void float_move(VMRegPair src, VMRegPair dst, Register tmp = rax, int in_stk_bias = 0, int out_stk_bias = 0);
  void double_move(VMRegPair src, VMRegPair dst, Register tmp = rax, int in_stk_bias = 0, int out_stk_bias = 0);
  void move_ptr(VMRegPair src, VMRegPair dst);
  void object_move(OopMap* map,
                   int oop_handle_offset,
                   int framesize_in_slots,
                   VMRegPair src,
                   VMRegPair dst,
                   bool is_receiver,
                   int* receiver_offset);
#endif // _LP64

  // Support for VM calls
  //
  // It is imperative that all calls into the VM are handled via the call_VM macros.
  // They make sure that the stack linkage is setup correctly. call_VM's correspond
  // to ENTRY/ENTRY_X entry points while call_VM_leaf's correspond to LEAF entry points.


  void call_VM(Register oop_result,
               address entry_point,
               bool check_exceptions = true);
  void call_VM(Register oop_result,
               address entry_point,
               Register arg_1,
               bool check_exceptions = true);
  void call_VM(Register oop_result,
               address entry_point,
               Register arg_1, Register arg_2,
               bool check_exceptions = true);
  void call_VM(Register oop_result,
               address entry_point,
               Register arg_1, Register arg_2, Register arg_3,
               bool check_exceptions = true);

  // Overloadings with last_Java_sp
  void call_VM(Register oop_result,
               Register last_java_sp,
               address entry_point,
               int number_of_arguments = 0,
               bool check_exceptions = true);
  void call_VM(Register oop_result,
               Register last_java_sp,
               address entry_point,
               Register arg_1, bool
               check_exceptions = true);
  void call_VM(Register oop_result,
               Register last_java_sp,
               address entry_point,
               Register arg_1, Register arg_2,
               bool check_exceptions = true);
  void call_VM(Register oop_result,
               Register last_java_sp,
               address entry_point,
               Register arg_1, Register arg_2, Register arg_3,
               bool check_exceptions = true);

  void get_vm_result  (Register oop_result, Register thread);
  void get_vm_result_2(Register metadata_result, Register thread);

  // These always tightly bind to MacroAssembler::call_VM_base
  // bypassing the virtual implementation
  void super_call_VM(Register oop_result, Register last_java_sp, address entry_point, int number_of_arguments = 0, bool check_exceptions = true);
  void super_call_VM(Register oop_result, Register last_java_sp, address entry_point, Register arg_1, bool check_exceptions = true);
  void super_call_VM(Register oop_result, Register last_java_sp, address entry_point, Register arg_1, Register arg_2, bool check_exceptions = true);
  void super_call_VM(Register oop_result, Register last_java_sp, address entry_point, Register arg_1, Register arg_2, Register arg_3, bool check_exceptions = true);
  void super_call_VM(Register oop_result, Register last_java_sp, address entry_point, Register arg_1, Register arg_2, Register arg_3, Register arg_4, bool check_exceptions = true);

  void call_VM_leaf0(address entry_point);
  void call_VM_leaf(address entry_point,
                    int number_of_arguments = 0);
  void call_VM_leaf(address entry_point,
                    Register arg_1);
  void call_VM_leaf(address entry_point,
                    Register arg_1, Register arg_2);
  void call_VM_leaf(address entry_point,
                    Register arg_1, Register arg_2, Register arg_3);

  void call_VM_leaf(address entry_point,
                    Register arg_1, Register arg_2, Register arg_3, Register arg_4);

  // These always tightly bind to MacroAssembler::call_VM_leaf_base
  // bypassing the virtual implementation
  void super_call_VM_leaf(address entry_point);
  void super_call_VM_leaf(address entry_point, Register arg_1);
  void super_call_VM_leaf(address entry_point, Register arg_1, Register arg_2);
  void super_call_VM_leaf(address entry_point, Register arg_1, Register arg_2, Register arg_3);
  void super_call_VM_leaf(address entry_point, Register arg_1, Register arg_2, Register arg_3, Register arg_4);

  // last Java Frame (fills frame anchor)
  void set_last_Java_frame(Register thread,
                           Register last_java_sp,
                           Register last_java_fp,
                           address  last_java_pc,
                           Register rscratch);

  // thread in the default location (r15_thread on 64bit)
  void set_last_Java_frame(Register last_java_sp,
                           Register last_java_fp,
                           address  last_java_pc,
                           Register rscratch);

  void reset_last_Java_frame(Register thread, bool clear_fp);

  // thread in the default location (r15_thread on 64bit)
  void reset_last_Java_frame(bool clear_fp);

  // jobjects
  void clear_jobject_tag(Register possibly_non_local);
  void resolve_jobject(Register value, Register thread, Register tmp);
  void resolve_global_jobject(Register value, Register thread, Register tmp);

  // C 'boolean' to Java boolean: x == 0 ? 0 : 1
  void c2bool(Register x);

  // C++ bool manipulation

  void movbool(Register dst, Address src);
  void movbool(Address dst, bool boolconst);
  void movbool(Address dst, Register src);
  void testbool(Register dst);

  void resolve_oop_handle(Register result, Register tmp);
  void resolve_weak_handle(Register result, Register tmp);
  void load_mirror(Register mirror, Register method, Register tmp);
  void load_method_holder_cld(Register rresult, Register rmethod);

  void load_method_holder(Register holder, Register method);

  // oop manipulations
#ifdef _LP64
  void load_nklass_compact(Register dst, Register src);
#endif
  void load_klass(Register dst, Register src, Register tmp);
  void store_klass(Register dst, Register src, Register tmp);

  // Compares the Klass pointer of an object to a given Klass (which might be narrow,
  // depending on UseCompressedClassPointers).
  void cmp_klass(Register klass, Register dst, Register tmp);

  // Compares the Klass pointer of two objects o1 and o2. Result is in the condition flags.
  // Uses t1 and t2 as temporary registers.
  void cmp_klass(Register src, Register dst, Register tmp1, Register tmp2);

  void access_load_at(BasicType type, DecoratorSet decorators, Register dst, Address src,
                      Register tmp1, Register thread_tmp);
  void access_store_at(BasicType type, DecoratorSet decorators, Address dst, Register val,
                       Register tmp1, Register tmp2, Register tmp3);

  void load_heap_oop(Register dst, Address src, Register tmp1 = noreg,
                     Register thread_tmp = noreg, DecoratorSet decorators = 0);
  void load_heap_oop_not_null(Register dst, Address src, Register tmp1 = noreg,
                              Register thread_tmp = noreg, DecoratorSet decorators = 0);
  void store_heap_oop(Address dst, Register val, Register tmp1 = noreg,
                      Register tmp2 = noreg, Register tmp3 = noreg, DecoratorSet decorators = 0);

  // Used for storing null. All other oop constants should be
  // stored using routines that take a jobject.
  void store_heap_oop_null(Address dst);

#ifdef _LP64
  void store_klass_gap(Register dst, Register src);

  // This dummy is to prevent a call to store_heap_oop from
  // converting a zero (like null) into a Register by giving
  // the compiler two choices it can't resolve

  void store_heap_oop(Address dst, void* dummy);

  void encode_heap_oop(Register r);
  void decode_heap_oop(Register r);
  void encode_heap_oop_not_null(Register r);
  void decode_heap_oop_not_null(Register r);
  void encode_heap_oop_not_null(Register dst, Register src);
  void decode_heap_oop_not_null(Register dst, Register src);

  void set_narrow_oop(Register dst, jobject obj);
  void set_narrow_oop(Address dst, jobject obj);
  void cmp_narrow_oop(Register dst, jobject obj);
  void cmp_narrow_oop(Address dst, jobject obj);

  void encode_klass_not_null(Register r, Register tmp);
  void decode_klass_not_null(Register r, Register tmp);
  void encode_and_move_klass_not_null(Register dst, Register src);
  void decode_and_move_klass_not_null(Register dst, Register src);
  void set_narrow_klass(Register dst, Klass* k);
  void set_narrow_klass(Address dst, Klass* k);
  void cmp_narrow_klass(Register dst, Klass* k);
  void cmp_narrow_klass(Address dst, Klass* k);

  // if heap base register is used - reinit it with the correct value
  void reinit_heapbase();

  DEBUG_ONLY(void verify_heapbase(const char* msg);)

#endif // _LP64

  // Int division/remainder for Java
  // (as idivl, but checks for special case as described in JVM spec.)
  // returns idivl instruction offset for implicit exception handling
  int corrected_idivl(Register reg);

  // Long division/remainder for Java
  // (as idivq, but checks for special case as described in JVM spec.)
  // returns idivq instruction offset for implicit exception handling
  int corrected_idivq(Register reg);

  void int3();

  // Long operation macros for a 32bit cpu
  // Long negation for Java
  void lneg(Register hi, Register lo);

  // Long multiplication for Java
  // (destroys contents of eax, ebx, ecx and edx)
  void lmul(int x_rsp_offset, int y_rsp_offset); // rdx:rax = x * y

  // Long shifts for Java
  // (semantics as described in JVM spec.)
  void lshl(Register hi, Register lo);                               // hi:lo << (rcx & 0x3f)
  void lshr(Register hi, Register lo, bool sign_extension = false);  // hi:lo >> (rcx & 0x3f)

  // Long compare for Java
  // (semantics as described in JVM spec.)
  void lcmp2int(Register x_hi, Register x_lo, Register y_hi, Register y_lo); // x_hi = lcmp(x, y)


  // misc

  // Sign extension
  void sign_extend_short(Register reg);
  void sign_extend_byte(Register reg);

  // Division by power of 2, rounding towards 0
  void division_with_shift(Register reg, int shift_value);

#ifndef _LP64
  // Compares the top-most stack entries on the FPU stack and sets the eflags as follows:
  //
  // CF (corresponds to C0) if x < y
  // PF (corresponds to C2) if unordered
  // ZF (corresponds to C3) if x = y
  //
  // The arguments are in reversed order on the stack (i.e., top of stack is first argument).
  // tmp is a temporary register, if none is available use noreg (only matters for non-P6 code)
  void fcmp(Register tmp);
  // Variant of the above which allows y to be further down the stack
  // and which only pops x and y if specified. If pop_right is
  // specified then pop_left must also be specified.
  void fcmp(Register tmp, int index, bool pop_left, bool pop_right);

  // Floating-point comparison for Java
  // Compares the top-most stack entries on the FPU stack and stores the result in dst.
  // The arguments are in reversed order on the stack (i.e., top of stack is first argument).
  // (semantics as described in JVM spec.)
  void fcmp2int(Register dst, bool unordered_is_less);
  // Variant of the above which allows y to be further down the stack
  // and which only pops x and y if specified. If pop_right is
  // specified then pop_left must also be specified.
  void fcmp2int(Register dst, bool unordered_is_less, int index, bool pop_left, bool pop_right);

  // Floating-point remainder for Java (ST0 = ST0 fremr ST1, ST1 is empty afterwards)
  // tmp is a temporary register, if none is available use noreg
  void fremr(Register tmp);

  // only if +VerifyFPU
  void verify_FPU(int stack_depth, const char* s = "illegal FPU state");
#endif // !LP64

  // dst = c = a * b + c
  void fmad(XMMRegister dst, XMMRegister a, XMMRegister b, XMMRegister c);
  void fmaf(XMMRegister dst, XMMRegister a, XMMRegister b, XMMRegister c);

  void vfmad(XMMRegister dst, XMMRegister a, XMMRegister b, XMMRegister c, int vector_len);
  void vfmaf(XMMRegister dst, XMMRegister a, XMMRegister b, XMMRegister c, int vector_len);
  void vfmad(XMMRegister dst, XMMRegister a, Address b, XMMRegister c, int vector_len);
  void vfmaf(XMMRegister dst, XMMRegister a, Address b, XMMRegister c, int vector_len);


  // same as fcmp2int, but using SSE2
  void cmpss2int(XMMRegister opr1, XMMRegister opr2, Register dst, bool unordered_is_less);
  void cmpsd2int(XMMRegister opr1, XMMRegister opr2, Register dst, bool unordered_is_less);

  // branch to L if FPU flag C2 is set/not set
  // tmp is a temporary register, if none is available use noreg
  void jC2 (Register tmp, Label& L);
  void jnC2(Register tmp, Label& L);

  // Load float value from 'address'. If UseSSE >= 1, the value is loaded into
  // register xmm0. Otherwise, the value is loaded onto the FPU stack.
  void load_float(Address src);

  // Store float value to 'address'. If UseSSE >= 1, the value is stored
  // from register xmm0. Otherwise, the value is stored from the FPU stack.
  void store_float(Address dst);

  // Load double value from 'address'. If UseSSE >= 2, the value is loaded into
  // register xmm0. Otherwise, the value is loaded onto the FPU stack.
  void load_double(Address src);

  // Store double value to 'address'. If UseSSE >= 2, the value is stored
  // from register xmm0. Otherwise, the value is stored from the FPU stack.
  void store_double(Address dst);

#ifndef _LP64
  // Pop ST (ffree & fincstp combined)
  void fpop();

  void empty_FPU_stack();
#endif // !_LP64

  void push_IU_state();
  void pop_IU_state();

  void push_FPU_state();
  void pop_FPU_state();

  void push_CPU_state();
  void pop_CPU_state();

  void push_cont_fastpath();
  void pop_cont_fastpath();

  void inc_held_monitor_count();
  void dec_held_monitor_count();

  DEBUG_ONLY(void stop_if_in_cont(Register cont_reg, const char* name);)

  // Round up to a power of two
  void round_to(Register reg, int modulus);

private:
  // General purpose and XMM registers potentially clobbered by native code; there
  // is no need for FPU or AVX opmask related methods because C1/interpreter
  // - we save/restore FPU state as a whole always
  // - do not care about AVX-512 opmask
  static RegSet call_clobbered_gp_registers();
  static XMMRegSet call_clobbered_xmm_registers();

  void push_set(XMMRegSet set, int offset);
  void pop_set(XMMRegSet set, int offset);

public:
  void push_set(RegSet set, int offset = -1);
  void pop_set(RegSet set, int offset = -1);

  // Push and pop everything that might be clobbered by a native
  // runtime call.
  // Only save the lower 64 bits of each vector register.
  // Additional registers can be excluded in a passed RegSet.
  void push_call_clobbered_registers_except(RegSet exclude, bool save_fpu = true);
  void pop_call_clobbered_registers_except(RegSet exclude, bool restore_fpu = true);

  void push_call_clobbered_registers(bool save_fpu = true) {
    push_call_clobbered_registers_except(RegSet(), save_fpu);
  }
  void pop_call_clobbered_registers(bool restore_fpu = true) {
    pop_call_clobbered_registers_except(RegSet(), restore_fpu);
  }

  // allocation
  void tlab_allocate(
    Register thread,                   // Current thread
    Register obj,                      // result: pointer to object after successful allocation
    Register var_size_in_bytes,        // object size in bytes if unknown at compile time; invalid otherwise
    int      con_size_in_bytes,        // object size in bytes if   known at compile time
    Register t1,                       // temp register
    Register t2,                       // temp register
    Label&   slow_case                 // continuation point if fast allocation fails
  );
  void zero_memory(Register address, Register length_in_bytes, int offset_in_bytes, Register temp);

  // interface method calling
  void lookup_interface_method(Register recv_klass,
                               Register intf_klass,
                               RegisterOrConstant itable_index,
                               Register method_result,
                               Register scan_temp,
                               Label& no_such_interface,
                               bool return_method = true);

  void lookup_interface_method_stub(Register recv_klass,
                                    Register holder_klass,
                                    Register resolved_klass,
                                    Register method_result,
                                    Register scan_temp,
                                    Register temp_reg2,
                                    Register receiver,
                                    int itable_index,
                                    Label& L_no_such_interface);

  // virtual method calling
  void lookup_virtual_method(Register recv_klass,
                             RegisterOrConstant vtable_index,
                             Register method_result);

  // Test sub_klass against super_klass, with fast and slow paths.

  // The fast path produces a tri-state answer: yes / no / maybe-slow.
  // One of the three labels can be null, meaning take the fall-through.
  // If super_check_offset is -1, the value is loaded up from super_klass.
  // No registers are killed, except temp_reg.
  void check_klass_subtype_fast_path(Register sub_klass,
                                     Register super_klass,
                                     Register temp_reg,
                                     Label* L_success,
                                     Label* L_failure,
                                     Label* L_slow_path,
                RegisterOrConstant super_check_offset = RegisterOrConstant(-1));

  // The rest of the type check; must be wired to a corresponding fast path.
  // It does not repeat the fast path logic, so don't use it standalone.
  // The temp_reg and temp2_reg can be noreg, if no temps are available.
  // Updates the sub's secondary super cache as necessary.
  // If set_cond_codes, condition codes will be Z on success, NZ on failure.
  void check_klass_subtype_slow_path(Register sub_klass,
                                     Register super_klass,
                                     Register temp_reg,
                                     Register temp2_reg,
                                     Label* L_success,
                                     Label* L_failure,
                                     bool set_cond_codes = false);

  // Simplified, combined version, good for typical uses.
  // Falls through on failure.
  void check_klass_subtype(Register sub_klass,
                           Register super_klass,
                           Register temp_reg,
                           Label& L_success);

  void clinit_barrier(Register klass,
                      Register thread,
                      Label* L_fast_path = nullptr,
                      Label* L_slow_path = nullptr);

  // method handles (JSR 292)
  Address argument_address(RegisterOrConstant arg_slot, int extra_slot_offset = 0);

  // Debugging

  // only if +VerifyOops
  void _verify_oop(Register reg, const char* s, const char* file, int line);
  void _verify_oop_addr(Address addr, const char* s, const char* file, int line);

  void _verify_oop_checked(Register reg, const char* s, const char* file, int line) {
    if (VerifyOops) {
      _verify_oop(reg, s, file, line);
    }
  }
  void _verify_oop_addr_checked(Address reg, const char* s, const char* file, int line) {
    if (VerifyOops) {
      _verify_oop_addr(reg, s, file, line);
    }
  }

  // TODO: verify method and klass metadata (compare against vptr?)
  void _verify_method_ptr(Register reg, const char * msg, const char * file, int line) {}
  void _verify_klass_ptr(Register reg, const char * msg, const char * file, int line){}

#define verify_oop(reg) _verify_oop_checked(reg, "broken oop " #reg, __FILE__, __LINE__)
#define verify_oop_msg(reg, msg) _verify_oop_checked(reg, "broken oop " #reg ", " #msg, __FILE__, __LINE__)
#define verify_oop_addr(addr) _verify_oop_addr_checked(addr, "broken oop addr " #addr, __FILE__, __LINE__)
#define verify_method_ptr(reg) _verify_method_ptr(reg, "broken method " #reg, __FILE__, __LINE__)
#define verify_klass_ptr(reg) _verify_klass_ptr(reg, "broken klass " #reg, __FILE__, __LINE__)

  // Verify or restore cpu control state after JNI call
  void restore_cpu_control_state_after_jni(Register rscratch);

  // prints msg, dumps registers and stops execution
  void stop(const char* msg);

  // prints msg and continues
  void warn(const char* msg);

  // dumps registers and other state
  void print_state();

  static void debug32(int rdi, int rsi, int rbp, int rsp, int rbx, int rdx, int rcx, int rax, int eip, char* msg);
  static void debug64(char* msg, int64_t pc, int64_t regs[]);
  static void print_state32(int rdi, int rsi, int rbp, int rsp, int rbx, int rdx, int rcx, int rax, int eip);
  static void print_state64(int64_t pc, int64_t regs[]);

  void os_breakpoint();

  void untested()                                { stop("untested"); }

  void unimplemented(const char* what = "");

  void should_not_reach_here()                   { stop("should not reach here"); }

  void print_CPU_state();

  // Stack overflow checking
  void bang_stack_with_offset(int offset) {
    // stack grows down, caller passes positive offset
    assert(offset > 0, "must bang with negative offset");
    movl(Address(rsp, (-offset)), rax);
  }

  // Writes to stack successive pages until offset reached to check for
  // stack overflow + shadow pages.  Also, clobbers tmp
  void bang_stack_size(Register size, Register tmp);

  // Check for reserved stack access in method being exited (for JIT)
  void reserved_stack_check();

  void safepoint_poll(Label& slow_path, Register thread_reg, bool at_return, bool in_nmethod);

  void verify_tlab();

  static Condition negate_condition(Condition cond);

  // Instructions that use AddressLiteral operands. These instruction can handle 32bit/64bit
  // operands. In general the names are modified to avoid hiding the instruction in Assembler
  // so that we don't need to implement all the varieties in the Assembler with trivial wrappers
  // here in MacroAssembler. The major exception to this rule is call

  // Arithmetics


  void addptr(Address dst, int32_t src) { LP64_ONLY(addq(dst, src)) NOT_LP64(addl(dst, src)) ; }
  void addptr(Address dst, Register src);

  void addptr(Register dst, Address src) { LP64_ONLY(addq(dst, src)) NOT_LP64(addl(dst, src)); }
  void addptr(Register dst, int32_t src);
  void addptr(Register dst, Register src);
  void addptr(Register dst, RegisterOrConstant src) {
    if (src.is_constant()) addptr(dst, checked_cast<int>(src.as_constant()));
    else                   addptr(dst, src.as_register());
  }

  void andptr(Register dst, int32_t src);
  void andptr(Register src1, Register src2) { LP64_ONLY(andq(src1, src2)) NOT_LP64(andl(src1, src2)) ; }

#ifdef _LP64
  using Assembler::andq;
  void andq(Register dst, AddressLiteral src, Register rscratch = noreg);
#endif

  void cmp8(AddressLiteral src1, int imm, Register rscratch = noreg);

  // renamed to drag out the casting of address to int32_t/intptr_t
  void cmp32(Register src1, int32_t imm);

  void cmp32(AddressLiteral src1, int32_t imm, Register rscratch = noreg);
  // compare reg - mem, or reg - &mem
  void cmp32(Register src1, AddressLiteral src2, Register rscratch = noreg);

  void cmp32(Register src1, Address src2);

#ifndef _LP64
  void cmpklass(Address dst, Metadata* obj);
  void cmpklass(Register dst, Metadata* obj);
  void cmpoop(Address dst, jobject obj);
#endif // _LP64

  void cmpoop(Register src1, Register src2);
  void cmpoop(Register src1, Address src2);
  void cmpoop(Register dst, jobject obj, Register rscratch);

  // NOTE src2 must be the lval. This is NOT an mem-mem compare
  void cmpptr(Address src1, AddressLiteral src2, Register rscratch);

  void cmpptr(Register src1, AddressLiteral src2, Register rscratch = noreg);

  void cmpptr(Register src1, Register src2) { LP64_ONLY(cmpq(src1, src2)) NOT_LP64(cmpl(src1, src2)) ; }
  void cmpptr(Register src1, Address src2) { LP64_ONLY(cmpq(src1, src2)) NOT_LP64(cmpl(src1, src2)) ; }
  // void cmpptr(Address src1, Register src2) { LP64_ONLY(cmpq(src1, src2)) NOT_LP64(cmpl(src1, src2)) ; }

  void cmpptr(Register src1, int32_t src2) { LP64_ONLY(cmpq(src1, src2)) NOT_LP64(cmpl(src1, src2)) ; }
  void cmpptr(Address src1, int32_t src2) { LP64_ONLY(cmpq(src1, src2)) NOT_LP64(cmpl(src1, src2)) ; }

  // cmp64 to avoild hiding cmpq
  void cmp64(Register src1, AddressLiteral src, Register rscratch = noreg);

  void cmpxchgptr(Register reg, Address adr);

  void locked_cmpxchgptr(Register reg, AddressLiteral adr, Register rscratch = noreg);

  void imulptr(Register dst, Register src) { LP64_ONLY(imulq(dst, src)) NOT_LP64(imull(dst, src)); }
  void imulptr(Register dst, Register src, int imm32) { LP64_ONLY(imulq(dst, src, imm32)) NOT_LP64(imull(dst, src, imm32)); }


  void negptr(Register dst) { LP64_ONLY(negq(dst)) NOT_LP64(negl(dst)); }

  void notptr(Register dst) { LP64_ONLY(notq(dst)) NOT_LP64(notl(dst)); }

  void shlptr(Register dst, int32_t shift);
  void shlptr(Register dst) { LP64_ONLY(shlq(dst)) NOT_LP64(shll(dst)); }

  void shrptr(Register dst, int32_t shift);
  void shrptr(Register dst) { LP64_ONLY(shrq(dst)) NOT_LP64(shrl(dst)); }

  void sarptr(Register dst) { LP64_ONLY(sarq(dst)) NOT_LP64(sarl(dst)); }
  void sarptr(Register dst, int32_t src) { LP64_ONLY(sarq(dst, src)) NOT_LP64(sarl(dst, src)); }

  void subptr(Address dst, int32_t src) { LP64_ONLY(subq(dst, src)) NOT_LP64(subl(dst, src)); }

  void subptr(Register dst, Address src) { LP64_ONLY(subq(dst, src)) NOT_LP64(subl(dst, src)); }
  void subptr(Register dst, int32_t src);
  // Force generation of a 4 byte immediate value even if it fits into 8bit
  void subptr_imm32(Register dst, int32_t src);
  void subptr(Register dst, Register src);
  void subptr(Register dst, RegisterOrConstant src) {
    if (src.is_constant()) subptr(dst, (int) src.as_constant());
    else                   subptr(dst,       src.as_register());
  }

  void sbbptr(Address dst, int32_t src) { LP64_ONLY(sbbq(dst, src)) NOT_LP64(sbbl(dst, src)); }
  void sbbptr(Register dst, int32_t src) { LP64_ONLY(sbbq(dst, src)) NOT_LP64(sbbl(dst, src)); }

  void xchgptr(Register src1, Register src2) { LP64_ONLY(xchgq(src1, src2)) NOT_LP64(xchgl(src1, src2)) ; }
  void xchgptr(Register src1, Address src2) { LP64_ONLY(xchgq(src1, src2)) NOT_LP64(xchgl(src1, src2)) ; }

  void xaddptr(Address src1, Register src2) { LP64_ONLY(xaddq(src1, src2)) NOT_LP64(xaddl(src1, src2)) ; }



  // Helper functions for statistics gathering.
  // Conditionally (atomically, on MPs) increments passed counter address, preserving condition codes.
  void cond_inc32(Condition cond, AddressLiteral counter_addr, Register rscratch = noreg);
  // Unconditional atomic increment.
  void atomic_incl(Address counter_addr);
  void atomic_incl(AddressLiteral counter_addr, Register rscratch = noreg);
#ifdef _LP64
  void atomic_incq(Address counter_addr);
  void atomic_incq(AddressLiteral counter_addr, Register rscratch = noreg);
#endif
  void atomic_incptr(AddressLiteral counter_addr, Register rscratch = noreg) { LP64_ONLY(atomic_incq(counter_addr, rscratch)) NOT_LP64(atomic_incl(counter_addr, rscratch)) ; }
  void atomic_incptr(Address counter_addr) { LP64_ONLY(atomic_incq(counter_addr)) NOT_LP64(atomic_incl(counter_addr)) ; }

  void lea(Register dst, Address        adr) { Assembler::lea(dst, adr); }
  void lea(Register dst, AddressLiteral adr);
  void lea(Address  dst, AddressLiteral adr, Register rscratch);

  void leal32(Register dst, Address src) { leal(dst, src); }

  // Import other testl() methods from the parent class or else
  // they will be hidden by the following overriding declaration.
  using Assembler::testl;
  void testl(Address dst, int32_t imm32);
  void testl(Register dst, int32_t imm32);
  void testl(Register dst, AddressLiteral src); // requires reachable address
  using Assembler::testq;
  void testq(Address dst, int32_t imm32);
  void testq(Register dst, int32_t imm32);

  void orptr(Register dst, Address src) { LP64_ONLY(orq(dst, src)) NOT_LP64(orl(dst, src)); }
  void orptr(Register dst, Register src) { LP64_ONLY(orq(dst, src)) NOT_LP64(orl(dst, src)); }
  void orptr(Register dst, int32_t src) { LP64_ONLY(orq(dst, src)) NOT_LP64(orl(dst, src)); }
  void orptr(Address dst, int32_t imm32) { LP64_ONLY(orq(dst, imm32)) NOT_LP64(orl(dst, imm32)); }

  void testptr(Register src, int32_t imm32) {  LP64_ONLY(testq(src, imm32)) NOT_LP64(testl(src, imm32)); }
  void testptr(Register src1, Address src2) { LP64_ONLY(testq(src1, src2)) NOT_LP64(testl(src1, src2)); }
  void testptr(Address src, int32_t imm32) {  LP64_ONLY(testq(src, imm32)) NOT_LP64(testl(src, imm32)); }
  void testptr(Register src1, Register src2);

  void xorptr(Register dst, Register src) { LP64_ONLY(xorq(dst, src)) NOT_LP64(xorl(dst, src)); }
  void xorptr(Register dst, Address src) { LP64_ONLY(xorq(dst, src)) NOT_LP64(xorl(dst, src)); }

  // Calls

  void call(Label& L, relocInfo::relocType rtype);
  void call(Register entry);
  void call(Address addr) { Assembler::call(addr); }

  // NOTE: this call transfers to the effective address of entry NOT
  // the address contained by entry. This is because this is more natural
  // for jumps/calls.
  void call(AddressLiteral entry, Register rscratch = rax);

  // Emit the CompiledIC call idiom
  void ic_call(address entry, jint method_index = 0);
  static int ic_check_size();
  int ic_check(int end_alignment);

  void emit_static_call_stub();

  // Jumps

  // NOTE: these jumps transfer to the effective address of dst NOT
  // the address contained by dst. This is because this is more natural
  // for jumps/calls.
  void jump(AddressLiteral dst, Register rscratch = noreg);

  void jump_cc(Condition cc, AddressLiteral dst, Register rscratch = noreg);

  // 32bit can do a case table jump in one instruction but we no longer allow the base
  // to be installed in the Address class. This jump will transfer to the address
  // contained in the location described by entry (not the address of entry)
  void jump(ArrayAddress entry, Register rscratch);

  // Floating

  void push_f(XMMRegister r);
  void pop_f(XMMRegister r);
  void push_d(XMMRegister r);
  void pop_d(XMMRegister r);

  void andpd(XMMRegister dst, XMMRegister    src) { Assembler::andpd(dst, src); }
  void andpd(XMMRegister dst, Address        src) { Assembler::andpd(dst, src); }
  void andpd(XMMRegister dst, AddressLiteral src, Register rscratch = noreg);

  void andps(XMMRegister dst, XMMRegister    src) { Assembler::andps(dst, src); }
  void andps(XMMRegister dst, Address        src) { Assembler::andps(dst, src); }
  void andps(XMMRegister dst, AddressLiteral src, Register rscratch = noreg);

  void comiss(XMMRegister dst, XMMRegister    src) { Assembler::comiss(dst, src); }
  void comiss(XMMRegister dst, Address        src) { Assembler::comiss(dst, src); }
  void comiss(XMMRegister dst, AddressLiteral src, Register rscratch = noreg);

  void comisd(XMMRegister dst, XMMRegister    src) { Assembler::comisd(dst, src); }
  void comisd(XMMRegister dst, Address        src) { Assembler::comisd(dst, src); }
  void comisd(XMMRegister dst, AddressLiteral src, Register rscratch = noreg);

#ifndef _LP64
  void fadd_s(Address        src) { Assembler::fadd_s(src); }
  void fadd_s(AddressLiteral src) { Assembler::fadd_s(as_Address(src)); }

  void fldcw(Address        src) { Assembler::fldcw(src); }
  void fldcw(AddressLiteral src);

  void fld_s(int index)          { Assembler::fld_s(index); }
  void fld_s(Address        src) { Assembler::fld_s(src); }
  void fld_s(AddressLiteral src);

  void fld_d(Address        src) { Assembler::fld_d(src); }
  void fld_d(AddressLiteral src);

  void fld_x(Address        src) { Assembler::fld_x(src); }
  void fld_x(AddressLiteral src) { Assembler::fld_x(as_Address(src)); }

  void fmul_s(Address        src) { Assembler::fmul_s(src); }
  void fmul_s(AddressLiteral src) { Assembler::fmul_s(as_Address(src)); }
#endif // !_LP64

  void ldmxcsr(Address src) { Assembler::ldmxcsr(src); }
  void ldmxcsr(AddressLiteral src, Register rscratch = noreg);

#ifdef _LP64
 private:
  void sha256_AVX2_one_round_compute(
    Register  reg_old_h,
    Register  reg_a,
    Register  reg_b,
    Register  reg_c,
    Register  reg_d,
    Register  reg_e,
    Register  reg_f,
    Register  reg_g,
    Register  reg_h,
    int iter);
  void sha256_AVX2_four_rounds_compute_first(int start);
  void sha256_AVX2_four_rounds_compute_last(int start);
  void sha256_AVX2_one_round_and_sched(
        XMMRegister xmm_0,     /* == ymm4 on 0, 1, 2, 3 iterations, then rotate 4 registers left on 4, 8, 12 iterations */
        XMMRegister xmm_1,     /* ymm5 */  /* full cycle is 16 iterations */
        XMMRegister xmm_2,     /* ymm6 */
        XMMRegister xmm_3,     /* ymm7 */
        Register    reg_a,      /* == eax on 0 iteration, then rotate 8 register right on each next iteration */
        Register    reg_b,      /* ebx */    /* full cycle is 8 iterations */
        Register    reg_c,      /* edi */
        Register    reg_d,      /* esi */
        Register    reg_e,      /* r8d */
        Register    reg_f,      /* r9d */
        Register    reg_g,      /* r10d */
        Register    reg_h,      /* r11d */
        int iter);

  void addm(int disp, Register r1, Register r2);

  void sha512_AVX2_one_round_compute(Register old_h, Register a, Register b, Register c, Register d,
                                     Register e, Register f, Register g, Register h, int iteration);

  void sha512_AVX2_one_round_and_schedule(XMMRegister xmm4, XMMRegister xmm5, XMMRegister xmm6, XMMRegister xmm7,
                                          Register a, Register b, Register c, Register d, Register e, Register f,
                                          Register g, Register h, int iteration);

  void addmq(int disp, Register r1, Register r2);
 public:
  void sha256_AVX2(XMMRegister msg, XMMRegister state0, XMMRegister state1, XMMRegister msgtmp0,
                   XMMRegister msgtmp1, XMMRegister msgtmp2, XMMRegister msgtmp3, XMMRegister msgtmp4,
                   Register buf, Register state, Register ofs, Register limit, Register rsp,
                   bool multi_block, XMMRegister shuf_mask);
  void sha512_AVX2(XMMRegister msg, XMMRegister state0, XMMRegister state1, XMMRegister msgtmp0,
                   XMMRegister msgtmp1, XMMRegister msgtmp2, XMMRegister msgtmp3, XMMRegister msgtmp4,
                   Register buf, Register state, Register ofs, Register limit, Register rsp, bool multi_block,
                   XMMRegister shuf_mask);
#endif // _LP64

  void fast_md5(Register buf, Address state, Address ofs, Address limit,
                bool multi_block);

  void fast_sha1(XMMRegister abcd, XMMRegister e0, XMMRegister e1, XMMRegister msg0,
                 XMMRegister msg1, XMMRegister msg2, XMMRegister msg3, XMMRegister shuf_mask,
                 Register buf, Register state, Register ofs, Register limit, Register rsp,
                 bool multi_block);

#ifdef _LP64
  void fast_sha256(XMMRegister msg, XMMRegister state0, XMMRegister state1, XMMRegister msgtmp0,
                   XMMRegister msgtmp1, XMMRegister msgtmp2, XMMRegister msgtmp3, XMMRegister msgtmp4,
                   Register buf, Register state, Register ofs, Register limit, Register rsp,
                   bool multi_block, XMMRegister shuf_mask);
#else
  void fast_sha256(XMMRegister msg, XMMRegister state0, XMMRegister state1, XMMRegister msgtmp0,
                   XMMRegister msgtmp1, XMMRegister msgtmp2, XMMRegister msgtmp3, XMMRegister msgtmp4,
                   Register buf, Register state, Register ofs, Register limit, Register rsp,
                   bool multi_block);
#endif

  void fast_exp(XMMRegister xmm0, XMMRegister xmm1, XMMRegister xmm2, XMMRegister xmm3,
                XMMRegister xmm4, XMMRegister xmm5, XMMRegister xmm6, XMMRegister xmm7,
                Register rax, Register rcx, Register rdx, Register tmp);

#ifndef _LP64
 private:
  // Initialized in macroAssembler_x86_constants.cpp
  static address ONES;
  static address L_2IL0FLOATPACKET_0;
  static address PI4_INV;
  static address PI4X3;
  static address PI4X4;

 public:
  void fast_log(XMMRegister xmm0, XMMRegister xmm1, XMMRegister xmm2, XMMRegister xmm3,
                XMMRegister xmm4, XMMRegister xmm5, XMMRegister xmm6, XMMRegister xmm7,
                Register rax, Register rcx, Register rdx, Register tmp1);

  void fast_log10(XMMRegister xmm0, XMMRegister xmm1, XMMRegister xmm2, XMMRegister xmm3,
                XMMRegister xmm4, XMMRegister xmm5, XMMRegister xmm6, XMMRegister xmm7,
                Register rax, Register rcx, Register rdx, Register tmp);

  void fast_pow(XMMRegister xmm0, XMMRegister xmm1, XMMRegister xmm2, XMMRegister xmm3, XMMRegister xmm4,
                XMMRegister xmm5, XMMRegister xmm6, XMMRegister xmm7, Register rax, Register rcx,
                Register rdx, Register tmp);

  void fast_sin(XMMRegister xmm0, XMMRegister xmm1, XMMRegister xmm2, XMMRegister xmm3,
                XMMRegister xmm4, XMMRegister xmm5, XMMRegister xmm6, XMMRegister xmm7,
                Register rax, Register rbx, Register rdx);

  void fast_cos(XMMRegister xmm0, XMMRegister xmm1, XMMRegister xmm2, XMMRegister xmm3,
                XMMRegister xmm4, XMMRegister xmm5, XMMRegister xmm6, XMMRegister xmm7,
                Register rax, Register rcx, Register rdx, Register tmp);

  void libm_sincos_huge(XMMRegister xmm0, XMMRegister xmm1, Register eax, Register ecx,
                        Register edx, Register ebx, Register esi, Register edi,
                        Register ebp, Register esp);

  void libm_reduce_pi04l(Register eax, Register ecx, Register edx, Register ebx,
                         Register esi, Register edi, Register ebp, Register esp);

  void libm_tancot_huge(XMMRegister xmm0, XMMRegister xmm1, Register eax, Register ecx,
                        Register edx, Register ebx, Register esi, Register edi,
                        Register ebp, Register esp);

  void fast_tan(XMMRegister xmm0, XMMRegister xmm1, XMMRegister xmm2, XMMRegister xmm3,
                XMMRegister xmm4, XMMRegister xmm5, XMMRegister xmm6, XMMRegister xmm7,
                Register rax, Register rcx, Register rdx, Register tmp);
#endif // !_LP64

private:

  // these are private because users should be doing movflt/movdbl

  void movss(Address     dst, XMMRegister    src) { Assembler::movss(dst, src); }
  void movss(XMMRegister dst, XMMRegister    src) { Assembler::movss(dst, src); }
  void movss(XMMRegister dst, Address        src) { Assembler::movss(dst, src); }
  void movss(XMMRegister dst, AddressLiteral src, Register rscratch = noreg);

  void movlpd(XMMRegister dst, Address        src) {Assembler::movlpd(dst, src); }
  void movlpd(XMMRegister dst, AddressLiteral src, Register rscratch = noreg);

public:

  void addsd(XMMRegister dst, XMMRegister    src) { Assembler::addsd(dst, src); }
  void addsd(XMMRegister dst, Address        src) { Assembler::addsd(dst, src); }
  void addsd(XMMRegister dst, AddressLiteral src, Register rscratch = noreg);

  void addss(XMMRegister dst, XMMRegister    src) { Assembler::addss(dst, src); }
  void addss(XMMRegister dst, Address        src) { Assembler::addss(dst, src); }
  void addss(XMMRegister dst, AddressLiteral src, Register rscratch = noreg);

  void addpd(XMMRegister dst, XMMRegister    src) { Assembler::addpd(dst, src); }
  void addpd(XMMRegister dst, Address        src) { Assembler::addpd(dst, src); }
  void addpd(XMMRegister dst, AddressLiteral src, Register rscratch = noreg);

  using Assembler::vbroadcastsd;
  void vbroadcastsd(XMMRegister dst, AddressLiteral src, int vector_len, Register rscratch = noreg);

  using Assembler::vbroadcastss;
  void vbroadcastss(XMMRegister dst, AddressLiteral src, int vector_len, Register rscratch = noreg);

  // Vector float blend
  void vblendvps(XMMRegister dst, XMMRegister nds, XMMRegister src, XMMRegister mask, int vector_len, bool compute_mask = true, XMMRegister scratch = xnoreg);
  void vblendvpd(XMMRegister dst, XMMRegister nds, XMMRegister src, XMMRegister mask, int vector_len, bool compute_mask = true, XMMRegister scratch = xnoreg);

  void divsd(XMMRegister dst, XMMRegister    src) { Assembler::divsd(dst, src); }
  void divsd(XMMRegister dst, Address        src) { Assembler::divsd(dst, src); }
  void divsd(XMMRegister dst, AddressLiteral src, Register rscratch = noreg);

  void divss(XMMRegister dst, XMMRegister    src) { Assembler::divss(dst, src); }
  void divss(XMMRegister dst, Address        src) { Assembler::divss(dst, src); }
  void divss(XMMRegister dst, AddressLiteral src, Register rscratch = noreg);

  // Move Unaligned Double Quadword
  void movdqu(Address     dst, XMMRegister    src);
  void movdqu(XMMRegister dst, XMMRegister    src);
  void movdqu(XMMRegister dst, Address        src);
  void movdqu(XMMRegister dst, AddressLiteral src, Register rscratch = noreg);

  void kmovwl(Register  dst, KRegister      src) { Assembler::kmovwl(dst, src); }
  void kmovwl(Address   dst, KRegister      src) { Assembler::kmovwl(dst, src); }
  void kmovwl(KRegister dst, KRegister      src) { Assembler::kmovwl(dst, src); }
  void kmovwl(KRegister dst, Register       src) { Assembler::kmovwl(dst, src); }
  void kmovwl(KRegister dst, Address        src) { Assembler::kmovwl(dst, src); }
  void kmovwl(KRegister dst, AddressLiteral src, Register rscratch = noreg);

  void kmovql(KRegister dst, KRegister      src) { Assembler::kmovql(dst, src); }
  void kmovql(KRegister dst, Register       src) { Assembler::kmovql(dst, src); }
  void kmovql(Register  dst, KRegister      src) { Assembler::kmovql(dst, src); }
  void kmovql(KRegister dst, Address        src) { Assembler::kmovql(dst, src); }
  void kmovql(Address   dst, KRegister      src) { Assembler::kmovql(dst, src); }
  void kmovql(KRegister dst, AddressLiteral src, Register rscratch = noreg);

  // Safe move operation, lowers down to 16bit moves for targets supporting
  // AVX512F feature and 64bit moves for targets supporting AVX512BW feature.
  void kmov(Address  dst, KRegister src);
  void kmov(KRegister dst, Address src);
  void kmov(KRegister dst, KRegister src);
  void kmov(Register dst, KRegister src);
  void kmov(KRegister dst, Register src);

  using Assembler::movddup;
  void movddup(XMMRegister dst, AddressLiteral src, Register rscratch = noreg);

  using Assembler::vmovddup;
  void vmovddup(XMMRegister dst, AddressLiteral src, int vector_len, Register rscratch = noreg);

  // AVX Unaligned forms
  void vmovdqu(Address     dst, XMMRegister    src);
  void vmovdqu(XMMRegister dst, Address        src);
  void vmovdqu(XMMRegister dst, XMMRegister    src);
  void vmovdqu(XMMRegister dst, AddressLiteral src,                 Register rscratch = noreg);
  void vmovdqu(XMMRegister dst, AddressLiteral src, int vector_len, Register rscratch = noreg);

  // AVX512 Unaligned
  void evmovdqu(BasicType type, KRegister kmask, Address     dst, XMMRegister src, bool merge, int vector_len);
  void evmovdqu(BasicType type, KRegister kmask, XMMRegister dst, Address     src, bool merge, int vector_len);

  void evmovdqub(XMMRegister dst, XMMRegister src, int vector_len) { Assembler::evmovdqub(dst, src, vector_len); }
  void evmovdqub(XMMRegister dst, Address     src, int vector_len) { Assembler::evmovdqub(dst, src, vector_len); }

  void evmovdqub(XMMRegister dst, KRegister mask, XMMRegister src, bool merge, int vector_len) {
    if (dst->encoding() != src->encoding() || mask != k0)  {
      Assembler::evmovdqub(dst, mask, src, merge, vector_len);
    }
  }
  void evmovdqub(Address     dst, KRegister mask, XMMRegister    src, bool merge, int vector_len) { Assembler::evmovdqub(dst, mask, src, merge, vector_len); }
  void evmovdqub(XMMRegister dst, KRegister mask, Address        src, bool merge, int vector_len) { Assembler::evmovdqub(dst, mask, src, merge, vector_len); }
  void evmovdqub(XMMRegister dst, KRegister mask, AddressLiteral src, bool merge, int vector_len, Register rscratch = noreg);

  void evmovdquw(Address     dst, XMMRegister src, int vector_len) { Assembler::evmovdquw(dst, src, vector_len); }
  void evmovdquw(XMMRegister dst, Address     src, int vector_len) { Assembler::evmovdquw(dst, src, vector_len); }

  void evmovdquw(XMMRegister dst, KRegister mask, XMMRegister src, bool merge, int vector_len) {
    if (dst->encoding() != src->encoding() || mask != k0) {
      Assembler::evmovdquw(dst, mask, src, merge, vector_len);
    }
  }
  void evmovdquw(XMMRegister dst, KRegister mask, Address        src, bool merge, int vector_len) { Assembler::evmovdquw(dst, mask, src, merge, vector_len); }
  void evmovdquw(Address     dst, KRegister mask, XMMRegister    src, bool merge, int vector_len) { Assembler::evmovdquw(dst, mask, src, merge, vector_len); }
  void evmovdquw(XMMRegister dst, KRegister mask, AddressLiteral src, bool merge, int vector_len, Register rscratch = noreg);

  void evmovdqul(XMMRegister dst, XMMRegister src, int vector_len) {
     if (dst->encoding() != src->encoding()) {
       Assembler::evmovdqul(dst, src, vector_len);
     }
  }
  void evmovdqul(Address     dst, XMMRegister src, int vector_len) { Assembler::evmovdqul(dst, src, vector_len); }
  void evmovdqul(XMMRegister dst, Address     src, int vector_len) { Assembler::evmovdqul(dst, src, vector_len); }

  void evmovdqul(XMMRegister dst, KRegister mask, XMMRegister src, bool merge, int vector_len) {
    if (dst->encoding() != src->encoding() || mask != k0)  {
      Assembler::evmovdqul(dst, mask, src, merge, vector_len);
    }
  }
  void evmovdqul(Address     dst, KRegister mask, XMMRegister    src, bool merge, int vector_len) { Assembler::evmovdqul(dst, mask, src, merge, vector_len); }
  void evmovdqul(XMMRegister dst, KRegister mask, Address        src, bool merge, int vector_len) { Assembler::evmovdqul(dst, mask, src, merge, vector_len); }
  void evmovdqul(XMMRegister dst, KRegister mask, AddressLiteral src, bool merge, int vector_len, Register rscratch = noreg);

  void evmovdquq(XMMRegister dst, XMMRegister src, int vector_len) {
    if (dst->encoding() != src->encoding()) {
      Assembler::evmovdquq(dst, src, vector_len);
    }
  }
  void evmovdquq(XMMRegister dst, Address        src, int vector_len) { Assembler::evmovdquq(dst, src, vector_len); }
  void evmovdquq(Address     dst, XMMRegister    src, int vector_len) { Assembler::evmovdquq(dst, src, vector_len); }
  void evmovdquq(XMMRegister dst, AddressLiteral src, int vector_len, Register rscratch = noreg);

  void evmovdquq(XMMRegister dst, KRegister mask, XMMRegister src, bool merge, int vector_len) {
    if (dst->encoding() != src->encoding() || mask != k0) {
      Assembler::evmovdquq(dst, mask, src, merge, vector_len);
    }
  }
  void evmovdquq(Address     dst, KRegister mask, XMMRegister    src, bool merge, int vector_len) { Assembler::evmovdquq(dst, mask, src, merge, vector_len); }
  void evmovdquq(XMMRegister dst, KRegister mask, Address        src, bool merge, int vector_len) { Assembler::evmovdquq(dst, mask, src, merge, vector_len); }
  void evmovdquq(XMMRegister dst, KRegister mask, AddressLiteral src, bool merge, int vector_len, Register rscratch = noreg);

  // Move Aligned Double Quadword
  void movdqa(XMMRegister dst, XMMRegister    src) { Assembler::movdqa(dst, src); }
  void movdqa(XMMRegister dst, Address        src) { Assembler::movdqa(dst, src); }
  void movdqa(XMMRegister dst, AddressLiteral src, Register rscratch = noreg);

  void movsd(Address     dst, XMMRegister    src) { Assembler::movsd(dst, src); }
  void movsd(XMMRegister dst, XMMRegister    src) { Assembler::movsd(dst, src); }
  void movsd(XMMRegister dst, Address        src) { Assembler::movsd(dst, src); }
  void movsd(XMMRegister dst, AddressLiteral src, Register rscratch = noreg);

  void mulpd(XMMRegister dst, XMMRegister    src) { Assembler::mulpd(dst, src); }
  void mulpd(XMMRegister dst, Address        src) { Assembler::mulpd(dst, src); }
  void mulpd(XMMRegister dst, AddressLiteral src, Register rscratch = noreg);

  void mulsd(XMMRegister dst, XMMRegister    src) { Assembler::mulsd(dst, src); }
  void mulsd(XMMRegister dst, Address        src) { Assembler::mulsd(dst, src); }
  void mulsd(XMMRegister dst, AddressLiteral src, Register rscratch = noreg);

  void mulss(XMMRegister dst, XMMRegister    src) { Assembler::mulss(dst, src); }
  void mulss(XMMRegister dst, Address        src) { Assembler::mulss(dst, src); }
  void mulss(XMMRegister dst, AddressLiteral src, Register rscratch = noreg);

  // Carry-Less Multiplication Quadword
  void pclmulldq(XMMRegister dst, XMMRegister src) {
    // 0x00 - multiply lower 64 bits [0:63]
    Assembler::pclmulqdq(dst, src, 0x00);
  }
  void pclmulhdq(XMMRegister dst, XMMRegister src) {
    // 0x11 - multiply upper 64 bits [64:127]
    Assembler::pclmulqdq(dst, src, 0x11);
  }

  void pcmpeqb(XMMRegister dst, XMMRegister src);
  void pcmpeqw(XMMRegister dst, XMMRegister src);

  void pcmpestri(XMMRegister dst, Address src, int imm8);
  void pcmpestri(XMMRegister dst, XMMRegister src, int imm8);

  void pmovzxbw(XMMRegister dst, XMMRegister src);
  void pmovzxbw(XMMRegister dst, Address src);

  void pmovmskb(Register dst, XMMRegister src);

  void ptest(XMMRegister dst, XMMRegister src);

  void roundsd(XMMRegister dst, XMMRegister    src, int32_t rmode) { Assembler::roundsd(dst, src, rmode); }
  void roundsd(XMMRegister dst, Address        src, int32_t rmode) { Assembler::roundsd(dst, src, rmode); }
  void roundsd(XMMRegister dst, AddressLiteral src, int32_t rmode, Register rscratch = noreg);

  void sqrtss(XMMRegister dst, XMMRegister     src) { Assembler::sqrtss(dst, src); }
  void sqrtss(XMMRegister dst, Address         src) { Assembler::sqrtss(dst, src); }
  void sqrtss(XMMRegister dst, AddressLiteral  src, Register rscratch = noreg);

  void subsd(XMMRegister dst, XMMRegister    src) { Assembler::subsd(dst, src); }
  void subsd(XMMRegister dst, Address        src) { Assembler::subsd(dst, src); }
  void subsd(XMMRegister dst, AddressLiteral src, Register rscratch = noreg);

  void subss(XMMRegister dst, XMMRegister    src) { Assembler::subss(dst, src); }
  void subss(XMMRegister dst, Address        src) { Assembler::subss(dst, src); }
  void subss(XMMRegister dst, AddressLiteral src, Register rscratch = noreg);

  void ucomiss(XMMRegister dst, XMMRegister    src) { Assembler::ucomiss(dst, src); }
  void ucomiss(XMMRegister dst, Address        src) { Assembler::ucomiss(dst, src); }
  void ucomiss(XMMRegister dst, AddressLiteral src, Register rscratch = noreg);

  void ucomisd(XMMRegister dst, XMMRegister    src) { Assembler::ucomisd(dst, src); }
  void ucomisd(XMMRegister dst, Address        src) { Assembler::ucomisd(dst, src); }
  void ucomisd(XMMRegister dst, AddressLiteral src, Register rscratch = noreg);

  // Bitwise Logical XOR of Packed Double-Precision Floating-Point Values
  void xorpd(XMMRegister dst, XMMRegister    src);
  void xorpd(XMMRegister dst, Address        src) { Assembler::xorpd(dst, src); }
  void xorpd(XMMRegister dst, AddressLiteral src, Register rscratch = noreg);

  // Bitwise Logical XOR of Packed Single-Precision Floating-Point Values
  void xorps(XMMRegister dst, XMMRegister    src);
  void xorps(XMMRegister dst, Address        src) { Assembler::xorps(dst, src); }
  void xorps(XMMRegister dst, AddressLiteral src, Register rscratch = noreg);

  // Shuffle Bytes
  void pshufb(XMMRegister dst, XMMRegister    src) { Assembler::pshufb(dst, src); }
  void pshufb(XMMRegister dst, Address        src) { Assembler::pshufb(dst, src); }
  void pshufb(XMMRegister dst, AddressLiteral src, Register rscratch = noreg);
  // AVX 3-operands instructions

  void vaddsd(XMMRegister dst, XMMRegister nds, XMMRegister    src) { Assembler::vaddsd(dst, nds, src); }
  void vaddsd(XMMRegister dst, XMMRegister nds, Address        src) { Assembler::vaddsd(dst, nds, src); }
  void vaddsd(XMMRegister dst, XMMRegister nds, AddressLiteral src, Register rscratch = noreg);

  void vaddss(XMMRegister dst, XMMRegister nds, XMMRegister    src) { Assembler::vaddss(dst, nds, src); }
  void vaddss(XMMRegister dst, XMMRegister nds, Address        src) { Assembler::vaddss(dst, nds, src); }
  void vaddss(XMMRegister dst, XMMRegister nds, AddressLiteral src, Register rscratch = noreg);

  void vabsss(XMMRegister dst, XMMRegister nds, XMMRegister src, AddressLiteral negate_field, int vector_len, Register rscratch = noreg);
  void vabssd(XMMRegister dst, XMMRegister nds, XMMRegister src, AddressLiteral negate_field, int vector_len, Register rscratch = noreg);

  void vpaddb(XMMRegister dst, XMMRegister nds, XMMRegister    src, int vector_len);
  void vpaddb(XMMRegister dst, XMMRegister nds, Address        src, int vector_len);
  void vpaddb(XMMRegister dst, XMMRegister nds, AddressLiteral src, int vector_len, Register rscratch = noreg);

  void vpaddw(XMMRegister dst, XMMRegister nds, XMMRegister src, int vector_len);
  void vpaddw(XMMRegister dst, XMMRegister nds, Address     src, int vector_len);

  void vpaddd(XMMRegister dst, XMMRegister nds, XMMRegister    src, int vector_len) { Assembler::vpaddd(dst, nds, src, vector_len); }
  void vpaddd(XMMRegister dst, XMMRegister nds, Address        src, int vector_len) { Assembler::vpaddd(dst, nds, src, vector_len); }
  void vpaddd(XMMRegister dst, XMMRegister nds, AddressLiteral src, int vector_len, Register rscratch = noreg);

  void vpand(XMMRegister dst, XMMRegister nds, XMMRegister    src, int vector_len) { Assembler::vpand(dst, nds, src, vector_len); }
  void vpand(XMMRegister dst, XMMRegister nds, Address        src, int vector_len) { Assembler::vpand(dst, nds, src, vector_len); }
  void vpand(XMMRegister dst, XMMRegister nds, AddressLiteral src, int vector_len, Register rscratch = noreg);

  using Assembler::vpbroadcastd;
  void vpbroadcastd(XMMRegister dst, AddressLiteral src, int vector_len, Register rscratch = noreg);

  using Assembler::vpbroadcastq;
  void vpbroadcastq(XMMRegister dst, AddressLiteral src, int vector_len, Register rscratch = noreg);

  void vpcmpeqb(XMMRegister dst, XMMRegister nds, XMMRegister src, int vector_len);

  void vpcmpeqw(XMMRegister dst, XMMRegister nds, XMMRegister src, int vector_len);
  void evpcmpeqd(KRegister kdst, KRegister mask, XMMRegister nds, AddressLiteral src, int vector_len, Register rscratch = noreg);

  // Vector compares
  void evpcmpd(KRegister kdst, KRegister mask, XMMRegister nds, XMMRegister    src, int comparison, bool is_signed, int vector_len) {
    Assembler::evpcmpd(kdst, mask, nds, src, comparison, is_signed, vector_len);
  }
  void evpcmpd(KRegister kdst, KRegister mask, XMMRegister nds, AddressLiteral src, int comparison, bool is_signed, int vector_len, Register rscratch = noreg);

  void evpcmpq(KRegister kdst, KRegister mask, XMMRegister nds, XMMRegister    src, int comparison, bool is_signed, int vector_len) {
    Assembler::evpcmpq(kdst, mask, nds, src, comparison, is_signed, vector_len);
  }
  void evpcmpq(KRegister kdst, KRegister mask, XMMRegister nds, AddressLiteral src, int comparison, bool is_signed, int vector_len, Register rscratch = noreg);

  void evpcmpb(KRegister kdst, KRegister mask, XMMRegister nds, XMMRegister    src, int comparison, bool is_signed, int vector_len) {
    Assembler::evpcmpb(kdst, mask, nds, src, comparison, is_signed, vector_len);
  }
  void evpcmpb(KRegister kdst, KRegister mask, XMMRegister nds, AddressLiteral src, int comparison, bool is_signed, int vector_len, Register rscratch = noreg);

  void evpcmpw(KRegister kdst, KRegister mask, XMMRegister nds, XMMRegister    src, int comparison, bool is_signed, int vector_len) {
    Assembler::evpcmpw(kdst, mask, nds, src, comparison, is_signed, vector_len);
  }
  void evpcmpw(KRegister kdst, KRegister mask, XMMRegister nds, AddressLiteral src, int comparison, bool is_signed, int vector_len, Register rscratch = noreg);

  void evpbroadcast(BasicType type, XMMRegister dst, Register src, int vector_len);

  // Emit comparison instruction for the specified comparison predicate.
  void vpcmpCCW(XMMRegister dst, XMMRegister nds, XMMRegister src, XMMRegister xtmp, ComparisonPredicate cond, Width width, int vector_len);
  void vpcmpCC(XMMRegister dst, XMMRegister nds, XMMRegister src, int cond_encoding, Width width, int vector_len);

  void vpmovzxbw(XMMRegister dst, Address     src, int vector_len);
  void vpmovzxbw(XMMRegister dst, XMMRegister src, int vector_len) { Assembler::vpmovzxbw(dst, src, vector_len); }

  void vpmovmskb(Register dst, XMMRegister src, int vector_len = Assembler::AVX_256bit);

  void vpmullw(XMMRegister dst, XMMRegister nds, XMMRegister src, int vector_len);
  void vpmullw(XMMRegister dst, XMMRegister nds, Address     src, int vector_len);

  void vpmulld(XMMRegister dst, XMMRegister nds, XMMRegister    src, int vector_len) { Assembler::vpmulld(dst, nds, src, vector_len); }
  void vpmulld(XMMRegister dst, XMMRegister nds, Address        src, int vector_len) { Assembler::vpmulld(dst, nds, src, vector_len); }
  void vpmulld(XMMRegister dst, XMMRegister nds, AddressLiteral src, int vector_len, Register rscratch = noreg);

  void vpsubb(XMMRegister dst, XMMRegister nds, XMMRegister src, int vector_len);
  void vpsubb(XMMRegister dst, XMMRegister nds, Address     src, int vector_len);

  void vpsubw(XMMRegister dst, XMMRegister nds, XMMRegister src, int vector_len);
  void vpsubw(XMMRegister dst, XMMRegister nds, Address     src, int vector_len);

  void vpsraw(XMMRegister dst, XMMRegister nds, XMMRegister shift, int vector_len);
  void vpsraw(XMMRegister dst, XMMRegister nds, int         shift, int vector_len);

  void evpsraq(XMMRegister dst, XMMRegister nds, XMMRegister shift, int vector_len);
  void evpsraq(XMMRegister dst, XMMRegister nds, int         shift, int vector_len);

  void evpsllw(XMMRegister dst, KRegister mask, XMMRegister nds, XMMRegister src, bool merge, int vector_len, bool is_varshift) {
    if (!is_varshift) {
      Assembler::evpsllw(dst, mask, nds, src, merge, vector_len);
    } else {
      Assembler::evpsllvw(dst, mask, nds, src, merge, vector_len);
    }
  }
  void evpslld(XMMRegister dst, KRegister mask, XMMRegister nds, XMMRegister src, bool merge, int vector_len, bool is_varshift) {
    if (!is_varshift) {
      Assembler::evpslld(dst, mask, nds, src, merge, vector_len);
    } else {
      Assembler::evpsllvd(dst, mask, nds, src, merge, vector_len);
    }
  }
  void evpsllq(XMMRegister dst, KRegister mask, XMMRegister nds, XMMRegister src, bool merge, int vector_len, bool is_varshift) {
    if (!is_varshift) {
      Assembler::evpsllq(dst, mask, nds, src, merge, vector_len);
    } else {
      Assembler::evpsllvq(dst, mask, nds, src, merge, vector_len);
    }
  }
  void evpsrlw(XMMRegister dst, KRegister mask, XMMRegister nds, XMMRegister src, bool merge, int vector_len, bool is_varshift) {
    if (!is_varshift) {
      Assembler::evpsrlw(dst, mask, nds, src, merge, vector_len);
    } else {
      Assembler::evpsrlvw(dst, mask, nds, src, merge, vector_len);
    }
  }
  void evpsrld(XMMRegister dst, KRegister mask, XMMRegister nds, XMMRegister src, bool merge, int vector_len, bool is_varshift) {
    if (!is_varshift) {
      Assembler::evpsrld(dst, mask, nds, src, merge, vector_len);
    } else {
      Assembler::evpsrlvd(dst, mask, nds, src, merge, vector_len);
    }
  }
  void evpsrlq(XMMRegister dst, KRegister mask, XMMRegister nds, XMMRegister src, bool merge, int vector_len, bool is_varshift) {
    if (!is_varshift) {
      Assembler::evpsrlq(dst, mask, nds, src, merge, vector_len);
    } else {
      Assembler::evpsrlvq(dst, mask, nds, src, merge, vector_len);
    }
  }
  void evpsraw(XMMRegister dst, KRegister mask, XMMRegister nds, XMMRegister src, bool merge, int vector_len, bool is_varshift) {
    if (!is_varshift) {
      Assembler::evpsraw(dst, mask, nds, src, merge, vector_len);
    } else {
      Assembler::evpsravw(dst, mask, nds, src, merge, vector_len);
    }
  }
  void evpsrad(XMMRegister dst, KRegister mask, XMMRegister nds, XMMRegister src, bool merge, int vector_len, bool is_varshift) {
    if (!is_varshift) {
      Assembler::evpsrad(dst, mask, nds, src, merge, vector_len);
    } else {
      Assembler::evpsravd(dst, mask, nds, src, merge, vector_len);
    }
  }
  void evpsraq(XMMRegister dst, KRegister mask, XMMRegister nds, XMMRegister src, bool merge, int vector_len, bool is_varshift) {
    if (!is_varshift) {
      Assembler::evpsraq(dst, mask, nds, src, merge, vector_len);
    } else {
      Assembler::evpsravq(dst, mask, nds, src, merge, vector_len);
    }
  }

  void evpmins(BasicType type, XMMRegister dst, KRegister mask, XMMRegister nds, XMMRegister src, bool merge, int vector_len);
  void evpmaxs(BasicType type, XMMRegister dst, KRegister mask, XMMRegister nds, XMMRegister src, bool merge, int vector_len);
  void evpmins(BasicType type, XMMRegister dst, KRegister mask, XMMRegister nds, Address src, bool merge, int vector_len);
  void evpmaxs(BasicType type, XMMRegister dst, KRegister mask, XMMRegister nds, Address src, bool merge, int vector_len);

  void vpsrlw(XMMRegister dst, XMMRegister nds, XMMRegister shift, int vector_len);
  void vpsrlw(XMMRegister dst, XMMRegister nds, int shift, int vector_len);

  void vpsllw(XMMRegister dst, XMMRegister nds, XMMRegister shift, int vector_len);
  void vpsllw(XMMRegister dst, XMMRegister nds, int shift, int vector_len);

  void vptest(XMMRegister dst, XMMRegister src);
  void vptest(XMMRegister dst, XMMRegister src, int vector_len) { Assembler::vptest(dst, src, vector_len); }

  void punpcklbw(XMMRegister dst, XMMRegister src);
  void punpcklbw(XMMRegister dst, Address src) { Assembler::punpcklbw(dst, src); }

  void pshufd(XMMRegister dst, Address src, int mode);
  void pshufd(XMMRegister dst, XMMRegister src, int mode) { Assembler::pshufd(dst, src, mode); }

  void pshuflw(XMMRegister dst, XMMRegister src, int mode);
  void pshuflw(XMMRegister dst, Address src, int mode) { Assembler::pshuflw(dst, src, mode); }

  void vandpd(XMMRegister dst, XMMRegister nds, XMMRegister    src, int vector_len) { Assembler::vandpd(dst, nds, src, vector_len); }
  void vandpd(XMMRegister dst, XMMRegister nds, Address        src, int vector_len) { Assembler::vandpd(dst, nds, src, vector_len); }
  void vandpd(XMMRegister dst, XMMRegister nds, AddressLiteral src, int vector_len, Register rscratch = noreg);

  void vandps(XMMRegister dst, XMMRegister nds, XMMRegister    src, int vector_len) { Assembler::vandps(dst, nds, src, vector_len); }
  void vandps(XMMRegister dst, XMMRegister nds, Address        src, int vector_len) { Assembler::vandps(dst, nds, src, vector_len); }
  void vandps(XMMRegister dst, XMMRegister nds, AddressLiteral src, int vector_len, Register rscratch = noreg);

  void evpord(XMMRegister dst, KRegister mask, XMMRegister nds, AddressLiteral src, bool merge, int vector_len, Register rscratch = noreg);

  void vdivsd(XMMRegister dst, XMMRegister nds, XMMRegister    src) { Assembler::vdivsd(dst, nds, src); }
  void vdivsd(XMMRegister dst, XMMRegister nds, Address        src) { Assembler::vdivsd(dst, nds, src); }
  void vdivsd(XMMRegister dst, XMMRegister nds, AddressLiteral src, Register rscratch = noreg);

  void vdivss(XMMRegister dst, XMMRegister nds, XMMRegister    src) { Assembler::vdivss(dst, nds, src); }
  void vdivss(XMMRegister dst, XMMRegister nds, Address        src) { Assembler::vdivss(dst, nds, src); }
  void vdivss(XMMRegister dst, XMMRegister nds, AddressLiteral src, Register rscratch = noreg);

  void vmulsd(XMMRegister dst, XMMRegister nds, XMMRegister    src) { Assembler::vmulsd(dst, nds, src); }
  void vmulsd(XMMRegister dst, XMMRegister nds, Address        src) { Assembler::vmulsd(dst, nds, src); }
  void vmulsd(XMMRegister dst, XMMRegister nds, AddressLiteral src, Register rscratch = noreg);

  void vmulss(XMMRegister dst, XMMRegister nds, XMMRegister    src) { Assembler::vmulss(dst, nds, src); }
  void vmulss(XMMRegister dst, XMMRegister nds, Address        src) { Assembler::vmulss(dst, nds, src); }
  void vmulss(XMMRegister dst, XMMRegister nds, AddressLiteral src, Register rscratch = noreg);

  void vsubsd(XMMRegister dst, XMMRegister nds, XMMRegister    src) { Assembler::vsubsd(dst, nds, src); }
  void vsubsd(XMMRegister dst, XMMRegister nds, Address        src) { Assembler::vsubsd(dst, nds, src); }
  void vsubsd(XMMRegister dst, XMMRegister nds, AddressLiteral src, Register rscratch = noreg);

  void vsubss(XMMRegister dst, XMMRegister nds, XMMRegister    src) { Assembler::vsubss(dst, nds, src); }
  void vsubss(XMMRegister dst, XMMRegister nds, Address        src) { Assembler::vsubss(dst, nds, src); }
  void vsubss(XMMRegister dst, XMMRegister nds, AddressLiteral src, Register rscratch = noreg);

  void vnegatess(XMMRegister dst, XMMRegister nds, AddressLiteral src, Register rscratch = noreg);
  void vnegatesd(XMMRegister dst, XMMRegister nds, AddressLiteral src, Register rscratch = noreg);

  // AVX Vector instructions

  void vxorpd(XMMRegister dst, XMMRegister nds, XMMRegister    src, int vector_len) { Assembler::vxorpd(dst, nds, src, vector_len); }
  void vxorpd(XMMRegister dst, XMMRegister nds, Address        src, int vector_len) { Assembler::vxorpd(dst, nds, src, vector_len); }
  void vxorpd(XMMRegister dst, XMMRegister nds, AddressLiteral src, int vector_len, Register rscratch = noreg);

  void vxorps(XMMRegister dst, XMMRegister nds, XMMRegister    src, int vector_len) { Assembler::vxorps(dst, nds, src, vector_len); }
  void vxorps(XMMRegister dst, XMMRegister nds, Address        src, int vector_len) { Assembler::vxorps(dst, nds, src, vector_len); }
  void vxorps(XMMRegister dst, XMMRegister nds, AddressLiteral src, int vector_len, Register rscratch = noreg);

  void vpxor(XMMRegister dst, XMMRegister nds, XMMRegister src, int vector_len) {
    if (UseAVX > 1 || (vector_len < 1)) // vpxor 256 bit is available only in AVX2
      Assembler::vpxor(dst, nds, src, vector_len);
    else
      Assembler::vxorpd(dst, nds, src, vector_len);
  }
  void vpxor(XMMRegister dst, XMMRegister nds, Address src, int vector_len) {
    if (UseAVX > 1 || (vector_len < 1)) // vpxor 256 bit is available only in AVX2
      Assembler::vpxor(dst, nds, src, vector_len);
    else
      Assembler::vxorpd(dst, nds, src, vector_len);
  }
  void vpxor(XMMRegister dst, XMMRegister nds, AddressLiteral src, int vector_len, Register rscratch = noreg);

  // Simple version for AVX2 256bit vectors
  void vpxor(XMMRegister dst, XMMRegister src) {
    assert(UseAVX >= 2, "Should be at least AVX2");
    Assembler::vpxor(dst, dst, src, AVX_256bit);
  }
  void vpxor(XMMRegister dst, Address src) {
    assert(UseAVX >= 2, "Should be at least AVX2");
    Assembler::vpxor(dst, dst, src, AVX_256bit);
  }

  void vpermd(XMMRegister dst, XMMRegister nds, XMMRegister    src, int vector_len) { Assembler::vpermd(dst, nds, src, vector_len); }
  void vpermd(XMMRegister dst, XMMRegister nds, AddressLiteral src, int vector_len, Register rscratch = noreg);

  void vinserti128(XMMRegister dst, XMMRegister nds, XMMRegister src, uint8_t imm8) {
    if (UseAVX > 2 && VM_Version::supports_avx512novl()) {
      Assembler::vinserti32x4(dst, nds, src, imm8);
    } else if (UseAVX > 1) {
      // vinserti128 is available only in AVX2
      Assembler::vinserti128(dst, nds, src, imm8);
    } else {
      Assembler::vinsertf128(dst, nds, src, imm8);
    }
  }

  void vinserti128(XMMRegister dst, XMMRegister nds, Address src, uint8_t imm8) {
    if (UseAVX > 2 && VM_Version::supports_avx512novl()) {
      Assembler::vinserti32x4(dst, nds, src, imm8);
    } else if (UseAVX > 1) {
      // vinserti128 is available only in AVX2
      Assembler::vinserti128(dst, nds, src, imm8);
    } else {
      Assembler::vinsertf128(dst, nds, src, imm8);
    }
  }

  void vextracti128(XMMRegister dst, XMMRegister src, uint8_t imm8) {
    if (UseAVX > 2 && VM_Version::supports_avx512novl()) {
      Assembler::vextracti32x4(dst, src, imm8);
    } else if (UseAVX > 1) {
      // vextracti128 is available only in AVX2
      Assembler::vextracti128(dst, src, imm8);
    } else {
      Assembler::vextractf128(dst, src, imm8);
    }
  }

  void vextracti128(Address dst, XMMRegister src, uint8_t imm8) {
    if (UseAVX > 2 && VM_Version::supports_avx512novl()) {
      Assembler::vextracti32x4(dst, src, imm8);
    } else if (UseAVX > 1) {
      // vextracti128 is available only in AVX2
      Assembler::vextracti128(dst, src, imm8);
    } else {
      Assembler::vextractf128(dst, src, imm8);
    }
  }

  // 128bit copy to/from high 128 bits of 256bit (YMM) vector registers
  void vinserti128_high(XMMRegister dst, XMMRegister src) {
    vinserti128(dst, dst, src, 1);
  }
  void vinserti128_high(XMMRegister dst, Address src) {
    vinserti128(dst, dst, src, 1);
  }
  void vextracti128_high(XMMRegister dst, XMMRegister src) {
    vextracti128(dst, src, 1);
  }
  void vextracti128_high(Address dst, XMMRegister src) {
    vextracti128(dst, src, 1);
  }

  void vinsertf128_high(XMMRegister dst, XMMRegister src) {
    if (UseAVX > 2 && VM_Version::supports_avx512novl()) {
      Assembler::vinsertf32x4(dst, dst, src, 1);
    } else {
      Assembler::vinsertf128(dst, dst, src, 1);
    }
  }

  void vinsertf128_high(XMMRegister dst, Address src) {
    if (UseAVX > 2 && VM_Version::supports_avx512novl()) {
      Assembler::vinsertf32x4(dst, dst, src, 1);
    } else {
      Assembler::vinsertf128(dst, dst, src, 1);
    }
  }

  void vextractf128_high(XMMRegister dst, XMMRegister src) {
    if (UseAVX > 2 && VM_Version::supports_avx512novl()) {
      Assembler::vextractf32x4(dst, src, 1);
    } else {
      Assembler::vextractf128(dst, src, 1);
    }
  }

  void vextractf128_high(Address dst, XMMRegister src) {
    if (UseAVX > 2 && VM_Version::supports_avx512novl()) {
      Assembler::vextractf32x4(dst, src, 1);
    } else {
      Assembler::vextractf128(dst, src, 1);
    }
  }

  // 256bit copy to/from high 256 bits of 512bit (ZMM) vector registers
  void vinserti64x4_high(XMMRegister dst, XMMRegister src) {
    Assembler::vinserti64x4(dst, dst, src, 1);
  }
  void vinsertf64x4_high(XMMRegister dst, XMMRegister src) {
    Assembler::vinsertf64x4(dst, dst, src, 1);
  }
  void vextracti64x4_high(XMMRegister dst, XMMRegister src) {
    Assembler::vextracti64x4(dst, src, 1);
  }
  void vextractf64x4_high(XMMRegister dst, XMMRegister src) {
    Assembler::vextractf64x4(dst, src, 1);
  }
  void vextractf64x4_high(Address dst, XMMRegister src) {
    Assembler::vextractf64x4(dst, src, 1);
  }
  void vinsertf64x4_high(XMMRegister dst, Address src) {
    Assembler::vinsertf64x4(dst, dst, src, 1);
  }

  // 128bit copy to/from low 128 bits of 256bit (YMM) vector registers
  void vinserti128_low(XMMRegister dst, XMMRegister src) {
    vinserti128(dst, dst, src, 0);
  }
  void vinserti128_low(XMMRegister dst, Address src) {
    vinserti128(dst, dst, src, 0);
  }
  void vextracti128_low(XMMRegister dst, XMMRegister src) {
    vextracti128(dst, src, 0);
  }
  void vextracti128_low(Address dst, XMMRegister src) {
    vextracti128(dst, src, 0);
  }

  void vinsertf128_low(XMMRegister dst, XMMRegister src) {
    if (UseAVX > 2 && VM_Version::supports_avx512novl()) {
      Assembler::vinsertf32x4(dst, dst, src, 0);
    } else {
      Assembler::vinsertf128(dst, dst, src, 0);
    }
  }

  void vinsertf128_low(XMMRegister dst, Address src) {
    if (UseAVX > 2 && VM_Version::supports_avx512novl()) {
      Assembler::vinsertf32x4(dst, dst, src, 0);
    } else {
      Assembler::vinsertf128(dst, dst, src, 0);
    }
  }

  void vextractf128_low(XMMRegister dst, XMMRegister src) {
    if (UseAVX > 2 && VM_Version::supports_avx512novl()) {
      Assembler::vextractf32x4(dst, src, 0);
    } else {
      Assembler::vextractf128(dst, src, 0);
    }
  }

  void vextractf128_low(Address dst, XMMRegister src) {
    if (UseAVX > 2 && VM_Version::supports_avx512novl()) {
      Assembler::vextractf32x4(dst, src, 0);
    } else {
      Assembler::vextractf128(dst, src, 0);
    }
  }

  // 256bit copy to/from low 256 bits of 512bit (ZMM) vector registers
  void vinserti64x4_low(XMMRegister dst, XMMRegister src) {
    Assembler::vinserti64x4(dst, dst, src, 0);
  }
  void vinsertf64x4_low(XMMRegister dst, XMMRegister src) {
    Assembler::vinsertf64x4(dst, dst, src, 0);
  }
  void vextracti64x4_low(XMMRegister dst, XMMRegister src) {
    Assembler::vextracti64x4(dst, src, 0);
  }
  void vextractf64x4_low(XMMRegister dst, XMMRegister src) {
    Assembler::vextractf64x4(dst, src, 0);
  }
  void vextractf64x4_low(Address dst, XMMRegister src) {
    Assembler::vextractf64x4(dst, src, 0);
  }
  void vinsertf64x4_low(XMMRegister dst, Address src) {
    Assembler::vinsertf64x4(dst, dst, src, 0);
  }

  // Carry-Less Multiplication Quadword
  void vpclmulldq(XMMRegister dst, XMMRegister nds, XMMRegister src) {
    // 0x00 - multiply lower 64 bits [0:63]
    Assembler::vpclmulqdq(dst, nds, src, 0x00);
  }
  void vpclmulhdq(XMMRegister dst, XMMRegister nds, XMMRegister src) {
    // 0x11 - multiply upper 64 bits [64:127]
    Assembler::vpclmulqdq(dst, nds, src, 0x11);
  }
  void vpclmullqhqdq(XMMRegister dst, XMMRegister nds, XMMRegister src) {
    // 0x10 - multiply nds[0:63] and src[64:127]
    Assembler::vpclmulqdq(dst, nds, src, 0x10);
  }
  void vpclmulhqlqdq(XMMRegister dst, XMMRegister nds, XMMRegister src) {
    //0x01 - multiply nds[64:127] and src[0:63]
    Assembler::vpclmulqdq(dst, nds, src, 0x01);
  }

  void evpclmulldq(XMMRegister dst, XMMRegister nds, XMMRegister src, int vector_len) {
    // 0x00 - multiply lower 64 bits [0:63]
    Assembler::evpclmulqdq(dst, nds, src, 0x00, vector_len);
  }
  void evpclmulhdq(XMMRegister dst, XMMRegister nds, XMMRegister src, int vector_len) {
    // 0x11 - multiply upper 64 bits [64:127]
    Assembler::evpclmulqdq(dst, nds, src, 0x11, vector_len);
  }

  // AVX-512 mask operations.
  void kand(BasicType etype, KRegister dst, KRegister src1, KRegister src2);
  void kor(BasicType type, KRegister dst, KRegister src1, KRegister src2);
  void knot(uint masklen, KRegister dst, KRegister src, KRegister ktmp = knoreg, Register rtmp = noreg);
  void kxor(BasicType type, KRegister dst, KRegister src1, KRegister src2);
  void kortest(uint masklen, KRegister src1, KRegister src2);
  void ktest(uint masklen, KRegister src1, KRegister src2);

  void evperm(BasicType type, XMMRegister dst, KRegister mask, XMMRegister nds, XMMRegister src, bool merge, int vector_len);
  void evperm(BasicType type, XMMRegister dst, KRegister mask, XMMRegister nds, Address src, bool merge, int vector_len);

  void evor(BasicType type, XMMRegister dst, KRegister mask, XMMRegister nds, XMMRegister src, bool merge, int vector_len);
  void evor(BasicType type, XMMRegister dst, KRegister mask, XMMRegister nds, Address src, bool merge, int vector_len);

  void evand(BasicType type, XMMRegister dst, KRegister mask, XMMRegister nds, XMMRegister src, bool merge, int vector_len);
  void evand(BasicType type, XMMRegister dst, KRegister mask, XMMRegister nds, Address src, bool merge, int vector_len);

  void evxor(BasicType type, XMMRegister dst, KRegister mask, XMMRegister nds, XMMRegister src, bool merge, int vector_len);
  void evxor(BasicType type, XMMRegister dst, KRegister mask, XMMRegister nds, Address src, bool merge, int vector_len);

  void evrold(BasicType type, XMMRegister dst, KRegister mask, XMMRegister src, int shift, bool merge, int vlen_enc);
  void evrold(BasicType type, XMMRegister dst, KRegister mask, XMMRegister src1, XMMRegister src2, bool merge, int vlen_enc);
  void evrord(BasicType type, XMMRegister dst, KRegister mask, XMMRegister src, int shift, bool merge, int vlen_enc);
  void evrord(BasicType type, XMMRegister dst, KRegister mask, XMMRegister src1, XMMRegister src2, bool merge, int vlen_enc);

  using Assembler::evpandq;
  void evpandq(XMMRegister dst, XMMRegister nds, AddressLiteral src, int vector_len, Register rscratch = noreg);

  using Assembler::evpaddq;
  void evpaddq(XMMRegister dst, KRegister mask, XMMRegister nds, AddressLiteral src, bool merge, int vector_len, Register rscratch = noreg);

  using Assembler::evporq;
  void evporq(XMMRegister dst, XMMRegister nds, AddressLiteral src, int vector_len, Register rscratch = noreg);

  using Assembler::vpshufb;
  void vpshufb(XMMRegister dst, XMMRegister nds, AddressLiteral src, int vector_len, Register rscratch = noreg);

  using Assembler::vpternlogq;
  void vpternlogq(XMMRegister dst, int imm8, XMMRegister src2, AddressLiteral src3, int vector_len, Register rscratch = noreg);

  void cmov32( Condition cc, Register dst, Address  src);
  void cmov32( Condition cc, Register dst, Register src);

  void cmov(   Condition cc, Register dst, Register src) { cmovptr(cc, dst, src); }

  void cmovptr(Condition cc, Register dst, Address  src) { LP64_ONLY(cmovq(cc, dst, src)) NOT_LP64(cmov32(cc, dst, src)); }
  void cmovptr(Condition cc, Register dst, Register src) { LP64_ONLY(cmovq(cc, dst, src)) NOT_LP64(cmov32(cc, dst, src)); }

  void movoop(Register dst, jobject obj);
  void movoop(Address  dst, jobject obj, Register rscratch);

  void mov_metadata(Register dst, Metadata* obj);
  void mov_metadata(Address  dst, Metadata* obj, Register rscratch);

  void movptr(Register     dst, Register       src);
  void movptr(Register     dst, Address        src);
  void movptr(Register     dst, AddressLiteral src);
  void movptr(Register     dst, ArrayAddress   src);
  void movptr(Register     dst, intptr_t       src);
  void movptr(Address      dst, Register       src);
  void movptr(Address      dst, int32_t        imm);
  void movptr(Address      dst, intptr_t       src, Register rscratch);
  void movptr(ArrayAddress dst, Register       src, Register rscratch);

  void movptr(Register dst, RegisterOrConstant src) {
    if (src.is_constant()) movptr(dst, src.as_constant());
    else                   movptr(dst, src.as_register());
  }


  // to avoid hiding movl
  void mov32(Register       dst, AddressLiteral src);
  void mov32(AddressLiteral dst, Register        src, Register rscratch = noreg);

  // Import other mov() methods from the parent class or else
  // they will be hidden by the following overriding declaration.
  using Assembler::movdl;
  void movdl(XMMRegister dst, AddressLiteral src, Register rscratch = noreg);

  using Assembler::movq;
  void movq(XMMRegister dst, AddressLiteral src, Register rscratch = noreg);

  // Can push value or effective address
  void pushptr(AddressLiteral src, Register rscratch);

  void pushptr(Address src) { LP64_ONLY(pushq(src)) NOT_LP64(pushl(src)); }
  void popptr(Address src) { LP64_ONLY(popq(src)) NOT_LP64(popl(src)); }

  void pushoop(jobject obj, Register rscratch);
  void pushklass(Metadata* obj, Register rscratch);

  // sign extend as need a l to ptr sized element
  void movl2ptr(Register dst, Address src) { LP64_ONLY(movslq(dst, src)) NOT_LP64(movl(dst, src)); }
  void movl2ptr(Register dst, Register src) { LP64_ONLY(movslq(dst, src)) NOT_LP64(if (dst != src) movl(dst, src)); }


 public:
  // clear memory of size 'cnt' qwords, starting at 'base';
  // if 'is_large' is set, do not try to produce short loop
  void clear_mem(Register base, Register cnt, Register rtmp, XMMRegister xtmp, bool is_large, KRegister mask=knoreg);

  // clear memory initialization sequence for constant size;
  void clear_mem(Register base, int cnt, Register rtmp, XMMRegister xtmp, KRegister mask=knoreg);

  // clear memory of size 'cnt' qwords, starting at 'base' using XMM/YMM registers
  void xmm_clear_mem(Register base, Register cnt, Register rtmp, XMMRegister xtmp, KRegister mask=knoreg);

  // Fill primitive arrays
  void generate_fill(BasicType t, bool aligned,
                     Register to, Register value, Register count,
                     Register rtmp, XMMRegister xtmp);

  void encode_iso_array(Register src, Register dst, Register len,
                        XMMRegister tmp1, XMMRegister tmp2, XMMRegister tmp3,
                        XMMRegister tmp4, Register tmp5, Register result, bool ascii);

#ifdef _LP64
  void add2_with_carry(Register dest_hi, Register dest_lo, Register src1, Register src2);
  void multiply_64_x_64_loop(Register x, Register xstart, Register x_xstart,
                             Register y, Register y_idx, Register z,
                             Register carry, Register product,
                             Register idx, Register kdx);
  void multiply_add_128_x_128(Register x_xstart, Register y, Register z,
                              Register yz_idx, Register idx,
                              Register carry, Register product, int offset);
  void multiply_128_x_128_bmi2_loop(Register y, Register z,
                                    Register carry, Register carry2,
                                    Register idx, Register jdx,
                                    Register yz_idx1, Register yz_idx2,
                                    Register tmp, Register tmp3, Register tmp4);
  void multiply_128_x_128_loop(Register x_xstart, Register y, Register z,
                               Register yz_idx, Register idx, Register jdx,
                               Register carry, Register product,
                               Register carry2);
  void multiply_to_len(Register x, Register xlen, Register y, Register ylen, Register z, Register zlen,
                       Register tmp1, Register tmp2, Register tmp3, Register tmp4, Register tmp5);
  void square_rshift(Register x, Register len, Register z, Register tmp1, Register tmp3,
                     Register tmp4, Register tmp5, Register rdxReg, Register raxReg);
  void multiply_add_64_bmi2(Register sum, Register op1, Register op2, Register carry,
                            Register tmp2);
  void multiply_add_64(Register sum, Register op1, Register op2, Register carry,
                       Register rdxReg, Register raxReg);
  void add_one_64(Register z, Register zlen, Register carry, Register tmp1);
  void lshift_by_1(Register x, Register len, Register z, Register zlen, Register tmp1, Register tmp2,
                       Register tmp3, Register tmp4);
  void square_to_len(Register x, Register len, Register z, Register zlen, Register tmp1, Register tmp2,
                     Register tmp3, Register tmp4, Register tmp5, Register rdxReg, Register raxReg);

  void mul_add_128_x_32_loop(Register out, Register in, Register offset, Register len, Register tmp1,
               Register tmp2, Register tmp3, Register tmp4, Register tmp5, Register rdxReg,
               Register raxReg);
  void mul_add(Register out, Register in, Register offset, Register len, Register k, Register tmp1,
               Register tmp2, Register tmp3, Register tmp4, Register tmp5, Register rdxReg,
               Register raxReg);
  void vectorized_mismatch(Register obja, Register objb, Register length, Register log2_array_indxscale,
                           Register result, Register tmp1, Register tmp2,
                           XMMRegister vec1, XMMRegister vec2, XMMRegister vec3);
#endif

  // CRC32 code for java.util.zip.CRC32::updateBytes() intrinsic.
  void update_byte_crc32(Register crc, Register val, Register table);
  void kernel_crc32(Register crc, Register buf, Register len, Register table, Register tmp);


#ifdef _LP64
  void kernel_crc32_avx512(Register crc, Register buf, Register len, Register table, Register tmp1, Register tmp2);
  void kernel_crc32_avx512_256B(Register crc, Register buf, Register len, Register key, Register pos,
                                Register tmp1, Register tmp2, Label& L_barrett, Label& L_16B_reduction_loop,
                                Label& L_get_last_two_xmms, Label& L_128_done, Label& L_cleanup);
#endif // _LP64

  // CRC32C code for java.util.zip.CRC32C::updateBytes() intrinsic
  // Note on a naming convention:
  // Prefix w = register only used on a Westmere+ architecture
  // Prefix n = register only used on a Nehalem architecture
#ifdef _LP64
  void crc32c_ipl_alg4(Register in_out, uint32_t n,
                       Register tmp1, Register tmp2, Register tmp3);
#else
  void crc32c_ipl_alg4(Register in_out, uint32_t n,
                       Register tmp1, Register tmp2, Register tmp3,
                       XMMRegister xtmp1, XMMRegister xtmp2);
#endif
  void crc32c_pclmulqdq(XMMRegister w_xtmp1,
                        Register in_out,
                        uint32_t const_or_pre_comp_const_index, bool is_pclmulqdq_supported,
                        XMMRegister w_xtmp2,
                        Register tmp1,
                        Register n_tmp2, Register n_tmp3);
  void crc32c_rec_alt2(uint32_t const_or_pre_comp_const_index_u1, uint32_t const_or_pre_comp_const_index_u2, bool is_pclmulqdq_supported, Register in_out, Register in1, Register in2,
                       XMMRegister w_xtmp1, XMMRegister w_xtmp2, XMMRegister w_xtmp3,
                       Register tmp1, Register tmp2,
                       Register n_tmp3);
  void crc32c_proc_chunk(uint32_t size, uint32_t const_or_pre_comp_const_index_u1, uint32_t const_or_pre_comp_const_index_u2, bool is_pclmulqdq_supported,
                         Register in_out1, Register in_out2, Register in_out3,
                         Register tmp1, Register tmp2, Register tmp3,
                         XMMRegister w_xtmp1, XMMRegister w_xtmp2, XMMRegister w_xtmp3,
                         Register tmp4, Register tmp5,
                         Register n_tmp6);
  void crc32c_ipl_alg2_alt2(Register in_out, Register in1, Register in2,
                            Register tmp1, Register tmp2, Register tmp3,
                            Register tmp4, Register tmp5, Register tmp6,
                            XMMRegister w_xtmp1, XMMRegister w_xtmp2, XMMRegister w_xtmp3,
                            bool is_pclmulqdq_supported);
  // Fold 128-bit data chunk
  void fold_128bit_crc32(XMMRegister xcrc, XMMRegister xK, XMMRegister xtmp, Register buf, int offset);
  void fold_128bit_crc32(XMMRegister xcrc, XMMRegister xK, XMMRegister xtmp, XMMRegister xbuf);
#ifdef _LP64
  // Fold 512-bit data chunk
  void fold512bit_crc32_avx512(XMMRegister xcrc, XMMRegister xK, XMMRegister xtmp, Register buf, Register pos, int offset);
#endif // _LP64
  // Fold 8-bit data
  void fold_8bit_crc32(Register crc, Register table, Register tmp);
  void fold_8bit_crc32(XMMRegister crc, Register table, XMMRegister xtmp, Register tmp);

  // Compress char[] array to byte[].
  void char_array_compress(Register src, Register dst, Register len,
                           XMMRegister tmp1, XMMRegister tmp2, XMMRegister tmp3,
                           XMMRegister tmp4, Register tmp5, Register result,
                           KRegister mask1 = knoreg, KRegister mask2 = knoreg);

  // Inflate byte[] array to char[].
  void byte_array_inflate(Register src, Register dst, Register len,
                          XMMRegister tmp1, Register tmp2, KRegister mask = knoreg);

  void fill_masked(BasicType bt, Address dst, XMMRegister xmm, KRegister mask,
                   Register length, Register temp, int vec_enc);

  void fill64_masked(uint shift, Register dst, int disp,
                         XMMRegister xmm, KRegister mask, Register length,
                         Register temp, bool use64byteVector = false);

  void fill32_masked(uint shift, Register dst, int disp,
                         XMMRegister xmm, KRegister mask, Register length,
                         Register temp);

  void fill32(Address dst, XMMRegister xmm);

  void fill32(Register dst, int disp, XMMRegister xmm);

  void fill64(Address dst, XMMRegister xmm, bool use64byteVector = false);

  void fill64(Register dst, int dis, XMMRegister xmm, bool use64byteVector = false);

#ifdef _LP64
  void convert_f2i(Register dst, XMMRegister src);
  void convert_d2i(Register dst, XMMRegister src);
  void convert_f2l(Register dst, XMMRegister src);
  void convert_d2l(Register dst, XMMRegister src);
  void round_double(Register dst, XMMRegister src, Register rtmp, Register rcx);
  void round_float(Register dst, XMMRegister src, Register rtmp, Register rcx);

  void cache_wb(Address line);
  void cache_wbsync(bool is_pre);

#ifdef COMPILER2_OR_JVMCI
  void generate_fill_avx3(BasicType type, Register to, Register value,
                          Register count, Register rtmp, XMMRegister xtmp);
#endif // COMPILER2_OR_JVMCI
#endif // _LP64

  void vallones(XMMRegister dst, int vector_len);

  void check_stack_alignment(Register sp, const char* msg, unsigned bias = 0, Register tmp = noreg);

<<<<<<< HEAD
  void lightweight_lock(Register obj, Register hdr, Register thread, Register tmp, Label& slow);
  void lightweight_unlock(Register obj, Register hdr, Register tmp, Label& slow);
=======
  void lightweight_lock(Register obj, Register reg_rax, Register thread, Register tmp, Label& slow);
  void lightweight_unlock(Register obj, Register reg_rax, Register thread, Register tmp, Label& slow);
>>>>>>> c96cdd69

  void placeholder_lock(Register obj, Register reg_rax, Register thread, Register tmp, Label& slow);
  void placeholder_unlock(Register obj, Register reg_rax, Register thread, Register tmp, Label& slow);
};

/**
 * class SkipIfEqual:
 *
 * Instantiating this class will result in assembly code being output that will
 * jump around any code emitted between the creation of the instance and it's
 * automatic destruction at the end of a scope block, depending on the value of
 * the flag passed to the constructor, which will be checked at run-time.
 */
class SkipIfEqual {
 private:
  MacroAssembler* _masm;
  Label _label;

 public:
   SkipIfEqual(MacroAssembler*, const bool* flag_addr, bool value, Register rscratch);
   ~SkipIfEqual();
};

#endif // CPU_X86_MACROASSEMBLER_X86_HPP<|MERGE_RESOLUTION|>--- conflicted
+++ resolved
@@ -2044,13 +2044,8 @@
 
   void check_stack_alignment(Register sp, const char* msg, unsigned bias = 0, Register tmp = noreg);
 
-<<<<<<< HEAD
-  void lightweight_lock(Register obj, Register hdr, Register thread, Register tmp, Label& slow);
-  void lightweight_unlock(Register obj, Register hdr, Register tmp, Label& slow);
-=======
   void lightweight_lock(Register obj, Register reg_rax, Register thread, Register tmp, Label& slow);
   void lightweight_unlock(Register obj, Register reg_rax, Register thread, Register tmp, Label& slow);
->>>>>>> c96cdd69
 
   void placeholder_lock(Register obj, Register reg_rax, Register thread, Register tmp, Label& slow);
   void placeholder_unlock(Register obj, Register reg_rax, Register thread, Register tmp, Label& slow);
