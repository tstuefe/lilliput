--- conflicted
+++ resolved
@@ -10187,114 +10187,6 @@
   movl(top, Address(thread, JavaThread::lock_stack_top_offset()));
   movptr(Address(thread, top), obj);
 #endif
-<<<<<<< HEAD
-}
-
-// Implements placeholder-locking.
-//
-// obj: the object to be locked
-// reg_rax: rax
-// thread: the thread which attempts to lock obj
-// tmp: a temporary register
-void MacroAssembler::placeholder_lock(Register obj, Register reg_rax, Register thread, Register tmp, Label& slow) {
-  assert(reg_rax == rax, "");
-  assert_different_registers(obj, reg_rax, thread, tmp);
-
-  Label push;
-  const Register top = tmp;
-
-  // Load top.
-  movl(top, Address(thread, JavaThread::lock_stack_top_offset()));
-
-  // Check if the lock-stack is full.
-  cmpl(top, LockStack::end_offset());
-  jcc(Assembler::greaterEqual, slow);
-
-  // Check for recursion.
-  cmpptr(obj, Address(thread, top, Address::times_1, -oopSize));
-  jcc(Assembler::equal, push);
-
-  // Check header for monitor (0b10).
-  movptr(reg_rax, Address(obj, oopDesc::mark_offset_in_bytes()));
-  testptr(reg_rax, markWord::monitor_value);
-  jcc(Assembler::notZero, slow);
-
-  // Try to lock. Transition lock bits 0b01 => 0b00
-  movptr(tmp, reg_rax);
-  andptr(tmp, ~(int32_t)markWord::unlocked_value);
-  orptr(reg_rax, markWord::unlocked_value);
-  lock(); cmpxchgptr(tmp, Address(obj, oopDesc::mark_offset_in_bytes()));
-  jcc(Assembler::notEqual, slow);
-
-  // Restore top, CAS clobbers register.
-  movl(top, Address(thread, JavaThread::lock_stack_top_offset()));
-
-  bind(push);
-  // After successful lock, push object on lock-stack.
-  movptr(Address(thread, top), obj);
-  incrementl(top, oopSize);
-  movl(Address(thread, JavaThread::lock_stack_top_offset()), top);
-}
-
-// Implements placeholder-unlocking.
-//
-// obj: the object to be unlocked
-// reg_rax: rax
-// thread: the thread, may be EAX on x86_32
-// tmp: a temporary register
-void MacroAssembler::placeholder_unlock(Register obj, Register reg_rax, Register thread, Register tmp, Label& slow) {
-  assert(reg_rax == rax, "");
-  assert_different_registers(obj, reg_rax, tmp);
-  LP64_ONLY(assert_different_registers(obj, reg_rax, thread, tmp);)
-
-  Label unlocked, push_and_slow;
-  const Register top = tmp;
-
-  // Check if obj is top of lock-stack.
-  movl(top, Address(thread, JavaThread::lock_stack_top_offset()));
-  cmpptr(obj, Address(thread, top, Address::times_1, -oopSize));
-  jcc(Assembler::notEqual, slow);
-
-  // Pop lock-stack.
-  DEBUG_ONLY(movptr(Address(thread, top, Address::times_1, -oopSize), 0);)
-  subl(Address(thread, JavaThread::lock_stack_top_offset()), oopSize);
-
-  // Check if recursive.
-  cmpptr(obj, Address(thread, top, Address::times_1, -2 * oopSize));
-  jcc(Assembler::equal, unlocked);
-
-  // Not recursive. Check header for monitor (0b10).
-  movptr(reg_rax, Address(obj, oopDesc::mark_offset_in_bytes()));
-  testptr(reg_rax, markWord::monitor_value);
-  jcc(Assembler::notZero, push_and_slow);
-
-#ifdef ASSERT
-  // Check header not unlocked (0b01).
-  Label not_unlocked;
-  testptr(reg_rax, markWord::unlocked_value);
-  jcc(Assembler::zero, not_unlocked);
-  stop("lightweight_unlock already unlocked");
-  bind(not_unlocked);
-#endif
-
-  // Try to unlock. Transition lock bits 0b00 => 0b01
-  movptr(tmp, reg_rax);
-  orptr(tmp, markWord::unlocked_value);
-  lock(); cmpxchgptr(tmp, Address(obj, oopDesc::mark_offset_in_bytes()));
-  jcc(Assembler::equal, unlocked);
-
-  bind(push_and_slow);
-  // Restore lock-stack and handle the unlock in runtime.
-  if (thread == reg_rax) {
-    // On x86_32 we may lose the thread.
-    get_thread(thread);
-  }
-#ifdef ASSERT
-  movl(top, Address(thread, JavaThread::lock_stack_top_offset()));
-  movptr(Address(thread, top), obj);
-#endif
-=======
->>>>>>> c96cdd69
   addl(Address(thread, JavaThread::lock_stack_top_offset()), oopSize);
   jmp(slow);
 
