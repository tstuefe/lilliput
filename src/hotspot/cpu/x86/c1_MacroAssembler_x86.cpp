/*
 * Copyright (c) 1999, 2023, Oracle and/or its affiliates. All rights reserved.
 * DO NOT ALTER OR REMOVE COPYRIGHT NOTICES OR THIS FILE HEADER.
 *
 * This code is free software; you can redistribute it and/or modify it
 * under the terms of the GNU General Public License version 2 only, as
 * published by the Free Software Foundation.
 *
 * This code is distributed in the hope that it will be useful, but WITHOUT
 * ANY WARRANTY; without even the implied warranty of MERCHANTABILITY or
 * FITNESS FOR A PARTICULAR PURPOSE.  See the GNU General Public License
 * version 2 for more details (a copy is included in the LICENSE file that
 * accompanied this code).
 *
 * You should have received a copy of the GNU General Public License version
 * 2 along with this work; if not, write to the Free Software Foundation,
 * Inc., 51 Franklin St, Fifth Floor, Boston, MA 02110-1301 USA.
 *
 * Please contact Oracle, 500 Oracle Parkway, Redwood Shores, CA 94065 USA
 * or visit www.oracle.com if you need additional information or have any
 * questions.
 *
 */

#include "precompiled.hpp"
#include "c1/c1_MacroAssembler.hpp"
#include "c1/c1_Runtime1.hpp"
#include "compiler/compilerDefinitions.inline.hpp"
#include "gc/shared/barrierSet.hpp"
#include "gc/shared/barrierSetAssembler.hpp"
#include "gc/shared/collectedHeap.hpp"
#include "gc/shared/tlab_globals.hpp"
#include "interpreter/interpreter.hpp"
#include "oops/arrayOop.hpp"
#include "oops/markWord.hpp"
#include "runtime/basicLock.hpp"
#include "runtime/os.hpp"
#include "runtime/sharedRuntime.hpp"
#include "runtime/stubRoutines.hpp"

int C1_MacroAssembler::lock_object(Register hdr, Register obj, Register disp_hdr, Register tmp, Label& slow_case) {
  const int aligned_mask = BytesPerWord -1;
  const int hdr_offset = oopDesc::mark_offset_in_bytes();
  assert(hdr == rax, "hdr must be rax, for the cmpxchg instruction");
  assert_different_registers(hdr, obj, disp_hdr, tmp);
  int null_check_offset = -1;

  verify_oop(obj);

  // save object being locked into the BasicObjectLock
  movptr(Address(disp_hdr, BasicObjectLock::obj_offset_in_bytes()), obj);

  null_check_offset = offset();

  if (DiagnoseSyncOnValueBasedClasses != 0) {
    load_klass(hdr, obj, rscratch1);
    movl(hdr, Address(hdr, Klass::access_flags_offset()));
    testl(hdr, JVM_ACC_IS_VALUE_BASED_CLASS);
    jcc(Assembler::notZero, slow_case);
  }

  // Load object header
  movptr(hdr, Address(obj, hdr_offset));

<<<<<<< HEAD
  if (UseFastLocking) {
=======
  if (LockingMode == LM_LIGHTWEIGHT) {
>>>>>>> cc9f7ad9
#ifdef _LP64
    const Register thread = r15_thread;
#else
    const Register thread = disp_hdr;
    get_thread(thread);
#endif
<<<<<<< HEAD
    fast_lock_impl(obj, hdr, thread, tmp, slow_case, LP64_ONLY(false) NOT_LP64(true));
  } else {
    Label done;
=======
    fast_lock_impl(obj, hdr, thread, tmp, slow_case);
  } else  if (LockingMode == LM_LEGACY) {
    Label done;
    // and mark it as unlocked
>>>>>>> cc9f7ad9
    orptr(hdr, markWord::unlocked_value);
    // save unlocked object header into the displaced header location on the stack
    movptr(Address(disp_hdr, 0), hdr);
    // test if object header is still the same (i.e. unlocked), and if so, store the
    // displaced header address in the object header - if it is not the same, get the
    // object header instead
    MacroAssembler::lock(); // must be immediately before cmpxchg!
    cmpxchgptr(disp_hdr, Address(obj, hdr_offset));
    // if the object header was the same, we're done
    jcc(Assembler::equal, done);
    // if the object header was not the same, it is now in the hdr register
    // => test if it is a stack pointer into the same stack (recursive locking), i.e.:
    //
    // 1) (hdr & aligned_mask) == 0
    // 2) rsp <= hdr
    // 3) hdr <= rsp + page_size
    //
    // these 3 tests can be done by evaluating the following expression:
    //
    // (hdr - rsp) & (aligned_mask - page_size)
    //
    // assuming both the stack pointer and page_size have their least
    // significant 2 bits cleared and page_size is a power of 2
    subptr(hdr, rsp);
    andptr(hdr, aligned_mask - (int)os::vm_page_size());
    // for recursive locking, the result is zero => save it in the displaced header
    // location (null in the displaced hdr location indicates recursive locking)
    movptr(Address(disp_hdr, 0), hdr);
    // otherwise we don't care about the result and handle locking via runtime call
    jcc(Assembler::notZero, slow_case);
    // done
    bind(done);
  }

  inc_held_monitor_count();

  return null_check_offset;
}

void C1_MacroAssembler::unlock_object(Register hdr, Register obj, Register disp_hdr, Label& slow_case) {
  const int aligned_mask = BytesPerWord -1;
  const int hdr_offset = oopDesc::mark_offset_in_bytes();
  assert(disp_hdr == rax, "disp_hdr must be rax, for the cmpxchg instruction");
  assert(hdr != obj && hdr != disp_hdr && obj != disp_hdr, "registers must be different");
  Label done;

<<<<<<< HEAD
  if (!UseFastLocking) {
=======
  if (LockingMode != LM_LIGHTWEIGHT) {
>>>>>>> cc9f7ad9
    // load displaced header
    movptr(hdr, Address(disp_hdr, 0));
    // if the loaded hdr is null we had recursive locking
    testptr(hdr, hdr);
    // if we had recursive locking, we are done
    jcc(Assembler::zero, done);
  }

  // load object
  movptr(obj, Address(disp_hdr, BasicObjectLock::obj_offset_in_bytes()));
  verify_oop(obj);

<<<<<<< HEAD
  if (UseFastLocking) {
    movptr(disp_hdr, Address(obj, hdr_offset));
    andptr(disp_hdr, ~(int32_t)markWord::lock_mask_in_place);
    fast_unlock_impl(obj, disp_hdr, hdr, slow_case);
  } else {
=======
  if (LockingMode == LM_LIGHTWEIGHT) {
    movptr(disp_hdr, Address(obj, hdr_offset));
    andptr(disp_hdr, ~(int32_t)markWord::lock_mask_in_place);
    fast_unlock_impl(obj, disp_hdr, hdr, slow_case);
  } else if (LockingMode == LM_LEGACY) {
>>>>>>> cc9f7ad9
    // test if object header is pointing to the displaced header, and if so, restore
    // the displaced header in the object - if the object header is not pointing to
    // the displaced header, get the object header instead
    MacroAssembler::lock(); // must be immediately before cmpxchg!
    cmpxchgptr(hdr, Address(obj, hdr_offset));
    // if the object header was not pointing to the displaced header,
    // we do unlocking via runtime call
    jcc(Assembler::notEqual, slow_case);
    // done
  }
  bind(done);
  dec_held_monitor_count();
}


// Defines obj, preserves var_size_in_bytes
void C1_MacroAssembler::try_allocate(Register obj, Register var_size_in_bytes, int con_size_in_bytes, Register t1, Register t2, Label& slow_case) {
  if (UseTLAB) {
    tlab_allocate(noreg, obj, var_size_in_bytes, con_size_in_bytes, t1, t2, slow_case);
  } else {
    jmp(slow_case);
  }
}


void C1_MacroAssembler::initialize_header(Register obj, Register klass, Register len, Register t1, Register t2) {
  assert_different_registers(obj, klass, len, t1, t2);
  if (UseCompactObjectHeaders) {
    movptr(t1, Address(klass, Klass::prototype_header_offset()));
    movptr(Address(obj, oopDesc::mark_offset_in_bytes()), t1);
  } else {
    movptr(Address(obj, oopDesc::mark_offset_in_bytes()), checked_cast<int32_t>(markWord::prototype().value()));
#ifdef _LP64
    if (UseCompressedClassPointers) { // Take care not to kill klass
      movptr(t1, klass);
      encode_klass_not_null(t1, rscratch1);
      movl(Address(obj, oopDesc::klass_offset_in_bytes()), t1);
    } else
#endif
    {
      movptr(Address(obj, oopDesc::klass_offset_in_bytes()), klass);
    }
  }
  if (len->is_valid()) {
    movl(Address(obj, arrayOopDesc::length_offset_in_bytes()), len);
  }
#ifdef _LP64
  else if (UseCompressedClassPointers && !UseCompactObjectHeaders) {
    xorptr(t1, t1);
    store_klass_gap(obj, t1);
  }
#endif
}


// preserves obj, destroys len_in_bytes
void C1_MacroAssembler::initialize_body(Register obj, Register len_in_bytes, int hdr_size_in_bytes, Register t1) {
  assert(hdr_size_in_bytes >= 0, "header size must be positive or 0");
  Label done;

  // len_in_bytes is positive and ptr sized
  subptr(len_in_bytes, hdr_size_in_bytes);
  zero_memory(obj, len_in_bytes, hdr_size_in_bytes, t1);
  bind(done);
}


void C1_MacroAssembler::allocate_object(Register obj, Register t1, Register t2, int header_size, int object_size, Register klass, Label& slow_case) {
  assert(obj == rax, "obj must be in rax, for cmpxchg");
  assert_different_registers(obj, t1, t2); // XXX really?
  assert(header_size >= 0 && object_size >= header_size, "illegal sizes");

  try_allocate(obj, noreg, object_size * BytesPerWord, t1, t2, slow_case);

  initialize_object(obj, klass, noreg, object_size * HeapWordSize, t1, t2, UseTLAB);
}

void C1_MacroAssembler::initialize_object(Register obj, Register klass, Register var_size_in_bytes, int con_size_in_bytes, Register t1, Register t2, bool is_tlab_allocated) {
  assert((con_size_in_bytes & MinObjAlignmentInBytesMask) == 0,
         "con_size_in_bytes is not multiple of alignment");
  const int hdr_size_in_bytes = instanceOopDesc::header_size() * HeapWordSize;

  initialize_header(obj, klass, noreg, t1, t2);

  if (!(UseTLAB && ZeroTLAB && is_tlab_allocated)) {
    // clear rest of allocated space
    const Register t1_zero = t1;
    const Register index = t2;
    const int threshold = 6 * BytesPerWord;   // approximate break even point for code size (see comments below)
    int hdr_size_aligned = align_up(hdr_size_in_bytes, BytesPerWord); // klass gap is already cleared by init_header().
    if (var_size_in_bytes != noreg) {
      mov(index, var_size_in_bytes);
      initialize_body(obj, index, hdr_size_aligned, t1_zero);
    } else if (con_size_in_bytes <= threshold) {
      // use explicit null stores
      // code size = 2 + 3*n bytes (n = number of fields to clear)
      xorptr(t1_zero, t1_zero); // use t1_zero reg to clear memory (shorter code)
      for (int i = hdr_size_aligned; i < con_size_in_bytes; i += BytesPerWord)
        movptr(Address(obj, i), t1_zero);
    } else if (con_size_in_bytes > hdr_size_aligned) {
      // use loop to null out the fields
      // code size = 16 bytes for even n (n = number of fields to clear)
      // initialize last object field first if odd number of fields
      xorptr(t1_zero, t1_zero); // use t1_zero reg to clear memory (shorter code)
      movptr(index, (con_size_in_bytes - hdr_size_aligned) >> 3);
      // initialize last object field if constant size is odd
      if (((con_size_in_bytes - hdr_size_aligned) & 4) != 0)
        movptr(Address(obj, con_size_in_bytes - (1*BytesPerWord)), t1_zero);
      // initialize remaining object fields: rdx is a multiple of 2
      { Label loop;
        bind(loop);
        movptr(Address(obj, index, Address::times_8, hdr_size_aligned - (1*BytesPerWord)),
               t1_zero);
        NOT_LP64(movptr(Address(obj, index, Address::times_8, hdr_size_aligned - (2*BytesPerWord)),
               t1_zero);)
        decrement(index);
        jcc(Assembler::notZero, loop);
      }
    }
  }

  if (CURRENT_ENV->dtrace_alloc_probes()) {
    assert(obj == rax, "must be");
    call(RuntimeAddress(Runtime1::entry_for(Runtime1::dtrace_object_alloc_id)));
  }

  verify_oop(obj);
}

void C1_MacroAssembler::allocate_array(Register obj, Register len, Register t1, Register t2, int base_offset_in_bytes, Address::ScaleFactor f, Register klass, Label& slow_case) {
  assert(obj == rax, "obj must be in rax, for cmpxchg");
  assert_different_registers(obj, len, t1, t2, klass);

  // determine alignment mask
  assert(!(BytesPerWord & 1), "must be a multiple of 2 for masking code to work");

  // check for negative or excessive length
  cmpptr(len, checked_cast<int32_t>(max_array_allocation_length));
  jcc(Assembler::above, slow_case);

  const Register arr_size = t2; // okay to be the same
  // align object end
  movptr(arr_size, (int32_t)base_offset_in_bytes + MinObjAlignmentInBytesMask);
  lea(arr_size, Address(arr_size, len, f));
  andptr(arr_size, ~MinObjAlignmentInBytesMask);

  try_allocate(obj, arr_size, 0, t1, t2, slow_case);

  initialize_header(obj, klass, len, t1, t2);

  // clear rest of allocated space
  const Register len_zero = len;
  initialize_body(obj, arr_size, base_offset_in_bytes, len_zero);

  if (CURRENT_ENV->dtrace_alloc_probes()) {
    assert(obj == rax, "must be");
    call(RuntimeAddress(Runtime1::entry_for(Runtime1::dtrace_object_alloc_id)));
  }

  verify_oop(obj);
}



void C1_MacroAssembler::inline_cache_check(Register receiver, Register iCache) {
  verify_oop(receiver);
  // explicit null check not needed since load from [klass_offset] causes a trap
  // check against inline cache
  assert(!MacroAssembler::needs_explicit_null_check(oopDesc::klass_offset_in_bytes()), "must add explicit null check");
  int start_offset = offset();

  if (UseCompressedClassPointers) {
    load_klass(rscratch1, receiver, rscratch2);
    cmpptr(rscratch1, iCache);
  } else {
    cmpptr(iCache, Address(receiver, oopDesc::klass_offset_in_bytes()));
  }
  // if icache check fails, then jump to runtime routine
  // Note: RECEIVER must still contain the receiver!
  jump_cc(Assembler::notEqual,
          RuntimeAddress(SharedRuntime::get_ic_miss_stub()));
  const int ic_cmp_size = LP64_ONLY(10) NOT_LP64(9);
  assert(UseCompressedClassPointers || offset() - start_offset == ic_cmp_size, "check alignment in emit_method_entry");
}


void C1_MacroAssembler::build_frame(int frame_size_in_bytes, int bang_size_in_bytes, int max_monitors) {
  assert(bang_size_in_bytes >= frame_size_in_bytes, "stack bang size incorrect");
  // Make sure there is enough stack space for this method's activation.
  // Note that we do this before doing an enter(). This matches the
  // ordering of C2's stack overflow check / rsp decrement and allows
  // the SharedRuntime stack overflow handling to be consistent
  // between the two compilers.
  generate_stack_overflow_check(bang_size_in_bytes);

  push(rbp);
  if (PreserveFramePointer) {
    mov(rbp, rsp);
  }
#if !defined(_LP64) && defined(COMPILER2)
  if (UseSSE < 2 && !CompilerConfig::is_c1_only_no_jvmci()) {
    // c2 leaves fpu stack dirty. Clean it on entry
    empty_FPU_stack();
  }
#endif // !_LP64 && COMPILER2
  decrement(rsp, frame_size_in_bytes); // does not emit code for frame_size == 0

#ifdef _LP64
  if (UseFastLocking && max_monitors > 0) {
    Label ok;
    movptr(rax, Address(r15_thread, JavaThread::lock_stack_current_offset()));
    addptr(rax, max_monitors * wordSize);
    cmpptr(rax, Address(r15_thread, JavaThread::lock_stack_limit_offset()));
    jcc(Assembler::less, ok);
    assert(StubRoutines::x86::check_lock_stack() != nullptr, "need runtime call stub");
    call(RuntimeAddress(StubRoutines::x86::check_lock_stack()));
    bind(ok);
  }
#endif

  BarrierSetAssembler* bs = BarrierSet::barrier_set()->barrier_set_assembler();
  // C1 code is not hot enough to micro optimize the nmethod entry barrier with an out-of-line stub
  bs->nmethod_entry_barrier(this, nullptr /* slow_path */, nullptr /* continuation */);
}


void C1_MacroAssembler::remove_frame(int frame_size_in_bytes) {
  increment(rsp, frame_size_in_bytes);  // Does not emit code for frame_size == 0
  pop(rbp);
}


void C1_MacroAssembler::verified_entry(bool breakAtEntry) {
  if (breakAtEntry || VerifyFPU) {
    // Verified Entry first instruction should be 5 bytes long for correct
    // patching by patch_verified_entry().
    //
    // Breakpoint and VerifyFPU have one byte first instruction.
    // Also first instruction will be one byte "push(rbp)" if stack banging
    // code is not generated (see build_frame() above).
    // For all these cases generate long instruction first.
    fat_nop();
  }
  if (breakAtEntry) int3();
  // build frame
  IA32_ONLY( verify_FPU(0, "method_entry"); )
}

void C1_MacroAssembler::load_parameter(int offset_in_words, Register reg) {
  // rbp, + 0: link
  //     + 1: return address
  //     + 2: argument with offset 0
  //     + 3: argument with offset 1
  //     + 4: ...

  movptr(reg, Address(rbp, (offset_in_words + 2) * BytesPerWord));
}

#ifndef PRODUCT

void C1_MacroAssembler::verify_stack_oop(int stack_offset) {
  if (!VerifyOops) return;
  verify_oop_addr(Address(rsp, stack_offset));
}

void C1_MacroAssembler::verify_not_null_oop(Register r) {
  if (!VerifyOops) return;
  Label not_null;
  testptr(r, r);
  jcc(Assembler::notZero, not_null);
  stop("non-null oop required");
  bind(not_null);
  verify_oop(r);
}

void C1_MacroAssembler::invalidate_registers(bool inv_rax, bool inv_rbx, bool inv_rcx, bool inv_rdx, bool inv_rsi, bool inv_rdi) {
#ifdef ASSERT
  if (inv_rax) movptr(rax, 0xDEAD);
  if (inv_rbx) movptr(rbx, 0xDEAD);
  if (inv_rcx) movptr(rcx, 0xDEAD);
  if (inv_rdx) movptr(rdx, 0xDEAD);
  if (inv_rsi) movptr(rsi, 0xDEAD);
  if (inv_rdi) movptr(rdi, 0xDEAD);
#endif
}

#endif // ifndef PRODUCT<|MERGE_RESOLUTION|>--- conflicted
+++ resolved
@@ -62,27 +62,17 @@
   // Load object header
   movptr(hdr, Address(obj, hdr_offset));
 
-<<<<<<< HEAD
-  if (UseFastLocking) {
-=======
   if (LockingMode == LM_LIGHTWEIGHT) {
->>>>>>> cc9f7ad9
 #ifdef _LP64
     const Register thread = r15_thread;
 #else
     const Register thread = disp_hdr;
     get_thread(thread);
 #endif
-<<<<<<< HEAD
-    fast_lock_impl(obj, hdr, thread, tmp, slow_case, LP64_ONLY(false) NOT_LP64(true));
-  } else {
-    Label done;
-=======
     fast_lock_impl(obj, hdr, thread, tmp, slow_case);
   } else  if (LockingMode == LM_LEGACY) {
     Label done;
     // and mark it as unlocked
->>>>>>> cc9f7ad9
     orptr(hdr, markWord::unlocked_value);
     // save unlocked object header into the displaced header location on the stack
     movptr(Address(disp_hdr, 0), hdr);
@@ -129,11 +119,7 @@
   assert(hdr != obj && hdr != disp_hdr && obj != disp_hdr, "registers must be different");
   Label done;
 
-<<<<<<< HEAD
-  if (!UseFastLocking) {
-=======
   if (LockingMode != LM_LIGHTWEIGHT) {
->>>>>>> cc9f7ad9
     // load displaced header
     movptr(hdr, Address(disp_hdr, 0));
     // if the loaded hdr is null we had recursive locking
@@ -146,19 +132,11 @@
   movptr(obj, Address(disp_hdr, BasicObjectLock::obj_offset_in_bytes()));
   verify_oop(obj);
 
-<<<<<<< HEAD
-  if (UseFastLocking) {
-    movptr(disp_hdr, Address(obj, hdr_offset));
-    andptr(disp_hdr, ~(int32_t)markWord::lock_mask_in_place);
-    fast_unlock_impl(obj, disp_hdr, hdr, slow_case);
-  } else {
-=======
   if (LockingMode == LM_LIGHTWEIGHT) {
     movptr(disp_hdr, Address(obj, hdr_offset));
     andptr(disp_hdr, ~(int32_t)markWord::lock_mask_in_place);
     fast_unlock_impl(obj, disp_hdr, hdr, slow_case);
   } else if (LockingMode == LM_LEGACY) {
->>>>>>> cc9f7ad9
     // test if object header is pointing to the displaced header, and if so, restore
     // the displaced header in the object - if the object header is not pointing to
     // the displaced header, get the object header instead
@@ -345,7 +323,7 @@
 }
 
 
-void C1_MacroAssembler::build_frame(int frame_size_in_bytes, int bang_size_in_bytes, int max_monitors) {
+void C1_MacroAssembler::build_frame(int frame_size_in_bytes, int bang_size_in_bytes) {
   assert(bang_size_in_bytes >= frame_size_in_bytes, "stack bang size incorrect");
   // Make sure there is enough stack space for this method's activation.
   // Note that we do this before doing an enter(). This matches the
@@ -365,19 +343,6 @@
   }
 #endif // !_LP64 && COMPILER2
   decrement(rsp, frame_size_in_bytes); // does not emit code for frame_size == 0
-
-#ifdef _LP64
-  if (UseFastLocking && max_monitors > 0) {
-    Label ok;
-    movptr(rax, Address(r15_thread, JavaThread::lock_stack_current_offset()));
-    addptr(rax, max_monitors * wordSize);
-    cmpptr(rax, Address(r15_thread, JavaThread::lock_stack_limit_offset()));
-    jcc(Assembler::less, ok);
-    assert(StubRoutines::x86::check_lock_stack() != nullptr, "need runtime call stub");
-    call(RuntimeAddress(StubRoutines::x86::check_lock_stack()));
-    bind(ok);
-  }
-#endif
 
   BarrierSetAssembler* bs = BarrierSet::barrier_set()->barrier_set_assembler();
   // C1 code is not hot enough to micro optimize the nmethod entry barrier with an out-of-line stub
