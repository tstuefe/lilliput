/*
 * Copyright (c) 2020, 2024, Oracle and/or its affiliates. All rights reserved.
 * DO NOT ALTER OR REMOVE COPYRIGHT NOTICES OR THIS FILE HEADER.
 *
 * This code is free software; you can redistribute it and/or modify it
 * under the terms of the GNU General Public License version 2 only, as
 * published by the Free Software Foundation.
 *
 * This code is distributed in the hope that it will be useful, but WITHOUT
 * ANY WARRANTY; without even the implied warranty of MERCHANTABILITY or
 * FITNESS FOR A PARTICULAR PURPOSE.  See the GNU General Public License
 * version 2 for more details (a copy is included in the LICENSE file that
 * accompanied this code).
 *
 * You should have received a copy of the GNU General Public License version
 * 2 along with this work; if not, write to the Free Software Foundation,
 * Inc., 51 Franklin St, Fifth Floor, Boston, MA 02110-1301 USA.
 *
 * Please contact Oracle, 500 Oracle Parkway, Redwood Shores, CA 94065 USA
 * or visit www.oracle.com if you need additional information or have any
 * questions.
 *
 */

#include "precompiled.hpp"
#include "asm/assembler.hpp"
#include "asm/assembler.inline.hpp"
#include "gc/shared/barrierSet.hpp"
#include "gc/shared/barrierSetAssembler.hpp"
#include "oops/methodData.hpp"
#include "opto/c2_MacroAssembler.hpp"
#include "opto/intrinsicnode.hpp"
#include "opto/output.hpp"
#include "opto/opcodes.hpp"
#include "opto/subnode.hpp"
<<<<<<< HEAD
#include "runtime/basicLock.hpp"
#include "runtime/globals.hpp"
#include "runtime/javaThread.inline.hpp"
#include "runtime/lockStack.hpp"
=======
#include "runtime/globals.hpp"
>>>>>>> 18cea823
#include "runtime/objectMonitor.hpp"
#include "runtime/stubRoutines.hpp"
#include "runtime/synchronizer.hpp"
#include "utilities/checkedCast.hpp"
#include "utilities/globalDefinitions.hpp"
#include "utilities/powerOfTwo.hpp"
#include "utilities/sizes.hpp"
<<<<<<< HEAD
#include "utilities/macros.hpp"
=======
>>>>>>> 18cea823

#ifdef PRODUCT
#define BLOCK_COMMENT(str) /* nothing */
#define STOP(error) stop(error)
#else
#define BLOCK_COMMENT(str) block_comment(str)
#define STOP(error) block_comment(error); stop(error)
#endif

// C2 compiled method's prolog code.
void C2_MacroAssembler::verified_entry(int framesize, int stack_bang_size, bool fp_mode_24b, bool is_stub) {

  // WARNING: Initial instruction MUST be 5 bytes or longer so that
  // NativeJump::patch_verified_entry will be able to patch out the entry
  // code safely. The push to verify stack depth is ok at 5 bytes,
  // the frame allocation can be either 3 or 6 bytes. So if we don't do
  // stack bang then we must use the 6 byte frame allocation even if
  // we have no frame. :-(
  assert(stack_bang_size >= framesize || stack_bang_size <= 0, "stack bang size incorrect");

  assert((framesize & (StackAlignmentInBytes-1)) == 0, "frame size not aligned");
  // Remove word for return addr
  framesize -= wordSize;
  stack_bang_size -= wordSize;

  // Calls to C2R adapters often do not accept exceptional returns.
  // We require that their callers must bang for them.  But be careful, because
  // some VM calls (such as call site linkage) can use several kilobytes of
  // stack.  But the stack safety zone should account for that.
  // See bugs 4446381, 4468289, 4497237.
  if (stack_bang_size > 0) {
    generate_stack_overflow_check(stack_bang_size);

    // We always push rbp, so that on return to interpreter rbp, will be
    // restored correctly and we can correct the stack.
    push(rbp);
    // Save caller's stack pointer into RBP if the frame pointer is preserved.
    if (PreserveFramePointer) {
      mov(rbp, rsp);
    }
    // Remove word for ebp
    framesize -= wordSize;

    // Create frame
    if (framesize) {
      subptr(rsp, framesize);
    }
  } else {
    // Create frame (force generation of a 4 byte immediate value)
    subptr_imm32(rsp, framesize);

    // Save RBP register now.
    framesize -= wordSize;
    movptr(Address(rsp, framesize), rbp);
    // Save caller's stack pointer into RBP if the frame pointer is preserved.
    if (PreserveFramePointer) {
      movptr(rbp, rsp);
      if (framesize > 0) {
        addptr(rbp, framesize);
      }
    }
  }

  if (VerifyStackAtCalls) { // Majik cookie to verify stack depth
    framesize -= wordSize;
    movptr(Address(rsp, framesize), (int32_t)0xbadb100d);
  }

#ifndef _LP64
  // If method sets FPU control word do it now
  if (fp_mode_24b) {
    fldcw(ExternalAddress(StubRoutines::x86::addr_fpu_cntrl_wrd_24()));
  }
  if (UseSSE >= 2 && VerifyFPU) {
    verify_FPU(0, "FPU stack must be clean on entry");
  }
#endif

#ifdef ASSERT
  if (VerifyStackAtCalls) {
    Label L;
    push(rax);
    mov(rax, rsp);
    andptr(rax, StackAlignmentInBytes-1);
    cmpptr(rax, StackAlignmentInBytes-wordSize);
    pop(rax);
    jcc(Assembler::equal, L);
    STOP("Stack is not properly aligned!");
    bind(L);
  }
#endif

  if (!is_stub) {
    BarrierSetAssembler* bs = BarrierSet::barrier_set()->barrier_set_assembler();
 #ifdef _LP64
    if (BarrierSet::barrier_set()->barrier_set_nmethod() != nullptr) {
      // We put the non-hot code of the nmethod entry barrier out-of-line in a stub.
      Label dummy_slow_path;
      Label dummy_continuation;
      Label* slow_path = &dummy_slow_path;
      Label* continuation = &dummy_continuation;
      if (!Compile::current()->output()->in_scratch_emit_size()) {
        // Use real labels from actual stub when not emitting code for the purpose of measuring its size
        C2EntryBarrierStub* stub = new (Compile::current()->comp_arena()) C2EntryBarrierStub();
        Compile::current()->output()->add_stub(stub);
        slow_path = &stub->entry();
        continuation = &stub->continuation();
      }
      bs->nmethod_entry_barrier(this, slow_path, continuation);
    }
#else
    // Don't bother with out-of-line nmethod entry barrier stub for x86_32.
    bs->nmethod_entry_barrier(this, nullptr /* slow_path */, nullptr /* continuation */);
#endif
  }
}

inline Assembler::AvxVectorLen C2_MacroAssembler::vector_length_encoding(int vlen_in_bytes) {
  switch (vlen_in_bytes) {
    case  4: // fall-through
    case  8: // fall-through
    case 16: return Assembler::AVX_128bit;
    case 32: return Assembler::AVX_256bit;
    case 64: return Assembler::AVX_512bit;

    default: {
      ShouldNotReachHere();
      return Assembler::AVX_NoVec;
    }
  }
}

#if INCLUDE_RTM_OPT

// Update rtm_counters based on abort status
// input: abort_status
//        rtm_counters (RTMLockingCounters*)
// flags are killed
void C2_MacroAssembler::rtm_counters_update(Register abort_status, Register rtm_counters) {

  atomic_incptr(Address(rtm_counters, RTMLockingCounters::abort_count_offset()));
  if (PrintPreciseRTMLockingStatistics) {
    for (int i = 0; i < RTMLockingCounters::ABORT_STATUS_LIMIT; i++) {
      Label check_abort;
      testl(abort_status, (1<<i));
      jccb(Assembler::equal, check_abort);
      atomic_incptr(Address(rtm_counters, RTMLockingCounters::abortX_count_offset() + (i * sizeof(uintx))));
      bind(check_abort);
    }
  }
}

// Branch if (random & (count-1) != 0), count is 2^n
// tmp, scr and flags are killed
void C2_MacroAssembler::branch_on_random_using_rdtsc(Register tmp, Register scr, int count, Label& brLabel) {
  assert(tmp == rax, "");
  assert(scr == rdx, "");
  rdtsc(); // modifies EDX:EAX
  andptr(tmp, count-1);
  jccb(Assembler::notZero, brLabel);
}

// Perform abort ratio calculation, set no_rtm bit if high ratio
// input:  rtm_counters_Reg (RTMLockingCounters* address)
// tmpReg, rtm_counters_Reg and flags are killed
void C2_MacroAssembler::rtm_abort_ratio_calculation(Register tmpReg,
                                                    Register rtm_counters_Reg,
                                                    RTMLockingCounters* rtm_counters,
                                                    Metadata* method_data) {
  Label L_done, L_check_always_rtm1, L_check_always_rtm2;

  if (RTMLockingCalculationDelay > 0) {
    // Delay calculation
    movptr(tmpReg, ExternalAddress((address) RTMLockingCounters::rtm_calculation_flag_addr()));
    testptr(tmpReg, tmpReg);
    jccb(Assembler::equal, L_done);
  }
  // Abort ratio calculation only if abort_count > RTMAbortThreshold
  //   Aborted transactions = abort_count * 100
  //   All transactions = total_count *  RTMTotalCountIncrRate
  //   Set no_rtm bit if (Aborted transactions >= All transactions * RTMAbortRatio)

  movptr(tmpReg, Address(rtm_counters_Reg, RTMLockingCounters::abort_count_offset()));
  cmpptr(tmpReg, RTMAbortThreshold);
  jccb(Assembler::below, L_check_always_rtm2);
  imulptr(tmpReg, tmpReg, 100);

  Register scrReg = rtm_counters_Reg;
  movptr(scrReg, Address(rtm_counters_Reg, RTMLockingCounters::total_count_offset()));
  imulptr(scrReg, scrReg, RTMTotalCountIncrRate);
  imulptr(scrReg, scrReg, RTMAbortRatio);
  cmpptr(tmpReg, scrReg);
  jccb(Assembler::below, L_check_always_rtm1);
  if (method_data != nullptr) {
    // set rtm_state to "no rtm" in MDO
    mov_metadata(tmpReg, method_data);
    lock();
    orl(Address(tmpReg, MethodData::rtm_state_offset()), NoRTM);
  }
  jmpb(L_done);
  bind(L_check_always_rtm1);
  // Reload RTMLockingCounters* address
  lea(rtm_counters_Reg, ExternalAddress((address)rtm_counters));
  bind(L_check_always_rtm2);
  movptr(tmpReg, Address(rtm_counters_Reg, RTMLockingCounters::total_count_offset()));
  cmpptr(tmpReg, RTMLockingThreshold / RTMTotalCountIncrRate);
  jccb(Assembler::below, L_done);
  if (method_data != nullptr) {
    // set rtm_state to "always rtm" in MDO
    mov_metadata(tmpReg, method_data);
    lock();
    orl(Address(tmpReg, MethodData::rtm_state_offset()), UseRTM);
  }
  bind(L_done);
}

// Update counters and perform abort ratio calculation
// input:  abort_status_Reg
// rtm_counters_Reg, flags are killed
void C2_MacroAssembler::rtm_profiling(Register abort_status_Reg,
                                      Register rtm_counters_Reg,
                                      RTMLockingCounters* rtm_counters,
                                      Metadata* method_data,
                                      bool profile_rtm) {

  assert(rtm_counters != nullptr, "should not be null when profiling RTM");
  // update rtm counters based on rax value at abort
  // reads abort_status_Reg, updates flags
  lea(rtm_counters_Reg, ExternalAddress((address)rtm_counters));
  rtm_counters_update(abort_status_Reg, rtm_counters_Reg);
  if (profile_rtm) {
    // Save abort status because abort_status_Reg is used by following code.
    if (RTMRetryCount > 0) {
      push(abort_status_Reg);
    }
    assert(rtm_counters != nullptr, "should not be null when profiling RTM");
    rtm_abort_ratio_calculation(abort_status_Reg, rtm_counters_Reg, rtm_counters, method_data);
    // restore abort status
    if (RTMRetryCount > 0) {
      pop(abort_status_Reg);
    }
  }
}

// Retry on abort if abort's status is 0x6: can retry (0x2) | memory conflict (0x4)
// inputs: retry_count_Reg
//       : abort_status_Reg
// output: retry_count_Reg decremented by 1
// flags are killed
void C2_MacroAssembler::rtm_retry_lock_on_abort(Register retry_count_Reg, Register abort_status_Reg, Label& retryLabel) {
  Label doneRetry;
  assert(abort_status_Reg == rax, "");
  // The abort reason bits are in eax (see all states in rtmLocking.hpp)
  // 0x6 = conflict on which we can retry (0x2) | memory conflict (0x4)
  // if reason is in 0x6 and retry count != 0 then retry
  andptr(abort_status_Reg, 0x6);
  jccb(Assembler::zero, doneRetry);
  testl(retry_count_Reg, retry_count_Reg);
  jccb(Assembler::zero, doneRetry);
  pause();
  decrementl(retry_count_Reg);
  jmp(retryLabel);
  bind(doneRetry);
}

// Spin and retry if lock is busy,
// inputs: box_Reg (monitor address)
//       : retry_count_Reg
// output: retry_count_Reg decremented by 1
//       : clear z flag if retry count exceeded
// tmp_Reg, scr_Reg, flags are killed
void C2_MacroAssembler::rtm_retry_lock_on_busy(Register retry_count_Reg, Register box_Reg,
                                               Register tmp_Reg, Register scr_Reg, Label& retryLabel) {
  Label SpinLoop, SpinExit, doneRetry;
  int owner_offset = OM_OFFSET_NO_MONITOR_VALUE_TAG(owner);

  testl(retry_count_Reg, retry_count_Reg);
  jccb(Assembler::zero, doneRetry);
  decrementl(retry_count_Reg);
  movptr(scr_Reg, RTMSpinLoopCount);

  bind(SpinLoop);
  pause();
  decrementl(scr_Reg);
  jccb(Assembler::lessEqual, SpinExit);
  movptr(tmp_Reg, Address(box_Reg, owner_offset));
  testptr(tmp_Reg, tmp_Reg);
  jccb(Assembler::notZero, SpinLoop);

  bind(SpinExit);
  jmp(retryLabel);
  bind(doneRetry);
  incrementl(retry_count_Reg); // clear z flag
}

// Use RTM for normal stack locks
// Input: objReg (object to lock)
void C2_MacroAssembler::rtm_stack_locking(Register objReg, Register tmpReg, Register scrReg,
                                         Register retry_on_abort_count_Reg,
                                         RTMLockingCounters* stack_rtm_counters,
                                         Metadata* method_data, bool profile_rtm,
                                         Label& DONE_LABEL, Label& IsInflated) {
  assert(UseRTMForStackLocks, "why call this otherwise?");
  assert(tmpReg == rax, "");
  assert(scrReg == rdx, "");
  Label L_rtm_retry, L_decrement_retry, L_on_abort;

  if (RTMRetryCount > 0) {
    movl(retry_on_abort_count_Reg, RTMRetryCount); // Retry on abort
    bind(L_rtm_retry);
  }
  movptr(tmpReg, Address(objReg, oopDesc::mark_offset_in_bytes()));
  testptr(tmpReg, markWord::monitor_value);  // inflated vs stack-locked|neutral
  jcc(Assembler::notZero, IsInflated);

  if (PrintPreciseRTMLockingStatistics || profile_rtm) {
    Label L_noincrement;
    if (RTMTotalCountIncrRate > 1) {
      // tmpReg, scrReg and flags are killed
      branch_on_random_using_rdtsc(tmpReg, scrReg, RTMTotalCountIncrRate, L_noincrement);
    }
    assert(stack_rtm_counters != nullptr, "should not be null when profiling RTM");
    atomic_incptr(ExternalAddress((address)stack_rtm_counters->total_count_addr()), scrReg);
    bind(L_noincrement);
  }
  xbegin(L_on_abort);
  movptr(tmpReg, Address(objReg, oopDesc::mark_offset_in_bytes()));       // fetch markword
  andptr(tmpReg, markWord::lock_mask_in_place);     // look at 2 lock bits
  cmpptr(tmpReg, markWord::unlocked_value);         // bits = 01 unlocked
  jcc(Assembler::equal, DONE_LABEL);        // all done if unlocked

  Register abort_status_Reg = tmpReg; // status of abort is stored in RAX
  if (UseRTMXendForLockBusy) {
    xend();
    movptr(abort_status_Reg, 0x2);   // Set the abort status to 2 (so we can retry)
    jmp(L_decrement_retry);
  }
  else {
    xabort(0);
  }
  bind(L_on_abort);
  if (PrintPreciseRTMLockingStatistics || profile_rtm) {
    rtm_profiling(abort_status_Reg, scrReg, stack_rtm_counters, method_data, profile_rtm);
  }
  bind(L_decrement_retry);
  if (RTMRetryCount > 0) {
    // retry on lock abort if abort status is 'can retry' (0x2) or 'memory conflict' (0x4)
    rtm_retry_lock_on_abort(retry_on_abort_count_Reg, abort_status_Reg, L_rtm_retry);
  }
}

// Use RTM for inflating locks
// inputs: objReg (object to lock)
//         boxReg (on-stack box address (displaced header location) - KILLED)
//         tmpReg (ObjectMonitor address + markWord::monitor_value)
void C2_MacroAssembler::rtm_inflated_locking(Register objReg, Register boxReg, Register tmpReg,
                                            Register scrReg, Register retry_on_busy_count_Reg,
                                            Register retry_on_abort_count_Reg,
                                            RTMLockingCounters* rtm_counters,
                                            Metadata* method_data, bool profile_rtm,
                                            Label& DONE_LABEL) {
  assert(UseRTMLocking, "why call this otherwise?");
  assert(tmpReg == rax, "");
  assert(scrReg == rdx, "");
  Label L_rtm_retry, L_decrement_retry, L_on_abort;
  int owner_offset = OM_OFFSET_NO_MONITOR_VALUE_TAG(owner);

  movptr(Address(boxReg, 0), checked_cast<int32_t>(markWord::unused_mark().value()));
  movptr(boxReg, tmpReg); // Save ObjectMonitor address

  if (RTMRetryCount > 0) {
    movl(retry_on_busy_count_Reg, RTMRetryCount);  // Retry on lock busy
    movl(retry_on_abort_count_Reg, RTMRetryCount); // Retry on abort
    bind(L_rtm_retry);
  }
  if (PrintPreciseRTMLockingStatistics || profile_rtm) {
    Label L_noincrement;
    if (RTMTotalCountIncrRate > 1) {
      // tmpReg, scrReg and flags are killed
      branch_on_random_using_rdtsc(tmpReg, scrReg, RTMTotalCountIncrRate, L_noincrement);
    }
    assert(rtm_counters != nullptr, "should not be null when profiling RTM");
    atomic_incptr(ExternalAddress((address)rtm_counters->total_count_addr()), scrReg);
    bind(L_noincrement);
  }
  xbegin(L_on_abort);
  movptr(tmpReg, Address(objReg, oopDesc::mark_offset_in_bytes()));
  movptr(tmpReg, Address(tmpReg, owner_offset));
  testptr(tmpReg, tmpReg);
  jcc(Assembler::zero, DONE_LABEL);
  if (UseRTMXendForLockBusy) {
    xend();
    jmp(L_decrement_retry);
  }
  else {
    xabort(0);
  }
  bind(L_on_abort);
  Register abort_status_Reg = tmpReg; // status of abort is stored in RAX
  if (PrintPreciseRTMLockingStatistics || profile_rtm) {
    rtm_profiling(abort_status_Reg, scrReg, rtm_counters, method_data, profile_rtm);
  }
  if (RTMRetryCount > 0) {
    // retry on lock abort if abort status is 'can retry' (0x2) or 'memory conflict' (0x4)
    rtm_retry_lock_on_abort(retry_on_abort_count_Reg, abort_status_Reg, L_rtm_retry);
  }

  movptr(tmpReg, Address(boxReg, owner_offset)) ;
  testptr(tmpReg, tmpReg) ;
  jccb(Assembler::notZero, L_decrement_retry) ;

  // Appears unlocked - try to swing _owner from null to non-null.
  // Invariant: tmpReg == 0.  tmpReg is EAX which is the implicit cmpxchg comparand.
#ifdef _LP64
  Register threadReg = r15_thread;
#else
  get_thread(scrReg);
  Register threadReg = scrReg;
#endif
  lock();
  cmpxchgptr(threadReg, Address(boxReg, owner_offset)); // Updates tmpReg

  if (RTMRetryCount > 0) {
    // success done else retry
    jccb(Assembler::equal, DONE_LABEL) ;
    bind(L_decrement_retry);
    // Spin and retry if lock is busy.
    rtm_retry_lock_on_busy(retry_on_busy_count_Reg, boxReg, tmpReg, scrReg, L_rtm_retry);
  }
  else {
    bind(L_decrement_retry);
  }
}

#endif //  INCLUDE_RTM_OPT

// fast_lock and fast_unlock used by C2

// Because the transitions from emitted code to the runtime
// monitorenter/exit helper stubs are so slow it's critical that
// we inline both the stack-locking fast path and the inflated fast path.
//
// See also: cmpFastLock and cmpFastUnlock.
//
// What follows is a specialized inline transliteration of the code
// in enter() and exit(). If we're concerned about I$ bloat another
// option would be to emit TrySlowEnter and TrySlowExit methods
// at startup-time.  These methods would accept arguments as
// (rax,=Obj, rbx=Self, rcx=box, rdx=Scratch) and return success-failure
// indications in the icc.ZFlag.  fast_lock and fast_unlock would simply
// marshal the arguments and emit calls to TrySlowEnter and TrySlowExit.
// In practice, however, the # of lock sites is bounded and is usually small.
// Besides the call overhead, TrySlowEnter and TrySlowExit might suffer
// if the processor uses simple bimodal branch predictors keyed by EIP
// Since the helper routines would be called from multiple synchronization
// sites.
//
// An even better approach would be write "MonitorEnter()" and "MonitorExit()"
// in java - using j.u.c and unsafe - and just bind the lock and unlock sites
// to those specialized methods.  That'd give us a mostly platform-independent
// implementation that the JITs could optimize and inline at their pleasure.
// Done correctly, the only time we'd need to cross to native could would be
// to park() or unpark() threads.  We'd also need a few more unsafe operators
// to (a) prevent compiler-JIT reordering of non-volatile accesses, and
// (b) explicit barriers or fence operations.
//
// TODO:
//
// *  Arrange for C2 to pass "Self" into fast_lock and fast_unlock in one of the registers (scr).
//    This avoids manifesting the Self pointer in the fast_lock and fast_unlock terminals.
//    Given TLAB allocation, Self is usually manifested in a register, so passing it into
//    the lock operators would typically be faster than reifying Self.
//
// *  Ideally I'd define the primitives as:
//       fast_lock   (nax Obj, nax box, EAX tmp, nax scr) where box, tmp and scr are KILLED.
//       fast_unlock (nax Obj, EAX box, nax tmp) where box and tmp are KILLED
//    Unfortunately ADLC bugs prevent us from expressing the ideal form.
//    Instead, we're stuck with a rather awkward and brittle register assignments below.
//    Furthermore the register assignments are overconstrained, possibly resulting in
//    sub-optimal code near the synchronization site.
//
// *  Eliminate the sp-proximity tests and just use "== Self" tests instead.
//    Alternately, use a better sp-proximity test.
//
// *  Currently ObjectMonitor._Owner can hold either an sp value or a (THREAD *) value.
//    Either one is sufficient to uniquely identify a thread.
//    TODO: eliminate use of sp in _owner and use get_thread(tr) instead.
//
// *  Intrinsify notify() and notifyAll() for the common cases where the
//    object is locked by the calling thread but the waitlist is empty.
//    avoid the expensive JNI call to JVM_Notify() and JVM_NotifyAll().
//
// *  use jccb and jmpb instead of jcc and jmp to improve code density.
//    But beware of excessive branch density on AMD Opterons.
//
// *  Both fast_lock and fast_unlock set the ICC.ZF to indicate success
//    or failure of the fast path.  If the fast path fails then we pass
//    control to the slow path, typically in C.  In fast_lock and
//    fast_unlock we often branch to DONE_LABEL, just to find that C2
//    will emit a conditional branch immediately after the node.
//    So we have branches to branches and lots of ICC.ZF games.
//    Instead, it might be better to have C2 pass a "FailureLabel"
//    into fast_lock and fast_unlock.  In the case of success, control
//    will drop through the node.  ICC.ZF is undefined at exit.
//    In the case of failure, the node will branch directly to the
//    FailureLabel


// obj: object to lock
// box: on-stack box address (displaced header location) - KILLED
// rax,: tmp -- KILLED
// scr: tmp -- KILLED
void C2_MacroAssembler::fast_lock(Register objReg, Register boxReg, Register tmpReg,
                                 Register scrReg, Register cx1Reg, Register cx2Reg, Register thread,
                                 RTMLockingCounters* rtm_counters,
                                 RTMLockingCounters* stack_rtm_counters,
                                 Metadata* method_data,
                                 bool use_rtm, bool profile_rtm) {
<<<<<<< HEAD
  assert(LockingMode != LM_PLACEHOLDER, "uses fast_lock_placeholder");
=======
  assert(LockingMode != LM_LIGHTWEIGHT, "lightweight locking should use fast_lock_lightweight");
>>>>>>> 18cea823
  // Ensure the register assignments are disjoint
  assert(tmpReg == rax, "");

  if (use_rtm) {
    assert_different_registers(objReg, boxReg, tmpReg, scrReg, cx1Reg, cx2Reg);
  } else {
    assert(cx1Reg == noreg, "");
    assert(cx2Reg == noreg, "");
    assert_different_registers(objReg, boxReg, tmpReg, scrReg);
  }

  // Possible cases that we'll encounter in fast_lock
  // ------------------------------------------------
  // * Inflated
  //    -- unlocked
  //    -- Locked
  //       = by self
  //       = by other
  // * neutral
  // * stack-locked
  //    -- by self
  //       = sp-proximity test hits
  //       = sp-proximity test generates false-negative
  //    -- by other
  //

  Label IsInflated, DONE_LABEL, NO_COUNT, COUNT;

  if (DiagnoseSyncOnValueBasedClasses != 0) {
    load_klass(tmpReg, objReg, scrReg);
    movl(tmpReg, Address(tmpReg, Klass::access_flags_offset()));
    testl(tmpReg, JVM_ACC_IS_VALUE_BASED_CLASS);
    jcc(Assembler::notZero, DONE_LABEL);
  }

#if INCLUDE_RTM_OPT
  if (UseRTMForStackLocks && use_rtm) {
    assert(LockingMode != LM_MONITOR, "LockingMode == 0 (LM_MONITOR) and +UseRTMForStackLocks are mutually exclusive");
    rtm_stack_locking(objReg, tmpReg, scrReg, cx2Reg,
                      stack_rtm_counters, method_data, profile_rtm,
                      DONE_LABEL, IsInflated);
  }
#endif // INCLUDE_RTM_OPT

  movptr(tmpReg, Address(objReg, oopDesc::mark_offset_in_bytes()));          // [FETCH]
  testptr(tmpReg, markWord::monitor_value); // inflated vs stack-locked|neutral
  jcc(Assembler::notZero, IsInflated);

  if (LockingMode == LM_MONITOR) {
    // Clear ZF so that we take the slow path at the DONE label. objReg is known to be not 0.
    testptr(objReg, objReg);
  } else {
    assert(LockingMode == LM_LEGACY, "must be");
    // Attempt stack-locking ...
    orptr (tmpReg, markWord::unlocked_value);
    movptr(Address(boxReg, 0), tmpReg);          // Anticipate successful CAS
    lock();
    cmpxchgptr(boxReg, Address(objReg, oopDesc::mark_offset_in_bytes()));      // Updates tmpReg
    jcc(Assembler::equal, COUNT);           // Success

    // Recursive locking.
    // The object is stack-locked: markword contains stack pointer to BasicLock.
    // Locked by current thread if difference with current SP is less than one page.
    subptr(tmpReg, rsp);
    // Next instruction set ZFlag == 1 (Success) if difference is less then one page.
    andptr(tmpReg, (int32_t) (NOT_LP64(0xFFFFF003) LP64_ONLY(7 - (int)os::vm_page_size())) );
    movptr(Address(boxReg, 0), tmpReg);
  }
  jmp(DONE_LABEL);

  bind(IsInflated);
  // The object is inflated. tmpReg contains pointer to ObjectMonitor* + markWord::monitor_value

#if INCLUDE_RTM_OPT
  // Use the same RTM locking code in 32- and 64-bit VM.
  if (use_rtm) {
    rtm_inflated_locking(objReg, boxReg, tmpReg, scrReg, cx1Reg, cx2Reg,
                         rtm_counters, method_data, profile_rtm, DONE_LABEL);
  } else {
#endif // INCLUDE_RTM_OPT

#ifndef _LP64
  // The object is inflated.

  // boxReg refers to the on-stack BasicLock in the current frame.
  // We'd like to write:
  //   set box->_displaced_header = markWord::unused_mark().  Any non-0 value suffices.
  // This is convenient but results a ST-before-CAS penalty.  The following CAS suffers
  // additional latency as we have another ST in the store buffer that must drain.

  // avoid ST-before-CAS
  // register juggle because we need tmpReg for cmpxchgptr below
  movptr(scrReg, boxReg);
  movptr(boxReg, tmpReg);                   // consider: LEA box, [tmp-2]

  // Optimistic form: consider XORL tmpReg,tmpReg
  movptr(tmpReg, NULL_WORD);

  // Appears unlocked - try to swing _owner from null to non-null.
  // Ideally, I'd manifest "Self" with get_thread and then attempt
  // to CAS the register containing Self into m->Owner.
  // But we don't have enough registers, so instead we can either try to CAS
  // rsp or the address of the box (in scr) into &m->owner.  If the CAS succeeds
  // we later store "Self" into m->Owner.  Transiently storing a stack address
  // (rsp or the address of the box) into  m->owner is harmless.
  // Invariant: tmpReg == 0.  tmpReg is EAX which is the implicit cmpxchg comparand.
  lock();
  cmpxchgptr(scrReg, Address(boxReg, OM_OFFSET_NO_MONITOR_VALUE_TAG(owner)));
  movptr(Address(scrReg, 0), 3);          // box->_displaced_header = 3
  // If we weren't able to swing _owner from null to the BasicLock
  // then take the slow path.
  jccb  (Assembler::notZero, NO_COUNT);
  // update _owner from BasicLock to thread
  get_thread (scrReg);                    // beware: clobbers ICCs
  movptr(Address(boxReg, OM_OFFSET_NO_MONITOR_VALUE_TAG(owner)), scrReg);
  xorptr(boxReg, boxReg);                 // set icc.ZFlag = 1 to indicate success

  // If the CAS fails we can either retry or pass control to the slow path.
  // We use the latter tactic.
  // Pass the CAS result in the icc.ZFlag into DONE_LABEL
  // If the CAS was successful ...
  //   Self has acquired the lock
  //   Invariant: m->_recursions should already be 0, so we don't need to explicitly set it.
  // Intentional fall-through into DONE_LABEL ...
#else // _LP64
  // It's inflated and we use scrReg for ObjectMonitor* in this section.
  movq(scrReg, tmpReg);
  xorq(tmpReg, tmpReg);
  lock();
  cmpxchgptr(thread, Address(scrReg, OM_OFFSET_NO_MONITOR_VALUE_TAG(owner)));
  // Unconditionally set box->_displaced_header = markWord::unused_mark().
  // Without cast to int32_t this style of movptr will destroy r10 which is typically obj.
  movptr(Address(boxReg, 0), checked_cast<int32_t>(markWord::unused_mark().value()));
  // Propagate ICC.ZF from CAS above into DONE_LABEL.
  jccb(Assembler::equal, COUNT);          // CAS above succeeded; propagate ZF = 1 (success)

  cmpptr(thread, rax);                // Check if we are already the owner (recursive lock)
  jccb(Assembler::notEqual, NO_COUNT);    // If not recursive, ZF = 0 at this point (fail)
  incq(Address(scrReg, OM_OFFSET_NO_MONITOR_VALUE_TAG(recursions)));
  xorq(rax, rax); // Set ZF = 1 (success) for recursive lock, denoting locking success
#endif // _LP64
#if INCLUDE_RTM_OPT
  } // use_rtm()
#endif
  bind(DONE_LABEL);

  // ZFlag == 1 count in fast path
  // ZFlag == 0 count in slow path
  jccb(Assembler::notZero, NO_COUNT); // jump if ZFlag == 0

  bind(COUNT);
  // Count monitors in fast path
  increment(Address(thread, JavaThread::held_monitor_count_offset()));

  xorl(tmpReg, tmpReg); // Set ZF == 1

  bind(NO_COUNT);

  // At NO_COUNT the icc ZFlag is set as follows ...
  // fast_unlock uses the same protocol.
  // ZFlag == 1 -> Success
  // ZFlag == 0 -> Failure - force control through the slow path
}

// obj: object to unlock
// box: box address (displaced header location), killed.  Must be EAX.
// tmp: killed, cannot be obj nor box.
//
// Some commentary on balanced locking:
//
// fast_lock and fast_unlock are emitted only for provably balanced lock sites.
// Methods that don't have provably balanced locking are forced to run in the
// interpreter - such methods won't be compiled to use fast_lock and fast_unlock.
// The interpreter provides two properties:
// I1:  At return-time the interpreter automatically and quietly unlocks any
//      objects acquired the current activation (frame).  Recall that the
//      interpreter maintains an on-stack list of locks currently held by
//      a frame.
// I2:  If a method attempts to unlock an object that is not held by the
//      the frame the interpreter throws IMSX.
//
// Lets say A(), which has provably balanced locking, acquires O and then calls B().
// B() doesn't have provably balanced locking so it runs in the interpreter.
// Control returns to A() and A() unlocks O.  By I1 and I2, above, we know that O
// is still locked by A().
//
// The only other source of unbalanced locking would be JNI.  The "Java Native Interface:
// Programmer's Guide and Specification" claims that an object locked by jni_monitorenter
// should not be unlocked by "normal" java-level locking and vice-versa.  The specification
// doesn't specify what will occur if a program engages in such mixed-mode locking, however.
// Arguably given that the spec legislates the JNI case as undefined our implementation
// could reasonably *avoid* checking owner in fast_unlock().
// In the interest of performance we elide m->Owner==Self check in unlock.
// A perfectly viable alternative is to elide the owner check except when
// Xcheck:jni is enabled.

void C2_MacroAssembler::fast_unlock(Register objReg, Register boxReg, Register tmpReg, bool use_rtm) {
<<<<<<< HEAD
  assert(LockingMode != LM_PLACEHOLDER, "uses fast_unlock_placeholder");
=======
  assert(LockingMode != LM_LIGHTWEIGHT, "lightweight locking should use fast_unlock_lightweight");
>>>>>>> 18cea823
  assert(boxReg == rax, "");
  assert_different_registers(objReg, boxReg, tmpReg);

  Label DONE_LABEL, Stacked, COUNT, NO_COUNT;

#if INCLUDE_RTM_OPT
  if (UseRTMForStackLocks && use_rtm) {
    assert(LockingMode != LM_MONITOR, "LockingMode == 0 (LM_MONITOR) and +UseRTMForStackLocks are mutually exclusive");
    Label L_regular_unlock;
    movptr(tmpReg, Address(objReg, oopDesc::mark_offset_in_bytes())); // fetch markword
    andptr(tmpReg, markWord::lock_mask_in_place);                     // look at 2 lock bits
    cmpptr(tmpReg, markWord::unlocked_value);                         // bits = 01 unlocked
    jccb(Assembler::notEqual, L_regular_unlock);                      // if !HLE RegularLock
    xend();                                                           // otherwise end...
    jmp(DONE_LABEL);                                                  // ... and we're done
    bind(L_regular_unlock);
  }
#endif

  if (LockingMode == LM_LEGACY) {
    cmpptr(Address(boxReg, 0), NULL_WORD);                            // Examine the displaced header
    jcc   (Assembler::zero, COUNT);                                   // 0 indicates recursive stack-lock
  }
  movptr(tmpReg, Address(objReg, oopDesc::mark_offset_in_bytes()));   // Examine the object's markword
  if (LockingMode != LM_MONITOR) {
    testptr(tmpReg, markWord::monitor_value);                         // Inflated?
    jcc(Assembler::zero, Stacked);
  }

  // It's inflated.

#if INCLUDE_RTM_OPT
  if (use_rtm) {
    Label L_regular_inflated_unlock;
    int owner_offset = OM_OFFSET_NO_MONITOR_VALUE_TAG(owner);
    movptr(boxReg, Address(tmpReg, owner_offset));
    testptr(boxReg, boxReg);
    jccb(Assembler::notZero, L_regular_inflated_unlock);
    xend();
    jmp(DONE_LABEL);
    bind(L_regular_inflated_unlock);
  }
#endif

  // Despite our balanced locking property we still check that m->_owner == Self
  // as java routines or native JNI code called by this thread might
  // have released the lock.
  // Refer to the comments in synchronizer.cpp for how we might encode extra
  // state in _succ so we can avoid fetching EntryList|cxq.
  //
  // If there's no contention try a 1-0 exit.  That is, exit without
  // a costly MEMBAR or CAS.  See synchronizer.cpp for details on how
  // we detect and recover from the race that the 1-0 exit admits.
  //
  // Conceptually fast_unlock() must execute a STST|LDST "release" barrier
  // before it STs null into _owner, releasing the lock.  Updates
  // to data protected by the critical section must be visible before
  // we drop the lock (and thus before any other thread could acquire
  // the lock and observe the fields protected by the lock).
  // IA32's memory-model is SPO, so STs are ordered with respect to
  // each other and there's no need for an explicit barrier (fence).
  // See also http://gee.cs.oswego.edu/dl/jmm/cookbook.html.
#ifndef _LP64
  // Note that we could employ various encoding schemes to reduce
  // the number of loads below (currently 4) to just 2 or 3.
  // Refer to the comments in synchronizer.cpp.
  // In practice the chain of fetches doesn't seem to impact performance, however.
  xorptr(boxReg, boxReg);
  orptr(boxReg, Address(tmpReg, OM_OFFSET_NO_MONITOR_VALUE_TAG(recursions)));
  jccb  (Assembler::notZero, DONE_LABEL);
  movptr(boxReg, Address(tmpReg, OM_OFFSET_NO_MONITOR_VALUE_TAG(EntryList)));
  orptr(boxReg, Address(tmpReg, OM_OFFSET_NO_MONITOR_VALUE_TAG(cxq)));
  jccb  (Assembler::notZero, DONE_LABEL);
  movptr(Address(tmpReg, OM_OFFSET_NO_MONITOR_VALUE_TAG(owner)), NULL_WORD);
  jmpb  (DONE_LABEL);
#else // _LP64
  // It's inflated
  Label CheckSucc, LNotRecursive, LSuccess, LGoSlowPath;

  cmpptr(Address(tmpReg, OM_OFFSET_NO_MONITOR_VALUE_TAG(recursions)), 0);
  jccb(Assembler::equal, LNotRecursive);

  // Recursive inflated unlock
  decq(Address(tmpReg, OM_OFFSET_NO_MONITOR_VALUE_TAG(recursions)));
  jmpb(LSuccess);

  bind(LNotRecursive);
  movptr(boxReg, Address(tmpReg, OM_OFFSET_NO_MONITOR_VALUE_TAG(cxq)));
  orptr(boxReg, Address(tmpReg, OM_OFFSET_NO_MONITOR_VALUE_TAG(EntryList)));
  jccb  (Assembler::notZero, CheckSucc);
  // Without cast to int32_t this style of movptr will destroy r10 which is typically obj.
  movptr(Address(tmpReg, OM_OFFSET_NO_MONITOR_VALUE_TAG(owner)), NULL_WORD);
  jmpb  (DONE_LABEL);

  // Try to avoid passing control into the slow_path ...
  bind  (CheckSucc);

  // The following optional optimization can be elided if necessary
  // Effectively: if (succ == null) goto slow path
  // The code reduces the window for a race, however,
  // and thus benefits performance.
  cmpptr(Address(tmpReg, OM_OFFSET_NO_MONITOR_VALUE_TAG(succ)), NULL_WORD);
  jccb  (Assembler::zero, LGoSlowPath);

  xorptr(boxReg, boxReg);
  // Without cast to int32_t this style of movptr will destroy r10 which is typically obj.
  movptr(Address(tmpReg, OM_OFFSET_NO_MONITOR_VALUE_TAG(owner)), NULL_WORD);

  // Memory barrier/fence
  // Dekker pivot point -- fulcrum : ST Owner; MEMBAR; LD Succ
  // Instead of MFENCE we use a dummy locked add of 0 to the top-of-stack.
  // This is faster on Nehalem and AMD Shanghai/Barcelona.
  // See https://blogs.oracle.com/dave/entry/instruction_selection_for_volatile_fences
  // We might also restructure (ST Owner=0;barrier;LD _Succ) to
  // (mov box,0; xchgq box, &m->Owner; LD _succ) .
  lock(); addl(Address(rsp, 0), 0);

  cmpptr(Address(tmpReg, OM_OFFSET_NO_MONITOR_VALUE_TAG(succ)), NULL_WORD);
  jccb  (Assembler::notZero, LSuccess);

  // Rare inopportune interleaving - race.
  // The successor vanished in the small window above.
  // The lock is contended -- (cxq|EntryList) != null -- and there's no apparent successor.
  // We need to ensure progress and succession.
  // Try to reacquire the lock.
  // If that fails then the new owner is responsible for succession and this
  // thread needs to take no further action and can exit via the fast path (success).
  // If the re-acquire succeeds then pass control into the slow path.
  // As implemented, this latter mode is horrible because we generated more
  // coherence traffic on the lock *and* artificially extended the critical section
  // length while by virtue of passing control into the slow path.

  // box is really RAX -- the following CMPXCHG depends on that binding
  // cmpxchg R,[M] is equivalent to rax = CAS(M,rax,R)
  lock();
  cmpxchgptr(r15_thread, Address(tmpReg, OM_OFFSET_NO_MONITOR_VALUE_TAG(owner)));
  // There's no successor so we tried to regrab the lock.
  // If that didn't work, then another thread grabbed the
  // lock so we're done (and exit was a success).
  jccb  (Assembler::notEqual, LSuccess);
  // Intentional fall-through into slow path

  bind  (LGoSlowPath);
  orl   (boxReg, 1);                      // set ICC.ZF=0 to indicate failure
  jmpb  (DONE_LABEL);

  bind  (LSuccess);
  testl (boxReg, 0);                      // set ICC.ZF=1 to indicate success
  jmpb  (DONE_LABEL);

#endif
  if (LockingMode == LM_LEGACY) {
    bind  (Stacked);
    movptr(tmpReg, Address (boxReg, 0));      // re-fetch
    lock();
    cmpxchgptr(tmpReg, Address(objReg, oopDesc::mark_offset_in_bytes())); // Uses RAX which is box
    // Intentional fall-thru into DONE_LABEL
  }

  bind(DONE_LABEL);

  // ZFlag == 1 count in fast path
  // ZFlag == 0 count in slow path
  jccb(Assembler::notZero, NO_COUNT);

  bind(COUNT);
  // Count monitors in fast path
#ifndef _LP64
  get_thread(tmpReg);
  decrementl(Address(tmpReg, JavaThread::held_monitor_count_offset()));
#else // _LP64
  decrementq(Address(r15_thread, JavaThread::held_monitor_count_offset()));
#endif

  xorl(tmpReg, tmpReg); // Set ZF == 1

  bind(NO_COUNT);
}

<<<<<<< HEAD
void C2_MacroAssembler::fast_lock_placeholder(Register obj, Register box, Register rax_reg,
                                              Register t, Register thread) {
  assert(LockingMode == LM_PLACEHOLDER, "must be");
=======
void C2_MacroAssembler::fast_lock_lightweight(Register obj, Register box, Register rax_reg,
                                              Register t, Register thread) {
  assert(LockingMode == LM_LIGHTWEIGHT, "must be");
>>>>>>> 18cea823
  assert(rax_reg == rax, "Used for CAS");
  assert_different_registers(obj, box, rax_reg, t, thread);

  // Handle inflated monitor.
  Label inflated;
  // Finish fast lock successfully. ZF value is irrelevant.
  Label locked;
  // Finish fast lock unsuccessfully. MUST jump with ZF == 0
  Label slow_path;

<<<<<<< HEAD
  // Clear box. TODO: Is this neccesarry? May also defer this to not write twice.
  movptr(Address(box, BasicLock::displaced_header_offset_in_bytes()), 0);

=======
>>>>>>> 18cea823
  if (DiagnoseSyncOnValueBasedClasses != 0) {
    load_klass(rax_reg, obj, t);
    movl(rax_reg, Address(rax_reg, Klass::access_flags_offset()));
    testl(rax_reg, JVM_ACC_IS_VALUE_BASED_CLASS);
    jcc(Assembler::notZero, slow_path);
  }

  const Register mark = t;

<<<<<<< HEAD
  { // Placeholder Lock
=======
  { // Lightweight Lock
>>>>>>> 18cea823

    Label push;

    const Register top = box;

    // Load the mark.
    movptr(mark, Address(obj, oopDesc::mark_offset_in_bytes()));

<<<<<<< HEAD
=======
    // Prefetch top.
    movl(top, Address(thread, JavaThread::lock_stack_top_offset()));

>>>>>>> 18cea823
    // Check for monitor (0b10).
    testptr(mark, markWord::monitor_value);
    jcc(Assembler::notZero, inflated);

<<<<<<< HEAD
    // Prefetch top.
    movl(top, Address(thread, JavaThread::lock_stack_top_offset()));

=======
>>>>>>> 18cea823
    // Check if lock-stack is full.
    cmpl(top, LockStack::end_offset() - 1);
    jcc(Assembler::greater, slow_path);

    // Check if recursive.
    cmpptr(obj, Address(thread, top, Address::times_1, -oopSize));
    jccb(Assembler::equal, push);

    // Try to lock. Transition lock bits 0b01 => 0b00
    movptr(rax_reg, mark);
    orptr(rax_reg, markWord::unlocked_value);
    andptr(mark, ~(int32_t)markWord::unlocked_value);
    lock(); cmpxchgptr(mark, Address(obj, oopDesc::mark_offset_in_bytes()));
    jcc(Assembler::notEqual, slow_path);

    bind(push);
    // After successful lock, push object on lock-stack.
    movptr(Address(thread, top), obj);
    addl(Address(thread, JavaThread::lock_stack_top_offset()), oopSize);
    jmpb(locked);
  }

  { // Handle inflated monitor.
    bind(inflated);

<<<<<<< HEAD
    const Register monitor = t;

    if (!OMUseC2Cache) {
      jmp(slow_path);
    } else {
      if (OMCacheHitRate) increment(Address(thread, JavaThread::lock_lookup_offset()));

      // Fetch ObjectMonitor* from the cache or take the slow-path.
      Label monitor_found, loop;
      // Load cache address
      lea(t, Address(thread, JavaThread::om_cache_oops_offset()));

      // Search for obj in cache.
      bind(loop);

      // Check for match.
      cmpptr(obj, Address(t));
      jccb(Assembler::equal, monitor_found);

      // Search until null encountered, guaranteed _null_sentinel at end.
      cmpptr(Address(t), 1);
      jcc(Assembler::below, slow_path); // 0 check, but with ZF=0 when *t == 0
      increment(t, oopSize);
      jmpb(loop);

      // Cache hit.
      bind(monitor_found);
      movptr(monitor, Address(t, OMCache::oop_to_monitor_difference()));
      if (OMCacheHitRate) increment(Address(thread, JavaThread::lock_hit_offset()));

      Label monitor_locked;
      // Lock the monitor.
      Label recursion;
      if (OMRecursiveFastPath) {
        // Check owner for recursion first.
        cmpptr(thread, Address(monitor, ObjectMonitor::owner_offset()));
        jccb(Assembler::equal, recursion);
      }

      // CAS owner (null => current thread).
      xorptr(rax, rax);
      lock(); cmpxchgptr(thread, Address(monitor, ObjectMonitor::owner_offset()));
      jccb(Assembler::equal, monitor_locked);

      if (OMRecursiveFastPath) {
        // Recursion already checked.
        jmpb(slow_path);
      } else {
        // Check if recursive.
        cmpptr(thread, rax);
        jccb(Assembler::notEqual, slow_path);
      }

      // Recursive.
      bind(recursion);
      increment(Address(monitor, ObjectMonitor::recursions_offset()));

      bind(monitor_locked);
      // Cache the monitor for unlock
      movptr(Address(box, BasicLock::displaced_header_offset_in_bytes()), monitor);
    }
=======
    const Register tagged_monitor = mark;

    // CAS owner (null => current thread).
    xorptr(rax_reg, rax_reg);
    lock(); cmpxchgptr(thread, Address(tagged_monitor, OM_OFFSET_NO_MONITOR_VALUE_TAG(owner)));
    jccb(Assembler::equal, locked);

    // Check if recursive.
    cmpptr(thread, rax_reg);
    jccb(Assembler::notEqual, slow_path);

    // Recursive.
    increment(Address(tagged_monitor, OM_OFFSET_NO_MONITOR_VALUE_TAG(recursions)));
>>>>>>> 18cea823
  }

  bind(locked);
  increment(Address(thread, JavaThread::held_monitor_count_offset()));
  // Set ZF = 1
  xorl(rax_reg, rax_reg);

#ifdef ASSERT
  // Check that locked label is reached with ZF set.
  Label zf_correct;
  jccb(Assembler::zero, zf_correct);
  stop("Fast Lock ZF != 1");
#endif

  bind(slow_path);
#ifdef ASSERT
  // Check that slow_path label is reached with ZF not set.
  jccb(Assembler::notZero, zf_correct);
  stop("Fast Lock ZF != 0");
  bind(zf_correct);
#endif
  // C2 uses the value of ZF to determine the continuation.
}

<<<<<<< HEAD
void C2_MacroAssembler::fast_unlock_placeholder(Register obj, Register reg_rax, Register t, Register thread) {
  assert(LockingMode == LM_PLACEHOLDER, "must be");
=======
void C2_MacroAssembler::fast_unlock_lightweight(Register obj, Register reg_rax, Register t, Register thread) {
  assert(LockingMode == LM_LIGHTWEIGHT, "must be");
>>>>>>> 18cea823
  assert(reg_rax == rax, "Used for CAS");
  assert_different_registers(obj, reg_rax, t);

  // Handle inflated monitor.
  Label inflated, inflated_check_lock_stack;
  // Finish fast unlock successfully.  MUST jump with ZF == 1
  Label unlocked;

  // Assume success.
  decrement(Address(thread, JavaThread::held_monitor_count_offset()));

  const Register mark = t;
<<<<<<< HEAD
  const Register monitor = t;
  const Register top = t;
  const Register box = reg_rax;

  Label dummy;
  C2FastUnlockPlaceholderStub* stub = nullptr;

  if (!Compile::current()->output()->in_scratch_emit_size()) {
    stub = new (Compile::current()->comp_arena()) C2FastUnlockPlaceholderStub(obj, monitor, reg_rax, thread);
=======
  const Register top = reg_rax;

  Label dummy;
  C2FastUnlockLightweightStub* stub = nullptr;

  if (!Compile::current()->output()->in_scratch_emit_size()) {
    stub = new (Compile::current()->comp_arena()) C2FastUnlockLightweightStub(obj, mark, reg_rax, thread);
>>>>>>> 18cea823
    Compile::current()->output()->add_stub(stub);
  }

  Label& push_and_slow_path = stub == nullptr ? dummy : stub->push_and_slow_path();
  Label& check_successor = stub == nullptr ? dummy : stub->check_successor();
<<<<<<< HEAD
  Label& slow_path = stub == nullptr ? dummy : stub->slow_path();

  { // Placeholder Unlock
=======

  { // Lightweight Unlock
>>>>>>> 18cea823

    // Load top.
    movl(top, Address(thread, JavaThread::lock_stack_top_offset()));

<<<<<<< HEAD
=======
    // Prefetch mark.
    movptr(mark, Address(obj, oopDesc::mark_offset_in_bytes()));

>>>>>>> 18cea823
    // Check if obj is top of lock-stack.
    cmpptr(obj, Address(thread, top, Address::times_1, -oopSize));
    // Top of lock stack was not obj. Must be monitor.
    jcc(Assembler::notEqual, inflated_check_lock_stack);

    // Pop lock-stack.
    DEBUG_ONLY(movptr(Address(thread, top, Address::times_1, -oopSize), 0);)
    subl(Address(thread, JavaThread::lock_stack_top_offset()), oopSize);

    // Check if recursive.
    cmpptr(obj, Address(thread, top, Address::times_1, -2 * oopSize));
    jcc(Assembler::equal, unlocked);

    // We elide the monitor check, let the CAS fail instead.

<<<<<<< HEAD
    // Load mark.
    movptr(mark, Address(obj, oopDesc::mark_offset_in_bytes()));

=======
>>>>>>> 18cea823
    // Try to unlock. Transition lock bits 0b00 => 0b01
    movptr(reg_rax, mark);
    andptr(reg_rax, ~(int32_t)markWord::lock_mask);
    orptr(mark, markWord::unlocked_value);
    lock(); cmpxchgptr(mark, Address(obj, oopDesc::mark_offset_in_bytes()));
    jcc(Assembler::notEqual, push_and_slow_path);
    jmp(unlocked);
  }


  { // Handle inflated monitor.
    bind(inflated_check_lock_stack);
#ifdef ASSERT
    Label check_done;
    subl(top, oopSize);
    cmpl(top, in_bytes(JavaThread::lock_stack_base_offset()));
    jcc(Assembler::below, check_done);
    cmpptr(obj, Address(thread, top));
    jccb(Assembler::notEqual, inflated_check_lock_stack);
    stop("Fast Unlock lock on stack");
    bind(check_done);
<<<<<<< HEAD
    const Register mark = t;
    movptr(mark, Address(obj, oopDesc::mark_offset_in_bytes()));
=======
>>>>>>> 18cea823
    testptr(mark, markWord::monitor_value);
    jccb(Assembler::notZero, inflated);
    stop("Fast Unlock not monitor");
#endif

    bind(inflated);

<<<<<<< HEAD
    if (!OMUseC2Cache) {
      jmp(slow_path);
    } else {
      if (OMCacheHitRate) increment(Address(thread, JavaThread::unlock_lookup_offset()));
      movptr(monitor, Address(box, BasicLock::displaced_header_offset_in_bytes()));
      // TODO: Figure out the correctness surrounding the owner field here. Obj is not on the lock stack
      //       but this means this thread must have locked on the inflated monitor at some point. So it
      //       should not be anonymous.
      cmpptr(monitor, 2);
      jcc(Assembler::below, slow_path);

      if (OMCacheHitRate) increment(Address(thread, JavaThread::unlock_hit_offset()));
#ifndef _LP64
        // TODO: Unify 32 with 64. Should just be a straight up use 64 on 32. We have the registers here.
        // Check if recursive.
        xorptr(reg_rax, reg_rax);
        orptr(reg_rax, Address(monitor, ObjectMonitor::recursions_offset()));
        jcc(Assembler::notZero, check_successor);

        // Check if the entry lists are empty.
        movptr(reg_rax, Address(monitor, ObjectMonitor::EntryList_offset()));
        orptr(reg_rax, Address(monitor, ObjectMonitor::cxq_offset()));
        jcc(Assembler::notZero, check_successor);

        // Release lock.
        movptr(Address(monitor, ObjectMonitor::owner_offset()), NULL_WORD);
#else // _LP64
        Label recursive;

        // Check if recursive.
        cmpptr(Address(monitor,ObjectMonitor::recursions_offset()),0);
        jccb(Assembler::notEqual, recursive);

        // Check if the entry lists are empty.
        movptr(reg_rax, Address(monitor, ObjectMonitor::cxq_offset()));
        orptr(reg_rax, Address(monitor, ObjectMonitor::EntryList_offset()));
        jcc(Assembler::notZero, check_successor);

        // Release lock.
        movptr(Address(monitor, ObjectMonitor::owner_offset()), NULL_WORD);
        jmpb(unlocked);

        // Recursive unlock.
        bind(recursive);
        decrement(Address(monitor, ObjectMonitor::recursions_offset()));
        xorl(t, t);
#endif
    }
=======
    // mark contains the tagged ObjectMonitor*.
    const Register monitor = mark;

#ifndef _LP64
    // Check if recursive.
    xorptr(reg_rax, reg_rax);
    orptr(reg_rax, Address(monitor, OM_OFFSET_NO_MONITOR_VALUE_TAG(recursions)));
    jcc(Assembler::notZero, check_successor);

    // Check if the entry lists are empty.
    movptr(reg_rax, Address(monitor, OM_OFFSET_NO_MONITOR_VALUE_TAG(EntryList)));
    orptr(reg_rax, Address(monitor, OM_OFFSET_NO_MONITOR_VALUE_TAG(cxq)));
    jcc(Assembler::notZero, check_successor);

    // Release lock.
    movptr(Address(monitor, OM_OFFSET_NO_MONITOR_VALUE_TAG(owner)), NULL_WORD);
#else // _LP64
    Label recursive;

    // Check if recursive.
    cmpptr(Address(monitor, OM_OFFSET_NO_MONITOR_VALUE_TAG(recursions)), 0);
    jccb(Assembler::notEqual, recursive);

    // Check if the entry lists are empty.
    movptr(reg_rax, Address(monitor, OM_OFFSET_NO_MONITOR_VALUE_TAG(cxq)));
    orptr(reg_rax, Address(monitor, OM_OFFSET_NO_MONITOR_VALUE_TAG(EntryList)));
    jcc(Assembler::notZero, check_successor);

    // Release lock.
    movptr(Address(monitor, OM_OFFSET_NO_MONITOR_VALUE_TAG(owner)), NULL_WORD);
    jmpb(unlocked);

    // Recursive unlock.
    bind(recursive);
    decrement(Address(monitor, OM_OFFSET_NO_MONITOR_VALUE_TAG(recursions)));
    xorl(t, t);
#endif
>>>>>>> 18cea823
  }

  bind(unlocked);
  if (stub != nullptr) {
<<<<<<< HEAD
    bind(stub->unlocked());
=======
    bind(stub->unlocked_continuation());
>>>>>>> 18cea823
  }

#ifdef ASSERT
  // Check that unlocked label is reached with ZF set.
  Label zf_correct;
  jccb(Assembler::zero, zf_correct);
  stop("Fast Unlock ZF != 1");
#endif

  if (stub != nullptr) {
<<<<<<< HEAD
    bind(stub->continuation());
=======
    bind(stub->slow_path_continuation());
>>>>>>> 18cea823
  }
#ifdef ASSERT
  // Check that stub->continuation() label is reached with ZF not set.
  jccb(Assembler::notZero, zf_correct);
  stop("Fast Unlock ZF != 0");
  bind(zf_correct);
#endif
  // C2 uses the value of ZF to determine the continuation.
}

//-------------------------------------------------------------------------------------------
// Generic instructions support for use in .ad files C2 code generation

void C2_MacroAssembler::vabsnegd(int opcode, XMMRegister dst, XMMRegister src) {
  if (dst != src) {
    movdqu(dst, src);
  }
  if (opcode == Op_AbsVD) {
    andpd(dst, ExternalAddress(StubRoutines::x86::vector_double_sign_mask()), noreg);
  } else {
    assert((opcode == Op_NegVD),"opcode should be Op_NegD");
    xorpd(dst, ExternalAddress(StubRoutines::x86::vector_double_sign_flip()), noreg);
  }
}

void C2_MacroAssembler::vabsnegd(int opcode, XMMRegister dst, XMMRegister src, int vector_len) {
  if (opcode == Op_AbsVD) {
    vandpd(dst, src, ExternalAddress(StubRoutines::x86::vector_double_sign_mask()), vector_len, noreg);
  } else {
    assert((opcode == Op_NegVD),"opcode should be Op_NegD");
    vxorpd(dst, src, ExternalAddress(StubRoutines::x86::vector_double_sign_flip()), vector_len, noreg);
  }
}

void C2_MacroAssembler::vabsnegf(int opcode, XMMRegister dst, XMMRegister src) {
  if (dst != src) {
    movdqu(dst, src);
  }
  if (opcode == Op_AbsVF) {
    andps(dst, ExternalAddress(StubRoutines::x86::vector_float_sign_mask()), noreg);
  } else {
    assert((opcode == Op_NegVF),"opcode should be Op_NegF");
    xorps(dst, ExternalAddress(StubRoutines::x86::vector_float_sign_flip()), noreg);
  }
}

void C2_MacroAssembler::vabsnegf(int opcode, XMMRegister dst, XMMRegister src, int vector_len) {
  if (opcode == Op_AbsVF) {
    vandps(dst, src, ExternalAddress(StubRoutines::x86::vector_float_sign_mask()), vector_len, noreg);
  } else {
    assert((opcode == Op_NegVF),"opcode should be Op_NegF");
    vxorps(dst, src, ExternalAddress(StubRoutines::x86::vector_float_sign_flip()), vector_len, noreg);
  }
}

void C2_MacroAssembler::pminmax(int opcode, BasicType elem_bt, XMMRegister dst, XMMRegister src, XMMRegister tmp) {
  assert(opcode == Op_MinV || opcode == Op_MaxV, "sanity");
  assert(tmp == xnoreg || elem_bt == T_LONG, "unused");

  if (opcode == Op_MinV) {
    if (elem_bt == T_BYTE) {
      pminsb(dst, src);
    } else if (elem_bt == T_SHORT) {
      pminsw(dst, src);
    } else if (elem_bt == T_INT) {
      pminsd(dst, src);
    } else {
      assert(elem_bt == T_LONG, "required");
      assert(tmp == xmm0, "required");
      assert_different_registers(dst, src, tmp);
      movdqu(xmm0, dst);
      pcmpgtq(xmm0, src);
      blendvpd(dst, src);  // xmm0 as mask
    }
  } else { // opcode == Op_MaxV
    if (elem_bt == T_BYTE) {
      pmaxsb(dst, src);
    } else if (elem_bt == T_SHORT) {
      pmaxsw(dst, src);
    } else if (elem_bt == T_INT) {
      pmaxsd(dst, src);
    } else {
      assert(elem_bt == T_LONG, "required");
      assert(tmp == xmm0, "required");
      assert_different_registers(dst, src, tmp);
      movdqu(xmm0, src);
      pcmpgtq(xmm0, dst);
      blendvpd(dst, src);  // xmm0 as mask
    }
  }
}

void C2_MacroAssembler::vpminmax(int opcode, BasicType elem_bt,
                                 XMMRegister dst, XMMRegister src1, XMMRegister src2,
                                 int vlen_enc) {
  assert(opcode == Op_MinV || opcode == Op_MaxV, "sanity");

  if (opcode == Op_MinV) {
    if (elem_bt == T_BYTE) {
      vpminsb(dst, src1, src2, vlen_enc);
    } else if (elem_bt == T_SHORT) {
      vpminsw(dst, src1, src2, vlen_enc);
    } else if (elem_bt == T_INT) {
      vpminsd(dst, src1, src2, vlen_enc);
    } else {
      assert(elem_bt == T_LONG, "required");
      if (UseAVX > 2 && (vlen_enc == Assembler::AVX_512bit || VM_Version::supports_avx512vl())) {
        vpminsq(dst, src1, src2, vlen_enc);
      } else {
        assert_different_registers(dst, src1, src2);
        vpcmpgtq(dst, src1, src2, vlen_enc);
        vblendvpd(dst, src1, src2, dst, vlen_enc);
      }
    }
  } else { // opcode == Op_MaxV
    if (elem_bt == T_BYTE) {
      vpmaxsb(dst, src1, src2, vlen_enc);
    } else if (elem_bt == T_SHORT) {
      vpmaxsw(dst, src1, src2, vlen_enc);
    } else if (elem_bt == T_INT) {
      vpmaxsd(dst, src1, src2, vlen_enc);
    } else {
      assert(elem_bt == T_LONG, "required");
      if (UseAVX > 2 && (vlen_enc == Assembler::AVX_512bit || VM_Version::supports_avx512vl())) {
        vpmaxsq(dst, src1, src2, vlen_enc);
      } else {
        assert_different_registers(dst, src1, src2);
        vpcmpgtq(dst, src1, src2, vlen_enc);
        vblendvpd(dst, src2, src1, dst, vlen_enc);
      }
    }
  }
}

// Float/Double min max

void C2_MacroAssembler::vminmax_fp(int opcode, BasicType elem_bt,
                                   XMMRegister dst, XMMRegister a, XMMRegister b,
                                   XMMRegister tmp, XMMRegister atmp, XMMRegister btmp,
                                   int vlen_enc) {
  assert(UseAVX > 0, "required");
  assert(opcode == Op_MinV || opcode == Op_MinReductionV ||
         opcode == Op_MaxV || opcode == Op_MaxReductionV, "sanity");
  assert(elem_bt == T_FLOAT || elem_bt == T_DOUBLE, "sanity");
  assert_different_registers(a, tmp, atmp, btmp);
  assert_different_registers(b, tmp, atmp, btmp);

  bool is_min = (opcode == Op_MinV || opcode == Op_MinReductionV);
  bool is_double_word = is_double_word_type(elem_bt);

  /* Note on 'non-obvious' assembly sequence:
   *
   * While there are vminps/vmaxps instructions, there are two important differences between hardware
   * and Java on how they handle floats:
   *  a. -0.0 and +0.0 are considered equal (vminps/vmaxps will return second parameter when inputs are equal)
   *  b. NaN is not necesarily propagated (vminps/vmaxps will return second parameter when either input is NaN)
   *
   * It is still more efficient to use vminps/vmaxps, but with some pre/post-processing:
   *  a. -0.0/+0.0: Bias negative (positive) numbers to second parameter before vminps (vmaxps)
   *                (only useful when signs differ, noop otherwise)
   *  b. NaN: Check if it was the first parameter that had the NaN (with vcmp[UNORD_Q])

   *  Following pseudo code describes the algorithm for max[FD] (Min algorithm is on similar lines):
   *   btmp = (b < +0.0) ? a : b
   *   atmp = (b < +0.0) ? b : a
   *   Tmp  = Max_Float(atmp , btmp)
   *   Res  = (atmp == NaN) ? atmp : Tmp
   */

  void (MacroAssembler::*vblend)(XMMRegister, XMMRegister, XMMRegister, XMMRegister, int, bool, XMMRegister);
  void (MacroAssembler::*vmaxmin)(XMMRegister, XMMRegister, XMMRegister, int);
  void (MacroAssembler::*vcmp)(XMMRegister, XMMRegister, XMMRegister, int, int);
  XMMRegister mask;

  if (!is_double_word && is_min) {
    mask = a;
    vblend = &MacroAssembler::vblendvps;
    vmaxmin = &MacroAssembler::vminps;
    vcmp = &MacroAssembler::vcmpps;
  } else if (!is_double_word && !is_min) {
    mask = b;
    vblend = &MacroAssembler::vblendvps;
    vmaxmin = &MacroAssembler::vmaxps;
    vcmp = &MacroAssembler::vcmpps;
  } else if (is_double_word && is_min) {
    mask = a;
    vblend = &MacroAssembler::vblendvpd;
    vmaxmin = &MacroAssembler::vminpd;
    vcmp = &MacroAssembler::vcmppd;
  } else {
    assert(is_double_word && !is_min, "sanity");
    mask = b;
    vblend = &MacroAssembler::vblendvpd;
    vmaxmin = &MacroAssembler::vmaxpd;
    vcmp = &MacroAssembler::vcmppd;
  }

  // Make sure EnableX86ECoreOpts isn't disabled on register overlaps
  XMMRegister maxmin, scratch;
  if (dst == btmp) {
    maxmin = btmp;
    scratch = tmp;
  } else {
    maxmin = tmp;
    scratch = btmp;
  }

  bool precompute_mask = EnableX86ECoreOpts && UseAVX>1;
  if (precompute_mask && !is_double_word) {
    vpsrad(tmp, mask, 32, vlen_enc);
    mask = tmp;
  } else if (precompute_mask && is_double_word) {
    vpxor(tmp, tmp, tmp, vlen_enc);
    vpcmpgtq(tmp, tmp, mask, vlen_enc);
    mask = tmp;
  }

  (this->*vblend)(atmp, a, b, mask, vlen_enc, !precompute_mask, btmp);
  (this->*vblend)(btmp, b, a, mask, vlen_enc, !precompute_mask, tmp);
  (this->*vmaxmin)(maxmin, atmp, btmp, vlen_enc);
  (this->*vcmp)(scratch, atmp, atmp, Assembler::UNORD_Q, vlen_enc);
  (this->*vblend)(dst, maxmin, atmp, scratch, vlen_enc, false, scratch);
}

void C2_MacroAssembler::evminmax_fp(int opcode, BasicType elem_bt,
                                    XMMRegister dst, XMMRegister a, XMMRegister b,
                                    KRegister ktmp, XMMRegister atmp, XMMRegister btmp,
                                    int vlen_enc) {
  assert(UseAVX > 2, "required");
  assert(opcode == Op_MinV || opcode == Op_MinReductionV ||
         opcode == Op_MaxV || opcode == Op_MaxReductionV, "sanity");
  assert(elem_bt == T_FLOAT || elem_bt == T_DOUBLE, "sanity");
  assert_different_registers(dst, a, atmp, btmp);
  assert_different_registers(dst, b, atmp, btmp);

  bool is_min = (opcode == Op_MinV || opcode == Op_MinReductionV);
  bool is_double_word = is_double_word_type(elem_bt);
  bool merge = true;

  if (!is_double_word && is_min) {
    evpmovd2m(ktmp, a, vlen_enc);
    evblendmps(atmp, ktmp, a, b, merge, vlen_enc);
    evblendmps(btmp, ktmp, b, a, merge, vlen_enc);
    vminps(dst, atmp, btmp, vlen_enc);
    evcmpps(ktmp, k0, atmp, atmp, Assembler::UNORD_Q, vlen_enc);
    evmovdqul(dst, ktmp, atmp, merge, vlen_enc);
  } else if (!is_double_word && !is_min) {
    evpmovd2m(ktmp, b, vlen_enc);
    evblendmps(atmp, ktmp, a, b, merge, vlen_enc);
    evblendmps(btmp, ktmp, b, a, merge, vlen_enc);
    vmaxps(dst, atmp, btmp, vlen_enc);
    evcmpps(ktmp, k0, atmp, atmp, Assembler::UNORD_Q, vlen_enc);
    evmovdqul(dst, ktmp, atmp, merge, vlen_enc);
  } else if (is_double_word && is_min) {
    evpmovq2m(ktmp, a, vlen_enc);
    evblendmpd(atmp, ktmp, a, b, merge, vlen_enc);
    evblendmpd(btmp, ktmp, b, a, merge, vlen_enc);
    vminpd(dst, atmp, btmp, vlen_enc);
    evcmppd(ktmp, k0, atmp, atmp, Assembler::UNORD_Q, vlen_enc);
    evmovdquq(dst, ktmp, atmp, merge, vlen_enc);
  } else {
    assert(is_double_word && !is_min, "sanity");
    evpmovq2m(ktmp, b, vlen_enc);
    evblendmpd(atmp, ktmp, a, b, merge, vlen_enc);
    evblendmpd(btmp, ktmp, b, a, merge, vlen_enc);
    vmaxpd(dst, atmp, btmp, vlen_enc);
    evcmppd(ktmp, k0, atmp, atmp, Assembler::UNORD_Q, vlen_enc);
    evmovdquq(dst, ktmp, atmp, merge, vlen_enc);
  }
}

// Float/Double signum
void C2_MacroAssembler::signum_fp(int opcode, XMMRegister dst, XMMRegister zero, XMMRegister one) {
  assert(opcode == Op_SignumF || opcode == Op_SignumD, "sanity");

  Label DONE_LABEL;

  if (opcode == Op_SignumF) {
    assert(UseSSE > 0, "required");
    ucomiss(dst, zero);
    jcc(Assembler::equal, DONE_LABEL);    // handle special case +0.0/-0.0, if argument is +0.0/-0.0, return argument
    jcc(Assembler::parity, DONE_LABEL);   // handle special case NaN, if argument NaN, return NaN
    movflt(dst, one);
    jcc(Assembler::above, DONE_LABEL);
    xorps(dst, ExternalAddress(StubRoutines::x86::vector_float_sign_flip()), noreg);
  } else if (opcode == Op_SignumD) {
    assert(UseSSE > 1, "required");
    ucomisd(dst, zero);
    jcc(Assembler::equal, DONE_LABEL);    // handle special case +0.0/-0.0, if argument is +0.0/-0.0, return argument
    jcc(Assembler::parity, DONE_LABEL);   // handle special case NaN, if argument NaN, return NaN
    movdbl(dst, one);
    jcc(Assembler::above, DONE_LABEL);
    xorpd(dst, ExternalAddress(StubRoutines::x86::vector_double_sign_flip()), noreg);
  }

  bind(DONE_LABEL);
}

void C2_MacroAssembler::vextendbw(bool sign, XMMRegister dst, XMMRegister src) {
  if (sign) {
    pmovsxbw(dst, src);
  } else {
    pmovzxbw(dst, src);
  }
}

void C2_MacroAssembler::vextendbw(bool sign, XMMRegister dst, XMMRegister src, int vector_len) {
  if (sign) {
    vpmovsxbw(dst, src, vector_len);
  } else {
    vpmovzxbw(dst, src, vector_len);
  }
}

void C2_MacroAssembler::vextendbd(bool sign, XMMRegister dst, XMMRegister src, int vector_len) {
  if (sign) {
    vpmovsxbd(dst, src, vector_len);
  } else {
    vpmovzxbd(dst, src, vector_len);
  }
}

void C2_MacroAssembler::vextendwd(bool sign, XMMRegister dst, XMMRegister src, int vector_len) {
  if (sign) {
    vpmovsxwd(dst, src, vector_len);
  } else {
    vpmovzxwd(dst, src, vector_len);
  }
}

void C2_MacroAssembler::vprotate_imm(int opcode, BasicType etype, XMMRegister dst, XMMRegister src,
                                     int shift, int vector_len) {
  if (opcode == Op_RotateLeftV) {
    if (etype == T_INT) {
      evprold(dst, src, shift, vector_len);
    } else {
      assert(etype == T_LONG, "expected type T_LONG");
      evprolq(dst, src, shift, vector_len);
    }
  } else {
    assert(opcode == Op_RotateRightV, "opcode should be Op_RotateRightV");
    if (etype == T_INT) {
      evprord(dst, src, shift, vector_len);
    } else {
      assert(etype == T_LONG, "expected type T_LONG");
      evprorq(dst, src, shift, vector_len);
    }
  }
}

void C2_MacroAssembler::vprotate_var(int opcode, BasicType etype, XMMRegister dst, XMMRegister src,
                                     XMMRegister shift, int vector_len) {
  if (opcode == Op_RotateLeftV) {
    if (etype == T_INT) {
      evprolvd(dst, src, shift, vector_len);
    } else {
      assert(etype == T_LONG, "expected type T_LONG");
      evprolvq(dst, src, shift, vector_len);
    }
  } else {
    assert(opcode == Op_RotateRightV, "opcode should be Op_RotateRightV");
    if (etype == T_INT) {
      evprorvd(dst, src, shift, vector_len);
    } else {
      assert(etype == T_LONG, "expected type T_LONG");
      evprorvq(dst, src, shift, vector_len);
    }
  }
}

void C2_MacroAssembler::vshiftd_imm(int opcode, XMMRegister dst, int shift) {
  if (opcode == Op_RShiftVI) {
    psrad(dst, shift);
  } else if (opcode == Op_LShiftVI) {
    pslld(dst, shift);
  } else {
    assert((opcode == Op_URShiftVI),"opcode should be Op_URShiftVI");
    psrld(dst, shift);
  }
}

void C2_MacroAssembler::vshiftd(int opcode, XMMRegister dst, XMMRegister shift) {
  switch (opcode) {
    case Op_RShiftVI:  psrad(dst, shift); break;
    case Op_LShiftVI:  pslld(dst, shift); break;
    case Op_URShiftVI: psrld(dst, shift); break;

    default: assert(false, "%s", NodeClassNames[opcode]);
  }
}

void C2_MacroAssembler::vshiftd_imm(int opcode, XMMRegister dst, XMMRegister nds, int shift, int vector_len) {
  if (opcode == Op_RShiftVI) {
    vpsrad(dst, nds, shift, vector_len);
  } else if (opcode == Op_LShiftVI) {
    vpslld(dst, nds, shift, vector_len);
  } else {
    assert((opcode == Op_URShiftVI),"opcode should be Op_URShiftVI");
    vpsrld(dst, nds, shift, vector_len);
  }
}

void C2_MacroAssembler::vshiftd(int opcode, XMMRegister dst, XMMRegister src, XMMRegister shift, int vlen_enc) {
  switch (opcode) {
    case Op_RShiftVI:  vpsrad(dst, src, shift, vlen_enc); break;
    case Op_LShiftVI:  vpslld(dst, src, shift, vlen_enc); break;
    case Op_URShiftVI: vpsrld(dst, src, shift, vlen_enc); break;

    default: assert(false, "%s", NodeClassNames[opcode]);
  }
}

void C2_MacroAssembler::vshiftw(int opcode, XMMRegister dst, XMMRegister shift) {
  switch (opcode) {
    case Op_RShiftVB:  // fall-through
    case Op_RShiftVS:  psraw(dst, shift); break;

    case Op_LShiftVB:  // fall-through
    case Op_LShiftVS:  psllw(dst, shift);   break;

    case Op_URShiftVS: // fall-through
    case Op_URShiftVB: psrlw(dst, shift);  break;

    default: assert(false, "%s", NodeClassNames[opcode]);
  }
}

void C2_MacroAssembler::vshiftw(int opcode, XMMRegister dst, XMMRegister src, XMMRegister shift, int vlen_enc) {
  switch (opcode) {
    case Op_RShiftVB:  // fall-through
    case Op_RShiftVS:  vpsraw(dst, src, shift, vlen_enc); break;

    case Op_LShiftVB:  // fall-through
    case Op_LShiftVS:  vpsllw(dst, src, shift, vlen_enc); break;

    case Op_URShiftVS: // fall-through
    case Op_URShiftVB: vpsrlw(dst, src, shift, vlen_enc); break;

    default: assert(false, "%s", NodeClassNames[opcode]);
  }
}

void C2_MacroAssembler::vshiftq(int opcode, XMMRegister dst, XMMRegister shift) {
  switch (opcode) {
    case Op_RShiftVL:  psrlq(dst, shift); break; // using srl to implement sra on pre-avs512 systems
    case Op_LShiftVL:  psllq(dst, shift); break;
    case Op_URShiftVL: psrlq(dst, shift); break;

    default: assert(false, "%s", NodeClassNames[opcode]);
  }
}

void C2_MacroAssembler::vshiftq_imm(int opcode, XMMRegister dst, int shift) {
  if (opcode == Op_RShiftVL) {
    psrlq(dst, shift);  // using srl to implement sra on pre-avs512 systems
  } else if (opcode == Op_LShiftVL) {
    psllq(dst, shift);
  } else {
    assert((opcode == Op_URShiftVL),"opcode should be Op_URShiftVL");
    psrlq(dst, shift);
  }
}

void C2_MacroAssembler::vshiftq(int opcode, XMMRegister dst, XMMRegister src, XMMRegister shift, int vlen_enc) {
  switch (opcode) {
    case Op_RShiftVL: evpsraq(dst, src, shift, vlen_enc); break;
    case Op_LShiftVL:  vpsllq(dst, src, shift, vlen_enc); break;
    case Op_URShiftVL: vpsrlq(dst, src, shift, vlen_enc); break;

    default: assert(false, "%s", NodeClassNames[opcode]);
  }
}

void C2_MacroAssembler::vshiftq_imm(int opcode, XMMRegister dst, XMMRegister nds, int shift, int vector_len) {
  if (opcode == Op_RShiftVL) {
    evpsraq(dst, nds, shift, vector_len);
  } else if (opcode == Op_LShiftVL) {
    vpsllq(dst, nds, shift, vector_len);
  } else {
    assert((opcode == Op_URShiftVL),"opcode should be Op_URShiftVL");
    vpsrlq(dst, nds, shift, vector_len);
  }
}

void C2_MacroAssembler::varshiftd(int opcode, XMMRegister dst, XMMRegister src, XMMRegister shift, int vlen_enc) {
  switch (opcode) {
    case Op_RShiftVB:  // fall-through
    case Op_RShiftVS:  // fall-through
    case Op_RShiftVI:  vpsravd(dst, src, shift, vlen_enc); break;

    case Op_LShiftVB:  // fall-through
    case Op_LShiftVS:  // fall-through
    case Op_LShiftVI:  vpsllvd(dst, src, shift, vlen_enc); break;

    case Op_URShiftVB: // fall-through
    case Op_URShiftVS: // fall-through
    case Op_URShiftVI: vpsrlvd(dst, src, shift, vlen_enc); break;

    default: assert(false, "%s", NodeClassNames[opcode]);
  }
}

void C2_MacroAssembler::varshiftw(int opcode, XMMRegister dst, XMMRegister src, XMMRegister shift, int vlen_enc) {
  switch (opcode) {
    case Op_RShiftVB:  // fall-through
    case Op_RShiftVS:  evpsravw(dst, src, shift, vlen_enc); break;

    case Op_LShiftVB:  // fall-through
    case Op_LShiftVS:  evpsllvw(dst, src, shift, vlen_enc); break;

    case Op_URShiftVB: // fall-through
    case Op_URShiftVS: evpsrlvw(dst, src, shift, vlen_enc); break;

    default: assert(false, "%s", NodeClassNames[opcode]);
  }
}

void C2_MacroAssembler::varshiftq(int opcode, XMMRegister dst, XMMRegister src, XMMRegister shift, int vlen_enc, XMMRegister tmp) {
  assert(UseAVX >= 2, "required");
  switch (opcode) {
    case Op_RShiftVL: {
      if (UseAVX > 2) {
        assert(tmp == xnoreg, "not used");
        if (!VM_Version::supports_avx512vl()) {
          vlen_enc = Assembler::AVX_512bit;
        }
        evpsravq(dst, src, shift, vlen_enc);
      } else {
        vmovdqu(tmp, ExternalAddress(StubRoutines::x86::vector_long_sign_mask()));
        vpsrlvq(dst, src, shift, vlen_enc);
        vpsrlvq(tmp, tmp, shift, vlen_enc);
        vpxor(dst, dst, tmp, vlen_enc);
        vpsubq(dst, dst, tmp, vlen_enc);
      }
      break;
    }
    case Op_LShiftVL: {
      assert(tmp == xnoreg, "not used");
      vpsllvq(dst, src, shift, vlen_enc);
      break;
    }
    case Op_URShiftVL: {
      assert(tmp == xnoreg, "not used");
      vpsrlvq(dst, src, shift, vlen_enc);
      break;
    }
    default: assert(false, "%s", NodeClassNames[opcode]);
  }
}

// Variable shift src by shift using vtmp and scratch as TEMPs giving word result in dst
void C2_MacroAssembler::varshiftbw(int opcode, XMMRegister dst, XMMRegister src, XMMRegister shift, int vector_len, XMMRegister vtmp) {
  assert(opcode == Op_LShiftVB ||
         opcode == Op_RShiftVB ||
         opcode == Op_URShiftVB, "%s", NodeClassNames[opcode]);
  bool sign = (opcode != Op_URShiftVB);
  assert(vector_len == 0, "required");
  vextendbd(sign, dst, src, 1);
  vpmovzxbd(vtmp, shift, 1);
  varshiftd(opcode, dst, dst, vtmp, 1);
  vpand(dst, dst, ExternalAddress(StubRoutines::x86::vector_int_to_byte_mask()), 1, noreg);
  vextracti128_high(vtmp, dst);
  vpackusdw(dst, dst, vtmp, 0);
}

// Variable shift src by shift using vtmp and scratch as TEMPs giving byte result in dst
void C2_MacroAssembler::evarshiftb(int opcode, XMMRegister dst, XMMRegister src, XMMRegister shift, int vector_len, XMMRegister vtmp) {
  assert(opcode == Op_LShiftVB ||
         opcode == Op_RShiftVB ||
         opcode == Op_URShiftVB, "%s", NodeClassNames[opcode]);
  bool sign = (opcode != Op_URShiftVB);
  int ext_vector_len = vector_len + 1;
  vextendbw(sign, dst, src, ext_vector_len);
  vpmovzxbw(vtmp, shift, ext_vector_len);
  varshiftw(opcode, dst, dst, vtmp, ext_vector_len);
  vpand(dst, dst, ExternalAddress(StubRoutines::x86::vector_short_to_byte_mask()), ext_vector_len, noreg);
  if (vector_len == 0) {
    vextracti128_high(vtmp, dst);
    vpackuswb(dst, dst, vtmp, vector_len);
  } else {
    vextracti64x4_high(vtmp, dst);
    vpackuswb(dst, dst, vtmp, vector_len);
    vpermq(dst, dst, 0xD8, vector_len);
  }
}

void C2_MacroAssembler::insert(BasicType typ, XMMRegister dst, Register val, int idx) {
  switch(typ) {
    case T_BYTE:
      pinsrb(dst, val, idx);
      break;
    case T_SHORT:
      pinsrw(dst, val, idx);
      break;
    case T_INT:
      pinsrd(dst, val, idx);
      break;
    case T_LONG:
      pinsrq(dst, val, idx);
      break;
    default:
      assert(false,"Should not reach here.");
      break;
  }
}

void C2_MacroAssembler::vinsert(BasicType typ, XMMRegister dst, XMMRegister src, Register val, int idx) {
  switch(typ) {
    case T_BYTE:
      vpinsrb(dst, src, val, idx);
      break;
    case T_SHORT:
      vpinsrw(dst, src, val, idx);
      break;
    case T_INT:
      vpinsrd(dst, src, val, idx);
      break;
    case T_LONG:
      vpinsrq(dst, src, val, idx);
      break;
    default:
      assert(false,"Should not reach here.");
      break;
  }
}

void C2_MacroAssembler::vgather(BasicType typ, XMMRegister dst, Register base, XMMRegister idx, XMMRegister mask, int vector_len) {
  switch(typ) {
    case T_INT:
      vpgatherdd(dst, Address(base, idx, Address::times_4), mask, vector_len);
      break;
    case T_FLOAT:
      vgatherdps(dst, Address(base, idx, Address::times_4), mask, vector_len);
      break;
    case T_LONG:
      vpgatherdq(dst, Address(base, idx, Address::times_8), mask, vector_len);
      break;
    case T_DOUBLE:
      vgatherdpd(dst, Address(base, idx, Address::times_8), mask, vector_len);
      break;
    default:
      assert(false,"Should not reach here.");
      break;
  }
}

void C2_MacroAssembler::evgather(BasicType typ, XMMRegister dst, KRegister mask, Register base, XMMRegister idx, int vector_len) {
  switch(typ) {
    case T_INT:
      evpgatherdd(dst, mask, Address(base, idx, Address::times_4), vector_len);
      break;
    case T_FLOAT:
      evgatherdps(dst, mask, Address(base, idx, Address::times_4), vector_len);
      break;
    case T_LONG:
      evpgatherdq(dst, mask, Address(base, idx, Address::times_8), vector_len);
      break;
    case T_DOUBLE:
      evgatherdpd(dst, mask, Address(base, idx, Address::times_8), vector_len);
      break;
    default:
      assert(false,"Should not reach here.");
      break;
  }
}

void C2_MacroAssembler::evscatter(BasicType typ, Register base, XMMRegister idx, KRegister mask, XMMRegister src, int vector_len) {
  switch(typ) {
    case T_INT:
      evpscatterdd(Address(base, idx, Address::times_4), mask, src, vector_len);
      break;
    case T_FLOAT:
      evscatterdps(Address(base, idx, Address::times_4), mask, src, vector_len);
      break;
    case T_LONG:
      evpscatterdq(Address(base, idx, Address::times_8), mask, src, vector_len);
      break;
    case T_DOUBLE:
      evscatterdpd(Address(base, idx, Address::times_8), mask, src, vector_len);
      break;
    default:
      assert(false,"Should not reach here.");
      break;
  }
}

void C2_MacroAssembler::load_vector_mask(XMMRegister dst, XMMRegister src, int vlen_in_bytes, BasicType elem_bt, bool is_legacy) {
  if (vlen_in_bytes <= 16) {
    pxor (dst, dst);
    psubb(dst, src);
    switch (elem_bt) {
      case T_BYTE:   /* nothing to do */ break;
      case T_SHORT:  pmovsxbw(dst, dst); break;
      case T_INT:    pmovsxbd(dst, dst); break;
      case T_FLOAT:  pmovsxbd(dst, dst); break;
      case T_LONG:   pmovsxbq(dst, dst); break;
      case T_DOUBLE: pmovsxbq(dst, dst); break;

      default: assert(false, "%s", type2name(elem_bt));
    }
  } else {
    assert(!is_legacy || !is_subword_type(elem_bt) || vlen_in_bytes < 64, "");
    int vlen_enc = vector_length_encoding(vlen_in_bytes);

    vpxor (dst, dst, dst, vlen_enc);
    vpsubb(dst, dst, src, is_legacy ? AVX_256bit : vlen_enc);

    switch (elem_bt) {
      case T_BYTE:   /* nothing to do */            break;
      case T_SHORT:  vpmovsxbw(dst, dst, vlen_enc); break;
      case T_INT:    vpmovsxbd(dst, dst, vlen_enc); break;
      case T_FLOAT:  vpmovsxbd(dst, dst, vlen_enc); break;
      case T_LONG:   vpmovsxbq(dst, dst, vlen_enc); break;
      case T_DOUBLE: vpmovsxbq(dst, dst, vlen_enc); break;

      default: assert(false, "%s", type2name(elem_bt));
    }
  }
}

void C2_MacroAssembler::load_vector_mask(KRegister dst, XMMRegister src, XMMRegister xtmp, bool novlbwdq, int vlen_enc) {
  if (novlbwdq) {
    vpmovsxbd(xtmp, src, vlen_enc);
    evpcmpd(dst, k0, xtmp, ExternalAddress(StubRoutines::x86::vector_int_mask_cmp_bits()),
            Assembler::eq, true, vlen_enc, noreg);
  } else {
    vpxor(xtmp, xtmp, xtmp, vlen_enc);
    vpsubb(xtmp, xtmp, src, vlen_enc);
    evpmovb2m(dst, xtmp, vlen_enc);
  }
}

void C2_MacroAssembler::load_vector(XMMRegister dst, Address src, int vlen_in_bytes) {
  switch (vlen_in_bytes) {
    case 4:  movdl(dst, src);   break;
    case 8:  movq(dst, src);    break;
    case 16: movdqu(dst, src);  break;
    case 32: vmovdqu(dst, src); break;
    case 64: evmovdqul(dst, src, Assembler::AVX_512bit); break;
    default: ShouldNotReachHere();
  }
}

void C2_MacroAssembler::load_vector(XMMRegister dst, AddressLiteral src, int vlen_in_bytes, Register rscratch) {
  assert(rscratch != noreg || always_reachable(src), "missing");

  if (reachable(src)) {
    load_vector(dst, as_Address(src), vlen_in_bytes);
  } else {
    lea(rscratch, src);
    load_vector(dst, Address(rscratch, 0), vlen_in_bytes);
  }
}

void C2_MacroAssembler::load_constant_vector(BasicType bt, XMMRegister dst, InternalAddress src, int vlen) {
  int vlen_enc = vector_length_encoding(vlen);
  if (VM_Version::supports_avx()) {
    if (bt == T_LONG) {
      if (VM_Version::supports_avx2()) {
        vpbroadcastq(dst, src, vlen_enc);
      } else {
        vmovddup(dst, src, vlen_enc);
      }
    } else if (bt == T_DOUBLE) {
      if (vlen_enc != Assembler::AVX_128bit) {
        vbroadcastsd(dst, src, vlen_enc, noreg);
      } else {
        vmovddup(dst, src, vlen_enc);
      }
    } else {
      if (VM_Version::supports_avx2() && is_integral_type(bt)) {
        vpbroadcastd(dst, src, vlen_enc);
      } else {
        vbroadcastss(dst, src, vlen_enc);
      }
    }
  } else if (VM_Version::supports_sse3()) {
    movddup(dst, src);
  } else {
    movq(dst, src);
    if (vlen == 16) {
      punpcklqdq(dst, dst);
    }
  }
}

void C2_MacroAssembler::load_iota_indices(XMMRegister dst, int vlen_in_bytes, BasicType bt) {
  // The iota indices are ordered by type B/S/I/L/F/D, and the offset between two types is 64.
  int offset = exact_log2(type2aelembytes(bt)) << 6;
  if (is_floating_point_type(bt)) {
    offset += 128;
  }
  ExternalAddress addr(StubRoutines::x86::vector_iota_indices() + offset);
  load_vector(dst, addr, vlen_in_bytes);
}

// Reductions for vectors of bytes, shorts, ints, longs, floats, and doubles.

void C2_MacroAssembler::reduce_operation_128(BasicType typ, int opcode, XMMRegister dst, XMMRegister src) {
  int vector_len = Assembler::AVX_128bit;

  switch (opcode) {
    case Op_AndReductionV:  pand(dst, src); break;
    case Op_OrReductionV:   por (dst, src); break;
    case Op_XorReductionV:  pxor(dst, src); break;
    case Op_MinReductionV:
      switch (typ) {
        case T_BYTE:        pminsb(dst, src); break;
        case T_SHORT:       pminsw(dst, src); break;
        case T_INT:         pminsd(dst, src); break;
        case T_LONG:        assert(UseAVX > 2, "required");
                            vpminsq(dst, dst, src, Assembler::AVX_128bit); break;
        default:            assert(false, "wrong type");
      }
      break;
    case Op_MaxReductionV:
      switch (typ) {
        case T_BYTE:        pmaxsb(dst, src); break;
        case T_SHORT:       pmaxsw(dst, src); break;
        case T_INT:         pmaxsd(dst, src); break;
        case T_LONG:        assert(UseAVX > 2, "required");
                            vpmaxsq(dst, dst, src, Assembler::AVX_128bit); break;
        default:            assert(false, "wrong type");
      }
      break;
    case Op_AddReductionVF: addss(dst, src); break;
    case Op_AddReductionVD: addsd(dst, src); break;
    case Op_AddReductionVI:
      switch (typ) {
        case T_BYTE:        paddb(dst, src); break;
        case T_SHORT:       paddw(dst, src); break;
        case T_INT:         paddd(dst, src); break;
        default:            assert(false, "wrong type");
      }
      break;
    case Op_AddReductionVL: paddq(dst, src); break;
    case Op_MulReductionVF: mulss(dst, src); break;
    case Op_MulReductionVD: mulsd(dst, src); break;
    case Op_MulReductionVI:
      switch (typ) {
        case T_SHORT:       pmullw(dst, src); break;
        case T_INT:         pmulld(dst, src); break;
        default:            assert(false, "wrong type");
      }
      break;
    case Op_MulReductionVL: assert(UseAVX > 2, "required");
                            evpmullq(dst, dst, src, vector_len); break;
    default:                assert(false, "wrong opcode");
  }
}

void C2_MacroAssembler::reduce_operation_256(BasicType typ, int opcode, XMMRegister dst,  XMMRegister src1, XMMRegister src2) {
  int vector_len = Assembler::AVX_256bit;

  switch (opcode) {
    case Op_AndReductionV:  vpand(dst, src1, src2, vector_len); break;
    case Op_OrReductionV:   vpor (dst, src1, src2, vector_len); break;
    case Op_XorReductionV:  vpxor(dst, src1, src2, vector_len); break;
    case Op_MinReductionV:
      switch (typ) {
        case T_BYTE:        vpminsb(dst, src1, src2, vector_len); break;
        case T_SHORT:       vpminsw(dst, src1, src2, vector_len); break;
        case T_INT:         vpminsd(dst, src1, src2, vector_len); break;
        case T_LONG:        assert(UseAVX > 2, "required");
                            vpminsq(dst, src1, src2, vector_len); break;
        default:            assert(false, "wrong type");
      }
      break;
    case Op_MaxReductionV:
      switch (typ) {
        case T_BYTE:        vpmaxsb(dst, src1, src2, vector_len); break;
        case T_SHORT:       vpmaxsw(dst, src1, src2, vector_len); break;
        case T_INT:         vpmaxsd(dst, src1, src2, vector_len); break;
        case T_LONG:        assert(UseAVX > 2, "required");
                            vpmaxsq(dst, src1, src2, vector_len); break;
        default:            assert(false, "wrong type");
      }
      break;
    case Op_AddReductionVI:
      switch (typ) {
        case T_BYTE:        vpaddb(dst, src1, src2, vector_len); break;
        case T_SHORT:       vpaddw(dst, src1, src2, vector_len); break;
        case T_INT:         vpaddd(dst, src1, src2, vector_len); break;
        default:            assert(false, "wrong type");
      }
      break;
    case Op_AddReductionVL: vpaddq(dst, src1, src2, vector_len); break;
    case Op_MulReductionVI:
      switch (typ) {
        case T_SHORT:       vpmullw(dst, src1, src2, vector_len); break;
        case T_INT:         vpmulld(dst, src1, src2, vector_len); break;
        default:            assert(false, "wrong type");
      }
      break;
    case Op_MulReductionVL: evpmullq(dst, src1, src2, vector_len); break;
    default:                assert(false, "wrong opcode");
  }
}

void C2_MacroAssembler::reduce_fp(int opcode, int vlen,
                                  XMMRegister dst, XMMRegister src,
                                  XMMRegister vtmp1, XMMRegister vtmp2) {
  switch (opcode) {
    case Op_AddReductionVF:
    case Op_MulReductionVF:
      reduceF(opcode, vlen, dst, src, vtmp1, vtmp2);
      break;

    case Op_AddReductionVD:
    case Op_MulReductionVD:
      reduceD(opcode, vlen, dst, src, vtmp1, vtmp2);
      break;

    default: assert(false, "wrong opcode");
  }
}

void C2_MacroAssembler::reduceB(int opcode, int vlen,
                             Register dst, Register src1, XMMRegister src2,
                             XMMRegister vtmp1, XMMRegister vtmp2) {
  switch (vlen) {
    case  8: reduce8B (opcode, dst, src1, src2, vtmp1, vtmp2); break;
    case 16: reduce16B(opcode, dst, src1, src2, vtmp1, vtmp2); break;
    case 32: reduce32B(opcode, dst, src1, src2, vtmp1, vtmp2); break;
    case 64: reduce64B(opcode, dst, src1, src2, vtmp1, vtmp2); break;

    default: assert(false, "wrong vector length");
  }
}

void C2_MacroAssembler::mulreduceB(int opcode, int vlen,
                             Register dst, Register src1, XMMRegister src2,
                             XMMRegister vtmp1, XMMRegister vtmp2) {
  switch (vlen) {
    case  8: mulreduce8B (opcode, dst, src1, src2, vtmp1, vtmp2); break;
    case 16: mulreduce16B(opcode, dst, src1, src2, vtmp1, vtmp2); break;
    case 32: mulreduce32B(opcode, dst, src1, src2, vtmp1, vtmp2); break;
    case 64: mulreduce64B(opcode, dst, src1, src2, vtmp1, vtmp2); break;

    default: assert(false, "wrong vector length");
  }
}

void C2_MacroAssembler::reduceS(int opcode, int vlen,
                             Register dst, Register src1, XMMRegister src2,
                             XMMRegister vtmp1, XMMRegister vtmp2) {
  switch (vlen) {
    case  4: reduce4S (opcode, dst, src1, src2, vtmp1, vtmp2); break;
    case  8: reduce8S (opcode, dst, src1, src2, vtmp1, vtmp2); break;
    case 16: reduce16S(opcode, dst, src1, src2, vtmp1, vtmp2); break;
    case 32: reduce32S(opcode, dst, src1, src2, vtmp1, vtmp2); break;

    default: assert(false, "wrong vector length");
  }
}

void C2_MacroAssembler::reduceI(int opcode, int vlen,
                             Register dst, Register src1, XMMRegister src2,
                             XMMRegister vtmp1, XMMRegister vtmp2) {
  switch (vlen) {
    case  2: reduce2I (opcode, dst, src1, src2, vtmp1, vtmp2); break;
    case  4: reduce4I (opcode, dst, src1, src2, vtmp1, vtmp2); break;
    case  8: reduce8I (opcode, dst, src1, src2, vtmp1, vtmp2); break;
    case 16: reduce16I(opcode, dst, src1, src2, vtmp1, vtmp2); break;

    default: assert(false, "wrong vector length");
  }
}

#ifdef _LP64
void C2_MacroAssembler::reduceL(int opcode, int vlen,
                             Register dst, Register src1, XMMRegister src2,
                             XMMRegister vtmp1, XMMRegister vtmp2) {
  switch (vlen) {
    case 2: reduce2L(opcode, dst, src1, src2, vtmp1, vtmp2); break;
    case 4: reduce4L(opcode, dst, src1, src2, vtmp1, vtmp2); break;
    case 8: reduce8L(opcode, dst, src1, src2, vtmp1, vtmp2); break;

    default: assert(false, "wrong vector length");
  }
}
#endif // _LP64

void C2_MacroAssembler::reduceF(int opcode, int vlen, XMMRegister dst, XMMRegister src, XMMRegister vtmp1, XMMRegister vtmp2) {
  switch (vlen) {
    case 2:
      assert(vtmp2 == xnoreg, "");
      reduce2F(opcode, dst, src, vtmp1);
      break;
    case 4:
      assert(vtmp2 == xnoreg, "");
      reduce4F(opcode, dst, src, vtmp1);
      break;
    case 8:
      reduce8F(opcode, dst, src, vtmp1, vtmp2);
      break;
    case 16:
      reduce16F(opcode, dst, src, vtmp1, vtmp2);
      break;
    default: assert(false, "wrong vector length");
  }
}

void C2_MacroAssembler::reduceD(int opcode, int vlen, XMMRegister dst, XMMRegister src, XMMRegister vtmp1, XMMRegister vtmp2) {
  switch (vlen) {
    case 2:
      assert(vtmp2 == xnoreg, "");
      reduce2D(opcode, dst, src, vtmp1);
      break;
    case 4:
      reduce4D(opcode, dst, src, vtmp1, vtmp2);
      break;
    case 8:
      reduce8D(opcode, dst, src, vtmp1, vtmp2);
      break;
    default: assert(false, "wrong vector length");
  }
}

void C2_MacroAssembler::reduce2I(int opcode, Register dst, Register src1, XMMRegister src2, XMMRegister vtmp1, XMMRegister vtmp2) {
  if (opcode == Op_AddReductionVI) {
    if (vtmp1 != src2) {
      movdqu(vtmp1, src2);
    }
    phaddd(vtmp1, vtmp1);
  } else {
    pshufd(vtmp1, src2, 0x1);
    reduce_operation_128(T_INT, opcode, vtmp1, src2);
  }
  movdl(vtmp2, src1);
  reduce_operation_128(T_INT, opcode, vtmp1, vtmp2);
  movdl(dst, vtmp1);
}

void C2_MacroAssembler::reduce4I(int opcode, Register dst, Register src1, XMMRegister src2, XMMRegister vtmp1, XMMRegister vtmp2) {
  if (opcode == Op_AddReductionVI) {
    if (vtmp1 != src2) {
      movdqu(vtmp1, src2);
    }
    phaddd(vtmp1, src2);
    reduce2I(opcode, dst, src1, vtmp1, vtmp1, vtmp2);
  } else {
    pshufd(vtmp2, src2, 0xE);
    reduce_operation_128(T_INT, opcode, vtmp2, src2);
    reduce2I(opcode, dst, src1, vtmp2, vtmp1, vtmp2);
  }
}

void C2_MacroAssembler::reduce8I(int opcode, Register dst, Register src1, XMMRegister src2, XMMRegister vtmp1, XMMRegister vtmp2) {
  if (opcode == Op_AddReductionVI) {
    vphaddd(vtmp1, src2, src2, Assembler::AVX_256bit);
    vextracti128_high(vtmp2, vtmp1);
    vpaddd(vtmp1, vtmp1, vtmp2, Assembler::AVX_128bit);
    reduce2I(opcode, dst, src1, vtmp1, vtmp1, vtmp2);
  } else {
    vextracti128_high(vtmp1, src2);
    reduce_operation_128(T_INT, opcode, vtmp1, src2);
    reduce4I(opcode, dst, src1, vtmp1, vtmp1, vtmp2);
  }
}

void C2_MacroAssembler::reduce16I(int opcode, Register dst, Register src1, XMMRegister src2, XMMRegister vtmp1, XMMRegister vtmp2) {
  vextracti64x4_high(vtmp2, src2);
  reduce_operation_256(T_INT, opcode, vtmp2, vtmp2, src2);
  reduce8I(opcode, dst, src1, vtmp2, vtmp1, vtmp2);
}

void C2_MacroAssembler::reduce8B(int opcode, Register dst, Register src1, XMMRegister src2, XMMRegister vtmp1, XMMRegister vtmp2) {
  pshufd(vtmp2, src2, 0x1);
  reduce_operation_128(T_BYTE, opcode, vtmp2, src2);
  movdqu(vtmp1, vtmp2);
  psrldq(vtmp1, 2);
  reduce_operation_128(T_BYTE, opcode, vtmp1, vtmp2);
  movdqu(vtmp2, vtmp1);
  psrldq(vtmp2, 1);
  reduce_operation_128(T_BYTE, opcode, vtmp1, vtmp2);
  movdl(vtmp2, src1);
  pmovsxbd(vtmp1, vtmp1);
  reduce_operation_128(T_INT, opcode, vtmp1, vtmp2);
  pextrb(dst, vtmp1, 0x0);
  movsbl(dst, dst);
}

void C2_MacroAssembler::reduce16B(int opcode, Register dst, Register src1, XMMRegister src2, XMMRegister vtmp1, XMMRegister vtmp2) {
  pshufd(vtmp1, src2, 0xE);
  reduce_operation_128(T_BYTE, opcode, vtmp1, src2);
  reduce8B(opcode, dst, src1, vtmp1, vtmp1, vtmp2);
}

void C2_MacroAssembler::reduce32B(int opcode, Register dst, Register src1, XMMRegister src2, XMMRegister vtmp1, XMMRegister vtmp2) {
  vextracti128_high(vtmp2, src2);
  reduce_operation_128(T_BYTE, opcode, vtmp2, src2);
  reduce16B(opcode, dst, src1, vtmp2, vtmp1, vtmp2);
}

void C2_MacroAssembler::reduce64B(int opcode, Register dst, Register src1, XMMRegister src2, XMMRegister vtmp1, XMMRegister vtmp2) {
  vextracti64x4_high(vtmp1, src2);
  reduce_operation_256(T_BYTE, opcode, vtmp1, vtmp1, src2);
  reduce32B(opcode, dst, src1, vtmp1, vtmp1, vtmp2);
}

void C2_MacroAssembler::mulreduce8B(int opcode, Register dst, Register src1, XMMRegister src2, XMMRegister vtmp1, XMMRegister vtmp2) {
  pmovsxbw(vtmp2, src2);
  reduce8S(opcode, dst, src1, vtmp2, vtmp1, vtmp2);
}

void C2_MacroAssembler::mulreduce16B(int opcode, Register dst, Register src1, XMMRegister src2, XMMRegister vtmp1, XMMRegister vtmp2) {
  if (UseAVX > 1) {
    int vector_len = Assembler::AVX_256bit;
    vpmovsxbw(vtmp1, src2, vector_len);
    reduce16S(opcode, dst, src1, vtmp1, vtmp1, vtmp2);
  } else {
    pmovsxbw(vtmp2, src2);
    reduce8S(opcode, dst, src1, vtmp2, vtmp1, vtmp2);
    pshufd(vtmp2, src2, 0x1);
    pmovsxbw(vtmp2, src2);
    reduce8S(opcode, dst, dst, vtmp2, vtmp1, vtmp2);
  }
}

void C2_MacroAssembler::mulreduce32B(int opcode, Register dst, Register src1, XMMRegister src2, XMMRegister vtmp1, XMMRegister vtmp2) {
  if (UseAVX > 2 && VM_Version::supports_avx512bw()) {
    int vector_len = Assembler::AVX_512bit;
    vpmovsxbw(vtmp1, src2, vector_len);
    reduce32S(opcode, dst, src1, vtmp1, vtmp1, vtmp2);
  } else {
    assert(UseAVX >= 2,"Should not reach here.");
    mulreduce16B(opcode, dst, src1, src2, vtmp1, vtmp2);
    vextracti128_high(vtmp2, src2);
    mulreduce16B(opcode, dst, dst, vtmp2, vtmp1, vtmp2);
  }
}

void C2_MacroAssembler::mulreduce64B(int opcode, Register dst, Register src1, XMMRegister src2, XMMRegister vtmp1, XMMRegister vtmp2) {
  mulreduce32B(opcode, dst, src1, src2, vtmp1, vtmp2);
  vextracti64x4_high(vtmp2, src2);
  mulreduce32B(opcode, dst, dst, vtmp2, vtmp1, vtmp2);
}

void C2_MacroAssembler::reduce4S(int opcode, Register dst, Register src1, XMMRegister src2, XMMRegister vtmp1, XMMRegister vtmp2) {
  if (opcode == Op_AddReductionVI) {
    if (vtmp1 != src2) {
      movdqu(vtmp1, src2);
    }
    phaddw(vtmp1, vtmp1);
    phaddw(vtmp1, vtmp1);
  } else {
    pshufd(vtmp2, src2, 0x1);
    reduce_operation_128(T_SHORT, opcode, vtmp2, src2);
    movdqu(vtmp1, vtmp2);
    psrldq(vtmp1, 2);
    reduce_operation_128(T_SHORT, opcode, vtmp1, vtmp2);
  }
  movdl(vtmp2, src1);
  pmovsxwd(vtmp1, vtmp1);
  reduce_operation_128(T_INT, opcode, vtmp1, vtmp2);
  pextrw(dst, vtmp1, 0x0);
  movswl(dst, dst);
}

void C2_MacroAssembler::reduce8S(int opcode, Register dst, Register src1, XMMRegister src2, XMMRegister vtmp1, XMMRegister vtmp2) {
  if (opcode == Op_AddReductionVI) {
    if (vtmp1 != src2) {
      movdqu(vtmp1, src2);
    }
    phaddw(vtmp1, src2);
  } else {
    pshufd(vtmp1, src2, 0xE);
    reduce_operation_128(T_SHORT, opcode, vtmp1, src2);
  }
  reduce4S(opcode, dst, src1, vtmp1, vtmp1, vtmp2);
}

void C2_MacroAssembler::reduce16S(int opcode, Register dst, Register src1, XMMRegister src2, XMMRegister vtmp1, XMMRegister vtmp2) {
  if (opcode == Op_AddReductionVI) {
    int vector_len = Assembler::AVX_256bit;
    vphaddw(vtmp2, src2, src2, vector_len);
    vpermq(vtmp2, vtmp2, 0xD8, vector_len);
  } else {
    vextracti128_high(vtmp2, src2);
    reduce_operation_128(T_SHORT, opcode, vtmp2, src2);
  }
  reduce8S(opcode, dst, src1, vtmp2, vtmp1, vtmp2);
}

void C2_MacroAssembler::reduce32S(int opcode, Register dst, Register src1, XMMRegister src2, XMMRegister vtmp1, XMMRegister vtmp2) {
  int vector_len = Assembler::AVX_256bit;
  vextracti64x4_high(vtmp1, src2);
  reduce_operation_256(T_SHORT, opcode, vtmp1, vtmp1, src2);
  reduce16S(opcode, dst, src1, vtmp1, vtmp1, vtmp2);
}

#ifdef _LP64
void C2_MacroAssembler::reduce2L(int opcode, Register dst, Register src1, XMMRegister src2, XMMRegister vtmp1, XMMRegister vtmp2) {
  pshufd(vtmp2, src2, 0xE);
  reduce_operation_128(T_LONG, opcode, vtmp2, src2);
  movdq(vtmp1, src1);
  reduce_operation_128(T_LONG, opcode, vtmp1, vtmp2);
  movdq(dst, vtmp1);
}

void C2_MacroAssembler::reduce4L(int opcode, Register dst, Register src1, XMMRegister src2, XMMRegister vtmp1, XMMRegister vtmp2) {
  vextracti128_high(vtmp1, src2);
  reduce_operation_128(T_LONG, opcode, vtmp1, src2);
  reduce2L(opcode, dst, src1, vtmp1, vtmp1, vtmp2);
}

void C2_MacroAssembler::reduce8L(int opcode, Register dst, Register src1, XMMRegister src2, XMMRegister vtmp1, XMMRegister vtmp2) {
  vextracti64x4_high(vtmp2, src2);
  reduce_operation_256(T_LONG, opcode, vtmp2, vtmp2, src2);
  reduce4L(opcode, dst, src1, vtmp2, vtmp1, vtmp2);
}

void C2_MacroAssembler::genmask(KRegister dst, Register len, Register temp) {
  mov64(temp, -1L);
  bzhiq(temp, temp, len);
  kmovql(dst, temp);
}
#endif // _LP64

void C2_MacroAssembler::reduce2F(int opcode, XMMRegister dst, XMMRegister src, XMMRegister vtmp) {
  reduce_operation_128(T_FLOAT, opcode, dst, src);
  pshufd(vtmp, src, 0x1);
  reduce_operation_128(T_FLOAT, opcode, dst, vtmp);
}

void C2_MacroAssembler::reduce4F(int opcode, XMMRegister dst, XMMRegister src, XMMRegister vtmp) {
  reduce2F(opcode, dst, src, vtmp);
  pshufd(vtmp, src, 0x2);
  reduce_operation_128(T_FLOAT, opcode, dst, vtmp);
  pshufd(vtmp, src, 0x3);
  reduce_operation_128(T_FLOAT, opcode, dst, vtmp);
}

void C2_MacroAssembler::reduce8F(int opcode, XMMRegister dst, XMMRegister src, XMMRegister vtmp1, XMMRegister vtmp2) {
  reduce4F(opcode, dst, src, vtmp2);
  vextractf128_high(vtmp2, src);
  reduce4F(opcode, dst, vtmp2, vtmp1);
}

void C2_MacroAssembler::reduce16F(int opcode, XMMRegister dst, XMMRegister src, XMMRegister vtmp1, XMMRegister vtmp2) {
  reduce8F(opcode, dst, src, vtmp1, vtmp2);
  vextracti64x4_high(vtmp1, src);
  reduce8F(opcode, dst, vtmp1, vtmp1, vtmp2);
}

void C2_MacroAssembler::reduce2D(int opcode, XMMRegister dst, XMMRegister src, XMMRegister vtmp) {
  reduce_operation_128(T_DOUBLE, opcode, dst, src);
  pshufd(vtmp, src, 0xE);
  reduce_operation_128(T_DOUBLE, opcode, dst, vtmp);
}

void C2_MacroAssembler::reduce4D(int opcode, XMMRegister dst, XMMRegister src, XMMRegister vtmp1, XMMRegister vtmp2) {
  reduce2D(opcode, dst, src, vtmp2);
  vextractf128_high(vtmp2, src);
  reduce2D(opcode, dst, vtmp2, vtmp1);
}

void C2_MacroAssembler::reduce8D(int opcode, XMMRegister dst, XMMRegister src, XMMRegister vtmp1, XMMRegister vtmp2) {
  reduce4D(opcode, dst, src, vtmp1, vtmp2);
  vextracti64x4_high(vtmp1, src);
  reduce4D(opcode, dst, vtmp1, vtmp1, vtmp2);
}

void C2_MacroAssembler::evmovdqu(BasicType type, KRegister kmask, XMMRegister dst, Address src, bool merge, int vector_len) {
  MacroAssembler::evmovdqu(type, kmask, dst, src, merge, vector_len);
}

void C2_MacroAssembler::evmovdqu(BasicType type, KRegister kmask, Address dst, XMMRegister src, bool merge, int vector_len) {
  MacroAssembler::evmovdqu(type, kmask, dst, src, merge, vector_len);
}

void C2_MacroAssembler::vmovmask(BasicType elem_bt, XMMRegister dst, Address src, XMMRegister mask,
                                 int vec_enc) {
  switch(elem_bt) {
    case T_INT:
    case T_FLOAT:
      vmaskmovps(dst, src, mask, vec_enc);
      break;
    case T_LONG:
    case T_DOUBLE:
      vmaskmovpd(dst, src, mask, vec_enc);
      break;
    default:
      fatal("Unsupported type %s", type2name(elem_bt));
      break;
  }
}

void C2_MacroAssembler::vmovmask(BasicType elem_bt, Address dst, XMMRegister src, XMMRegister mask,
                                 int vec_enc) {
  switch(elem_bt) {
    case T_INT:
    case T_FLOAT:
      vmaskmovps(dst, src, mask, vec_enc);
      break;
    case T_LONG:
    case T_DOUBLE:
      vmaskmovpd(dst, src, mask, vec_enc);
      break;
    default:
      fatal("Unsupported type %s", type2name(elem_bt));
      break;
  }
}

void C2_MacroAssembler::reduceFloatMinMax(int opcode, int vlen, bool is_dst_valid,
                                          XMMRegister dst, XMMRegister src,
                                          XMMRegister tmp, XMMRegister atmp, XMMRegister btmp,
                                          XMMRegister xmm_0, XMMRegister xmm_1) {
  const int permconst[] = {1, 14};
  XMMRegister wsrc = src;
  XMMRegister wdst = xmm_0;
  XMMRegister wtmp = (xmm_1 == xnoreg) ? xmm_0: xmm_1;

  int vlen_enc = Assembler::AVX_128bit;
  if (vlen == 16) {
    vlen_enc = Assembler::AVX_256bit;
  }

  for (int i = log2(vlen) - 1; i >=0; i--) {
    if (i == 0 && !is_dst_valid) {
      wdst = dst;
    }
    if (i == 3) {
      vextracti64x4_high(wtmp, wsrc);
    } else if (i == 2) {
      vextracti128_high(wtmp, wsrc);
    } else { // i = [0,1]
      vpermilps(wtmp, wsrc, permconst[i], vlen_enc);
    }
    vminmax_fp(opcode, T_FLOAT, wdst, wtmp, wsrc, tmp, atmp, btmp, vlen_enc);
    wsrc = wdst;
    vlen_enc = Assembler::AVX_128bit;
  }
  if (is_dst_valid) {
    vminmax_fp(opcode, T_FLOAT, dst, wdst, dst, tmp, atmp, btmp, Assembler::AVX_128bit);
  }
}

void C2_MacroAssembler::reduceDoubleMinMax(int opcode, int vlen, bool is_dst_valid, XMMRegister dst, XMMRegister src,
                                        XMMRegister tmp, XMMRegister atmp, XMMRegister btmp,
                                        XMMRegister xmm_0, XMMRegister xmm_1) {
  XMMRegister wsrc = src;
  XMMRegister wdst = xmm_0;
  XMMRegister wtmp = (xmm_1 == xnoreg) ? xmm_0: xmm_1;
  int vlen_enc = Assembler::AVX_128bit;
  if (vlen == 8) {
    vlen_enc = Assembler::AVX_256bit;
  }
  for (int i = log2(vlen) - 1; i >=0; i--) {
    if (i == 0 && !is_dst_valid) {
      wdst = dst;
    }
    if (i == 1) {
      vextracti128_high(wtmp, wsrc);
    } else if (i == 2) {
      vextracti64x4_high(wtmp, wsrc);
    } else {
      assert(i == 0, "%d", i);
      vpermilpd(wtmp, wsrc, 1, vlen_enc);
    }
    vminmax_fp(opcode, T_DOUBLE, wdst, wtmp, wsrc, tmp, atmp, btmp, vlen_enc);
    wsrc = wdst;
    vlen_enc = Assembler::AVX_128bit;
  }
  if (is_dst_valid) {
    vminmax_fp(opcode, T_DOUBLE, dst, wdst, dst, tmp, atmp, btmp, Assembler::AVX_128bit);
  }
}

void C2_MacroAssembler::extract(BasicType bt, Register dst, XMMRegister src, int idx) {
  switch (bt) {
    case T_BYTE:  pextrb(dst, src, idx); break;
    case T_SHORT: pextrw(dst, src, idx); break;
    case T_INT:   pextrd(dst, src, idx); break;
    case T_LONG:  pextrq(dst, src, idx); break;

    default:
      assert(false,"Should not reach here.");
      break;
  }
}

XMMRegister C2_MacroAssembler::get_lane(BasicType typ, XMMRegister dst, XMMRegister src, int elemindex) {
  int esize =  type2aelembytes(typ);
  int elem_per_lane = 16/esize;
  int lane = elemindex / elem_per_lane;
  int eindex = elemindex % elem_per_lane;

  if (lane >= 2) {
    assert(UseAVX > 2, "required");
    vextractf32x4(dst, src, lane & 3);
    return dst;
  } else if (lane > 0) {
    assert(UseAVX > 0, "required");
    vextractf128(dst, src, lane);
    return dst;
  } else {
    return src;
  }
}

void C2_MacroAssembler::movsxl(BasicType typ, Register dst) {
  if (typ == T_BYTE) {
    movsbl(dst, dst);
  } else if (typ == T_SHORT) {
    movswl(dst, dst);
  }
}

void C2_MacroAssembler::get_elem(BasicType typ, Register dst, XMMRegister src, int elemindex) {
  int esize =  type2aelembytes(typ);
  int elem_per_lane = 16/esize;
  int eindex = elemindex % elem_per_lane;
  assert(is_integral_type(typ),"required");

  if (eindex == 0) {
    if (typ == T_LONG) {
      movq(dst, src);
    } else {
      movdl(dst, src);
      movsxl(typ, dst);
    }
  } else {
    extract(typ, dst, src, eindex);
    movsxl(typ, dst);
  }
}

void C2_MacroAssembler::get_elem(BasicType typ, XMMRegister dst, XMMRegister src, int elemindex, XMMRegister vtmp) {
  int esize =  type2aelembytes(typ);
  int elem_per_lane = 16/esize;
  int eindex = elemindex % elem_per_lane;
  assert((typ == T_FLOAT || typ == T_DOUBLE),"required");

  if (eindex == 0) {
    movq(dst, src);
  } else {
    if (typ == T_FLOAT) {
      if (UseAVX == 0) {
        movdqu(dst, src);
        shufps(dst, dst, eindex);
      } else {
        vshufps(dst, src, src, eindex, Assembler::AVX_128bit);
      }
    } else {
      if (UseAVX == 0) {
        movdqu(dst, src);
        psrldq(dst, eindex*esize);
      } else {
        vpsrldq(dst, src, eindex*esize, Assembler::AVX_128bit);
      }
      movq(dst, dst);
    }
  }
  // Zero upper bits
  if (typ == T_FLOAT) {
    if (UseAVX == 0) {
      assert(vtmp != xnoreg, "required.");
      movdqu(vtmp, ExternalAddress(StubRoutines::x86::vector_32_bit_mask()), noreg);
      pand(dst, vtmp);
    } else {
      vpand(dst, dst, ExternalAddress(StubRoutines::x86::vector_32_bit_mask()), Assembler::AVX_128bit, noreg);
    }
  }
}

void C2_MacroAssembler::evpcmp(BasicType typ, KRegister kdmask, KRegister ksmask, XMMRegister src1, XMMRegister src2, int comparison, int vector_len) {
  switch(typ) {
    case T_BYTE:
    case T_BOOLEAN:
      evpcmpb(kdmask, ksmask, src1, src2, comparison, /*signed*/ true, vector_len);
      break;
    case T_SHORT:
    case T_CHAR:
      evpcmpw(kdmask, ksmask, src1, src2, comparison, /*signed*/ true, vector_len);
      break;
    case T_INT:
    case T_FLOAT:
      evpcmpd(kdmask, ksmask, src1, src2, comparison, /*signed*/ true, vector_len);
      break;
    case T_LONG:
    case T_DOUBLE:
      evpcmpq(kdmask, ksmask, src1, src2, comparison, /*signed*/ true, vector_len);
      break;
    default:
      assert(false,"Should not reach here.");
      break;
  }
}

void C2_MacroAssembler::evpcmp(BasicType typ, KRegister kdmask, KRegister ksmask, XMMRegister src1, AddressLiteral src2, int comparison, int vector_len, Register rscratch) {
  assert(rscratch != noreg || always_reachable(src2), "missing");

  switch(typ) {
    case T_BOOLEAN:
    case T_BYTE:
      evpcmpb(kdmask, ksmask, src1, src2, comparison, /*signed*/ true, vector_len, rscratch);
      break;
    case T_CHAR:
    case T_SHORT:
      evpcmpw(kdmask, ksmask, src1, src2, comparison, /*signed*/ true, vector_len, rscratch);
      break;
    case T_INT:
    case T_FLOAT:
      evpcmpd(kdmask, ksmask, src1, src2, comparison, /*signed*/ true, vector_len, rscratch);
      break;
    case T_LONG:
    case T_DOUBLE:
      evpcmpq(kdmask, ksmask, src1, src2, comparison, /*signed*/ true, vector_len, rscratch);
      break;
    default:
      assert(false,"Should not reach here.");
      break;
  }
}

void C2_MacroAssembler::evpblend(BasicType typ, XMMRegister dst, KRegister kmask, XMMRegister src1, XMMRegister src2, bool merge, int vector_len) {
  switch(typ) {
    case T_BYTE:
      evpblendmb(dst, kmask, src1, src2, merge, vector_len);
      break;
    case T_SHORT:
      evpblendmw(dst, kmask, src1, src2, merge, vector_len);
      break;
    case T_INT:
    case T_FLOAT:
      evpblendmd(dst, kmask, src1, src2, merge, vector_len);
      break;
    case T_LONG:
    case T_DOUBLE:
      evpblendmq(dst, kmask, src1, src2, merge, vector_len);
      break;
    default:
      assert(false,"Should not reach here.");
      break;
  }
}

void C2_MacroAssembler::vectortest(BasicType bt, XMMRegister src1, XMMRegister src2, XMMRegister vtmp, int vlen_in_bytes) {
  assert(vlen_in_bytes <= 32, "");
  int esize = type2aelembytes(bt);
  if (vlen_in_bytes == 32) {
    assert(vtmp == xnoreg, "required.");
    if (esize >= 4) {
      vtestps(src1, src2, AVX_256bit);
    } else {
      vptest(src1, src2, AVX_256bit);
    }
    return;
  }
  if (vlen_in_bytes < 16) {
    // Duplicate the lower part to fill the whole register,
    // Don't need to do so for src2
    assert(vtmp != xnoreg, "required");
    int shuffle_imm = (vlen_in_bytes == 4) ? 0x00 : 0x04;
    pshufd(vtmp, src1, shuffle_imm);
  } else {
    assert(vtmp == xnoreg, "required");
    vtmp = src1;
  }
  if (esize >= 4 && VM_Version::supports_avx()) {
    vtestps(vtmp, src2, AVX_128bit);
  } else {
    ptest(vtmp, src2);
  }
}

void C2_MacroAssembler::vpadd(BasicType elem_bt, XMMRegister dst, XMMRegister src1, XMMRegister src2, int vlen_enc) {
  assert(UseAVX >= 2, "required");
#ifdef ASSERT
  bool is_bw = ((elem_bt == T_BYTE) || (elem_bt == T_SHORT));
  bool is_bw_supported = VM_Version::supports_avx512bw();
  if (is_bw && !is_bw_supported) {
    assert(vlen_enc != Assembler::AVX_512bit, "required");
    assert((dst->encoding() < 16) && (src1->encoding() < 16) && (src2->encoding() < 16),
           "XMM register should be 0-15");
  }
#endif // ASSERT
  switch (elem_bt) {
    case T_BYTE: vpaddb(dst, src1, src2, vlen_enc); return;
    case T_SHORT: vpaddw(dst, src1, src2, vlen_enc); return;
    case T_INT: vpaddd(dst, src1, src2, vlen_enc); return;
    case T_FLOAT: vaddps(dst, src1, src2, vlen_enc); return;
    case T_LONG: vpaddq(dst, src1, src2, vlen_enc); return;
    case T_DOUBLE: vaddpd(dst, src1, src2, vlen_enc); return;
    default: fatal("Unsupported type %s", type2name(elem_bt)); return;
  }
}

#ifdef _LP64
void C2_MacroAssembler::vpbroadcast(BasicType elem_bt, XMMRegister dst, Register src, int vlen_enc) {
  assert(UseAVX >= 2, "required");
  bool is_bw = ((elem_bt == T_BYTE) || (elem_bt == T_SHORT));
  bool is_vl = vlen_enc != Assembler::AVX_512bit;
  if ((UseAVX > 2) &&
      (!is_bw || VM_Version::supports_avx512bw()) &&
      (!is_vl || VM_Version::supports_avx512vl())) {
    switch (elem_bt) {
      case T_BYTE: evpbroadcastb(dst, src, vlen_enc); return;
      case T_SHORT: evpbroadcastw(dst, src, vlen_enc); return;
      case T_FLOAT: case T_INT: evpbroadcastd(dst, src, vlen_enc); return;
      case T_DOUBLE: case T_LONG: evpbroadcastq(dst, src, vlen_enc); return;
      default: fatal("Unsupported type %s", type2name(elem_bt)); return;
    }
  } else {
    assert(vlen_enc != Assembler::AVX_512bit, "required");
    assert((dst->encoding() < 16),"XMM register should be 0-15");
    switch (elem_bt) {
      case T_BYTE: movdl(dst, src); vpbroadcastb(dst, dst, vlen_enc); return;
      case T_SHORT: movdl(dst, src); vpbroadcastw(dst, dst, vlen_enc); return;
      case T_INT: movdl(dst, src); vpbroadcastd(dst, dst, vlen_enc); return;
      case T_FLOAT: movdl(dst, src); vbroadcastss(dst, dst, vlen_enc); return;
      case T_LONG: movdq(dst, src); vpbroadcastq(dst, dst, vlen_enc); return;
      case T_DOUBLE: movdq(dst, src); vbroadcastsd(dst, dst, vlen_enc); return;
      default: fatal("Unsupported type %s", type2name(elem_bt)); return;
    }
  }
}
#endif

void C2_MacroAssembler::vconvert_b2x(BasicType to_elem_bt, XMMRegister dst, XMMRegister src, int vlen_enc) {
  switch (to_elem_bt) {
    case T_SHORT:
      vpmovsxbw(dst, src, vlen_enc);
      break;
    case T_INT:
      vpmovsxbd(dst, src, vlen_enc);
      break;
    case T_FLOAT:
      vpmovsxbd(dst, src, vlen_enc);
      vcvtdq2ps(dst, dst, vlen_enc);
      break;
    case T_LONG:
      vpmovsxbq(dst, src, vlen_enc);
      break;
    case T_DOUBLE: {
      int mid_vlen_enc = (vlen_enc == Assembler::AVX_512bit) ? Assembler::AVX_256bit : Assembler::AVX_128bit;
      vpmovsxbd(dst, src, mid_vlen_enc);
      vcvtdq2pd(dst, dst, vlen_enc);
      break;
    }
    default:
      fatal("Unsupported type %s", type2name(to_elem_bt));
      break;
  }
}

//-------------------------------------------------------------------------------------------

// IndexOf for constant substrings with size >= 8 chars
// which don't need to be loaded through stack.
void C2_MacroAssembler::string_indexofC8(Register str1, Register str2,
                                         Register cnt1, Register cnt2,
                                         int int_cnt2,  Register result,
                                         XMMRegister vec, Register tmp,
                                         int ae) {
  ShortBranchVerifier sbv(this);
  assert(UseSSE42Intrinsics, "SSE4.2 intrinsics are required");
  assert(ae != StrIntrinsicNode::LU, "Invalid encoding");

  // This method uses the pcmpestri instruction with bound registers
  //   inputs:
  //     xmm - substring
  //     rax - substring length (elements count)
  //     mem - scanned string
  //     rdx - string length (elements count)
  //     0xd - mode: 1100 (substring search) + 01 (unsigned shorts)
  //     0xc - mode: 1100 (substring search) + 00 (unsigned bytes)
  //   outputs:
  //     rcx - matched index in string
  assert(cnt1 == rdx && cnt2 == rax && tmp == rcx, "pcmpestri");
  int mode   = (ae == StrIntrinsicNode::LL) ? 0x0c : 0x0d; // bytes or shorts
  int stride = (ae == StrIntrinsicNode::LL) ? 16 : 8; //UU, UL -> 8
  Address::ScaleFactor scale1 = (ae == StrIntrinsicNode::LL) ? Address::times_1 : Address::times_2;
  Address::ScaleFactor scale2 = (ae == StrIntrinsicNode::UL) ? Address::times_1 : scale1;

  Label RELOAD_SUBSTR, SCAN_TO_SUBSTR, SCAN_SUBSTR,
        RET_FOUND, RET_NOT_FOUND, EXIT, FOUND_SUBSTR,
        MATCH_SUBSTR_HEAD, RELOAD_STR, FOUND_CANDIDATE;

  // Note, inline_string_indexOf() generates checks:
  // if (substr.count > string.count) return -1;
  // if (substr.count == 0) return 0;
  assert(int_cnt2 >= stride, "this code is used only for cnt2 >= 8 chars");

  // Load substring.
  if (ae == StrIntrinsicNode::UL) {
    pmovzxbw(vec, Address(str2, 0));
  } else {
    movdqu(vec, Address(str2, 0));
  }
  movl(cnt2, int_cnt2);
  movptr(result, str1); // string addr

  if (int_cnt2 > stride) {
    jmpb(SCAN_TO_SUBSTR);

    // Reload substr for rescan, this code
    // is executed only for large substrings (> 8 chars)
    bind(RELOAD_SUBSTR);
    if (ae == StrIntrinsicNode::UL) {
      pmovzxbw(vec, Address(str2, 0));
    } else {
      movdqu(vec, Address(str2, 0));
    }
    negptr(cnt2); // Jumped here with negative cnt2, convert to positive

    bind(RELOAD_STR);
    // We came here after the beginning of the substring was
    // matched but the rest of it was not so we need to search
    // again. Start from the next element after the previous match.

    // cnt2 is number of substring reminding elements and
    // cnt1 is number of string reminding elements when cmp failed.
    // Restored cnt1 = cnt1 - cnt2 + int_cnt2
    subl(cnt1, cnt2);
    addl(cnt1, int_cnt2);
    movl(cnt2, int_cnt2); // Now restore cnt2

    decrementl(cnt1);     // Shift to next element
    cmpl(cnt1, cnt2);
    jcc(Assembler::negative, RET_NOT_FOUND);  // Left less then substring

    addptr(result, (1<<scale1));

  } // (int_cnt2 > 8)

  // Scan string for start of substr in 16-byte vectors
  bind(SCAN_TO_SUBSTR);
  pcmpestri(vec, Address(result, 0), mode);
  jccb(Assembler::below, FOUND_CANDIDATE);   // CF == 1
  subl(cnt1, stride);
  jccb(Assembler::lessEqual, RET_NOT_FOUND); // Scanned full string
  cmpl(cnt1, cnt2);
  jccb(Assembler::negative, RET_NOT_FOUND);  // Left less then substring
  addptr(result, 16);
  jmpb(SCAN_TO_SUBSTR);

  // Found a potential substr
  bind(FOUND_CANDIDATE);
  // Matched whole vector if first element matched (tmp(rcx) == 0).
  if (int_cnt2 == stride) {
    jccb(Assembler::overflow, RET_FOUND);    // OF == 1
  } else { // int_cnt2 > 8
    jccb(Assembler::overflow, FOUND_SUBSTR);
  }
  // After pcmpestri tmp(rcx) contains matched element index
  // Compute start addr of substr
  lea(result, Address(result, tmp, scale1));

  // Make sure string is still long enough
  subl(cnt1, tmp);
  cmpl(cnt1, cnt2);
  if (int_cnt2 == stride) {
    jccb(Assembler::greaterEqual, SCAN_TO_SUBSTR);
  } else { // int_cnt2 > 8
    jccb(Assembler::greaterEqual, MATCH_SUBSTR_HEAD);
  }
  // Left less then substring.

  bind(RET_NOT_FOUND);
  movl(result, -1);
  jmp(EXIT);

  if (int_cnt2 > stride) {
    // This code is optimized for the case when whole substring
    // is matched if its head is matched.
    bind(MATCH_SUBSTR_HEAD);
    pcmpestri(vec, Address(result, 0), mode);
    // Reload only string if does not match
    jcc(Assembler::noOverflow, RELOAD_STR); // OF == 0

    Label CONT_SCAN_SUBSTR;
    // Compare the rest of substring (> 8 chars).
    bind(FOUND_SUBSTR);
    // First 8 chars are already matched.
    negptr(cnt2);
    addptr(cnt2, stride);

    bind(SCAN_SUBSTR);
    subl(cnt1, stride);
    cmpl(cnt2, -stride); // Do not read beyond substring
    jccb(Assembler::lessEqual, CONT_SCAN_SUBSTR);
    // Back-up strings to avoid reading beyond substring:
    // cnt1 = cnt1 - cnt2 + 8
    addl(cnt1, cnt2); // cnt2 is negative
    addl(cnt1, stride);
    movl(cnt2, stride); negptr(cnt2);
    bind(CONT_SCAN_SUBSTR);
    if (int_cnt2 < (int)G) {
      int tail_off1 = int_cnt2<<scale1;
      int tail_off2 = int_cnt2<<scale2;
      if (ae == StrIntrinsicNode::UL) {
        pmovzxbw(vec, Address(str2, cnt2, scale2, tail_off2));
      } else {
        movdqu(vec, Address(str2, cnt2, scale2, tail_off2));
      }
      pcmpestri(vec, Address(result, cnt2, scale1, tail_off1), mode);
    } else {
      // calculate index in register to avoid integer overflow (int_cnt2*2)
      movl(tmp, int_cnt2);
      addptr(tmp, cnt2);
      if (ae == StrIntrinsicNode::UL) {
        pmovzxbw(vec, Address(str2, tmp, scale2, 0));
      } else {
        movdqu(vec, Address(str2, tmp, scale2, 0));
      }
      pcmpestri(vec, Address(result, tmp, scale1, 0), mode);
    }
    // Need to reload strings pointers if not matched whole vector
    jcc(Assembler::noOverflow, RELOAD_SUBSTR); // OF == 0
    addptr(cnt2, stride);
    jcc(Assembler::negative, SCAN_SUBSTR);
    // Fall through if found full substring

  } // (int_cnt2 > 8)

  bind(RET_FOUND);
  // Found result if we matched full small substring.
  // Compute substr offset
  subptr(result, str1);
  if (ae == StrIntrinsicNode::UU || ae == StrIntrinsicNode::UL) {
    shrl(result, 1); // index
  }
  bind(EXIT);

} // string_indexofC8

// Small strings are loaded through stack if they cross page boundary.
void C2_MacroAssembler::string_indexof(Register str1, Register str2,
                                       Register cnt1, Register cnt2,
                                       int int_cnt2,  Register result,
                                       XMMRegister vec, Register tmp,
                                       int ae) {
  ShortBranchVerifier sbv(this);
  assert(UseSSE42Intrinsics, "SSE4.2 intrinsics are required");
  assert(ae != StrIntrinsicNode::LU, "Invalid encoding");

  //
  // int_cnt2 is length of small (< 8 chars) constant substring
  // or (-1) for non constant substring in which case its length
  // is in cnt2 register.
  //
  // Note, inline_string_indexOf() generates checks:
  // if (substr.count > string.count) return -1;
  // if (substr.count == 0) return 0;
  //
  int stride = (ae == StrIntrinsicNode::LL) ? 16 : 8; //UU, UL -> 8
  assert(int_cnt2 == -1 || (0 < int_cnt2 && int_cnt2 < stride), "should be != 0");
  // This method uses the pcmpestri instruction with bound registers
  //   inputs:
  //     xmm - substring
  //     rax - substring length (elements count)
  //     mem - scanned string
  //     rdx - string length (elements count)
  //     0xd - mode: 1100 (substring search) + 01 (unsigned shorts)
  //     0xc - mode: 1100 (substring search) + 00 (unsigned bytes)
  //   outputs:
  //     rcx - matched index in string
  assert(cnt1 == rdx && cnt2 == rax && tmp == rcx, "pcmpestri");
  int mode = (ae == StrIntrinsicNode::LL) ? 0x0c : 0x0d; // bytes or shorts
  Address::ScaleFactor scale1 = (ae == StrIntrinsicNode::LL) ? Address::times_1 : Address::times_2;
  Address::ScaleFactor scale2 = (ae == StrIntrinsicNode::UL) ? Address::times_1 : scale1;

  Label RELOAD_SUBSTR, SCAN_TO_SUBSTR, SCAN_SUBSTR, ADJUST_STR,
        RET_FOUND, RET_NOT_FOUND, CLEANUP, FOUND_SUBSTR,
        FOUND_CANDIDATE;

  { //========================================================
    // We don't know where these strings are located
    // and we can't read beyond them. Load them through stack.
    Label BIG_STRINGS, CHECK_STR, COPY_SUBSTR, COPY_STR;

    movptr(tmp, rsp); // save old SP

    if (int_cnt2 > 0) {     // small (< 8 chars) constant substring
      if (int_cnt2 == (1>>scale2)) { // One byte
        assert((ae == StrIntrinsicNode::LL || ae == StrIntrinsicNode::UL), "Only possible for latin1 encoding");
        load_unsigned_byte(result, Address(str2, 0));
        movdl(vec, result); // move 32 bits
      } else if (ae == StrIntrinsicNode::LL && int_cnt2 == 3) {  // Three bytes
        // Not enough header space in 32-bit VM: 12+3 = 15.
        movl(result, Address(str2, -1));
        shrl(result, 8);
        movdl(vec, result); // move 32 bits
      } else if (ae != StrIntrinsicNode::UL && int_cnt2 == (2>>scale2)) {  // One char
        load_unsigned_short(result, Address(str2, 0));
        movdl(vec, result); // move 32 bits
      } else if (ae != StrIntrinsicNode::UL && int_cnt2 == (4>>scale2)) { // Two chars
        movdl(vec, Address(str2, 0)); // move 32 bits
      } else if (ae != StrIntrinsicNode::UL && int_cnt2 == (8>>scale2)) { // Four chars
        movq(vec, Address(str2, 0));  // move 64 bits
      } else { // cnt2 = { 3, 5, 6, 7 } || (ae == StrIntrinsicNode::UL && cnt2 ={2, ..., 7})
        // Array header size is 12 bytes in 32-bit VM
        // + 6 bytes for 3 chars == 18 bytes,
        // enough space to load vec and shift.
        assert(HeapWordSize*TypeArrayKlass::header_size() >= 12,"sanity");
        if (ae == StrIntrinsicNode::UL) {
          int tail_off = int_cnt2-8;
          pmovzxbw(vec, Address(str2, tail_off));
          psrldq(vec, -2*tail_off);
        }
        else {
          int tail_off = int_cnt2*(1<<scale2);
          movdqu(vec, Address(str2, tail_off-16));
          psrldq(vec, 16-tail_off);
        }
      }
    } else { // not constant substring
      cmpl(cnt2, stride);
      jccb(Assembler::aboveEqual, BIG_STRINGS); // Both strings are big enough

      // We can read beyond string if srt+16 does not cross page boundary
      // since heaps are aligned and mapped by pages.
      assert(os::vm_page_size() < (int)G, "default page should be small");
      movl(result, str2); // We need only low 32 bits
      andl(result, ((int)os::vm_page_size()-1));
      cmpl(result, ((int)os::vm_page_size()-16));
      jccb(Assembler::belowEqual, CHECK_STR);

      // Move small strings to stack to allow load 16 bytes into vec.
      subptr(rsp, 16);
      int stk_offset = wordSize-(1<<scale2);
      push(cnt2);

      bind(COPY_SUBSTR);
      if (ae == StrIntrinsicNode::LL || ae == StrIntrinsicNode::UL) {
        load_unsigned_byte(result, Address(str2, cnt2, scale2, -1));
        movb(Address(rsp, cnt2, scale2, stk_offset), result);
      } else if (ae == StrIntrinsicNode::UU) {
        load_unsigned_short(result, Address(str2, cnt2, scale2, -2));
        movw(Address(rsp, cnt2, scale2, stk_offset), result);
      }
      decrement(cnt2);
      jccb(Assembler::notZero, COPY_SUBSTR);

      pop(cnt2);
      movptr(str2, rsp);  // New substring address
    } // non constant

    bind(CHECK_STR);
    cmpl(cnt1, stride);
    jccb(Assembler::aboveEqual, BIG_STRINGS);

    // Check cross page boundary.
    movl(result, str1); // We need only low 32 bits
    andl(result, ((int)os::vm_page_size()-1));
    cmpl(result, ((int)os::vm_page_size()-16));
    jccb(Assembler::belowEqual, BIG_STRINGS);

    subptr(rsp, 16);
    int stk_offset = -(1<<scale1);
    if (int_cnt2 < 0) { // not constant
      push(cnt2);
      stk_offset += wordSize;
    }
    movl(cnt2, cnt1);

    bind(COPY_STR);
    if (ae == StrIntrinsicNode::LL) {
      load_unsigned_byte(result, Address(str1, cnt2, scale1, -1));
      movb(Address(rsp, cnt2, scale1, stk_offset), result);
    } else {
      load_unsigned_short(result, Address(str1, cnt2, scale1, -2));
      movw(Address(rsp, cnt2, scale1, stk_offset), result);
    }
    decrement(cnt2);
    jccb(Assembler::notZero, COPY_STR);

    if (int_cnt2 < 0) { // not constant
      pop(cnt2);
    }
    movptr(str1, rsp);  // New string address

    bind(BIG_STRINGS);
    // Load substring.
    if (int_cnt2 < 0) { // -1
      if (ae == StrIntrinsicNode::UL) {
        pmovzxbw(vec, Address(str2, 0));
      } else {
        movdqu(vec, Address(str2, 0));
      }
      push(cnt2);       // substr count
      push(str2);       // substr addr
      push(str1);       // string addr
    } else {
      // Small (< 8 chars) constant substrings are loaded already.
      movl(cnt2, int_cnt2);
    }
    push(tmp);  // original SP

  } // Finished loading

  //========================================================
  // Start search
  //

  movptr(result, str1); // string addr

  if (int_cnt2  < 0) {  // Only for non constant substring
    jmpb(SCAN_TO_SUBSTR);

    // SP saved at sp+0
    // String saved at sp+1*wordSize
    // Substr saved at sp+2*wordSize
    // Substr count saved at sp+3*wordSize

    // Reload substr for rescan, this code
    // is executed only for large substrings (> 8 chars)
    bind(RELOAD_SUBSTR);
    movptr(str2, Address(rsp, 2*wordSize));
    movl(cnt2, Address(rsp, 3*wordSize));
    if (ae == StrIntrinsicNode::UL) {
      pmovzxbw(vec, Address(str2, 0));
    } else {
      movdqu(vec, Address(str2, 0));
    }
    // We came here after the beginning of the substring was
    // matched but the rest of it was not so we need to search
    // again. Start from the next element after the previous match.
    subptr(str1, result); // Restore counter
    if (ae == StrIntrinsicNode::UU || ae == StrIntrinsicNode::UL) {
      shrl(str1, 1);
    }
    addl(cnt1, str1);
    decrementl(cnt1);   // Shift to next element
    cmpl(cnt1, cnt2);
    jcc(Assembler::negative, RET_NOT_FOUND);  // Left less then substring

    addptr(result, (1<<scale1));
  } // non constant

  // Scan string for start of substr in 16-byte vectors
  bind(SCAN_TO_SUBSTR);
  assert(cnt1 == rdx && cnt2 == rax && tmp == rcx, "pcmpestri");
  pcmpestri(vec, Address(result, 0), mode);
  jccb(Assembler::below, FOUND_CANDIDATE);   // CF == 1
  subl(cnt1, stride);
  jccb(Assembler::lessEqual, RET_NOT_FOUND); // Scanned full string
  cmpl(cnt1, cnt2);
  jccb(Assembler::negative, RET_NOT_FOUND);  // Left less then substring
  addptr(result, 16);

  bind(ADJUST_STR);
  cmpl(cnt1, stride); // Do not read beyond string
  jccb(Assembler::greaterEqual, SCAN_TO_SUBSTR);
  // Back-up string to avoid reading beyond string.
  lea(result, Address(result, cnt1, scale1, -16));
  movl(cnt1, stride);
  jmpb(SCAN_TO_SUBSTR);

  // Found a potential substr
  bind(FOUND_CANDIDATE);
  // After pcmpestri tmp(rcx) contains matched element index

  // Make sure string is still long enough
  subl(cnt1, tmp);
  cmpl(cnt1, cnt2);
  jccb(Assembler::greaterEqual, FOUND_SUBSTR);
  // Left less then substring.

  bind(RET_NOT_FOUND);
  movl(result, -1);
  jmp(CLEANUP);

  bind(FOUND_SUBSTR);
  // Compute start addr of substr
  lea(result, Address(result, tmp, scale1));
  if (int_cnt2 > 0) { // Constant substring
    // Repeat search for small substring (< 8 chars)
    // from new point without reloading substring.
    // Have to check that we don't read beyond string.
    cmpl(tmp, stride-int_cnt2);
    jccb(Assembler::greater, ADJUST_STR);
    // Fall through if matched whole substring.
  } else { // non constant
    assert(int_cnt2 == -1, "should be != 0");

    addl(tmp, cnt2);
    // Found result if we matched whole substring.
    cmpl(tmp, stride);
    jcc(Assembler::lessEqual, RET_FOUND);

    // Repeat search for small substring (<= 8 chars)
    // from new point 'str1' without reloading substring.
    cmpl(cnt2, stride);
    // Have to check that we don't read beyond string.
    jccb(Assembler::lessEqual, ADJUST_STR);

    Label CHECK_NEXT, CONT_SCAN_SUBSTR, RET_FOUND_LONG;
    // Compare the rest of substring (> 8 chars).
    movptr(str1, result);

    cmpl(tmp, cnt2);
    // First 8 chars are already matched.
    jccb(Assembler::equal, CHECK_NEXT);

    bind(SCAN_SUBSTR);
    pcmpestri(vec, Address(str1, 0), mode);
    // Need to reload strings pointers if not matched whole vector
    jcc(Assembler::noOverflow, RELOAD_SUBSTR); // OF == 0

    bind(CHECK_NEXT);
    subl(cnt2, stride);
    jccb(Assembler::lessEqual, RET_FOUND_LONG); // Found full substring
    addptr(str1, 16);
    if (ae == StrIntrinsicNode::UL) {
      addptr(str2, 8);
    } else {
      addptr(str2, 16);
    }
    subl(cnt1, stride);
    cmpl(cnt2, stride); // Do not read beyond substring
    jccb(Assembler::greaterEqual, CONT_SCAN_SUBSTR);
    // Back-up strings to avoid reading beyond substring.

    if (ae == StrIntrinsicNode::UL) {
      lea(str2, Address(str2, cnt2, scale2, -8));
      lea(str1, Address(str1, cnt2, scale1, -16));
    } else {
      lea(str2, Address(str2, cnt2, scale2, -16));
      lea(str1, Address(str1, cnt2, scale1, -16));
    }
    subl(cnt1, cnt2);
    movl(cnt2, stride);
    addl(cnt1, stride);
    bind(CONT_SCAN_SUBSTR);
    if (ae == StrIntrinsicNode::UL) {
      pmovzxbw(vec, Address(str2, 0));
    } else {
      movdqu(vec, Address(str2, 0));
    }
    jmp(SCAN_SUBSTR);

    bind(RET_FOUND_LONG);
    movptr(str1, Address(rsp, wordSize));
  } // non constant

  bind(RET_FOUND);
  // Compute substr offset
  subptr(result, str1);
  if (ae == StrIntrinsicNode::UU || ae == StrIntrinsicNode::UL) {
    shrl(result, 1); // index
  }
  bind(CLEANUP);
  pop(rsp); // restore SP

} // string_indexof

void C2_MacroAssembler::string_indexof_char(Register str1, Register cnt1, Register ch, Register result,
                                            XMMRegister vec1, XMMRegister vec2, XMMRegister vec3, Register tmp) {
  ShortBranchVerifier sbv(this);
  assert(UseSSE42Intrinsics, "SSE4.2 intrinsics are required");

  int stride = 8;

  Label FOUND_CHAR, SCAN_TO_CHAR, SCAN_TO_CHAR_LOOP,
        SCAN_TO_8_CHAR, SCAN_TO_8_CHAR_LOOP, SCAN_TO_16_CHAR_LOOP,
        RET_NOT_FOUND, SCAN_TO_8_CHAR_INIT,
        FOUND_SEQ_CHAR, DONE_LABEL;

  movptr(result, str1);
  if (UseAVX >= 2) {
    cmpl(cnt1, stride);
    jcc(Assembler::less, SCAN_TO_CHAR);
    cmpl(cnt1, 2*stride);
    jcc(Assembler::less, SCAN_TO_8_CHAR_INIT);
    movdl(vec1, ch);
    vpbroadcastw(vec1, vec1, Assembler::AVX_256bit);
    vpxor(vec2, vec2);
    movl(tmp, cnt1);
    andl(tmp, 0xFFFFFFF0);  //vector count (in chars)
    andl(cnt1,0x0000000F);  //tail count (in chars)

    bind(SCAN_TO_16_CHAR_LOOP);
    vmovdqu(vec3, Address(result, 0));
    vpcmpeqw(vec3, vec3, vec1, 1);
    vptest(vec2, vec3);
    jcc(Assembler::carryClear, FOUND_CHAR);
    addptr(result, 32);
    subl(tmp, 2*stride);
    jcc(Assembler::notZero, SCAN_TO_16_CHAR_LOOP);
    jmp(SCAN_TO_8_CHAR);
    bind(SCAN_TO_8_CHAR_INIT);
    movdl(vec1, ch);
    pshuflw(vec1, vec1, 0x00);
    pshufd(vec1, vec1, 0);
    pxor(vec2, vec2);
  }
  bind(SCAN_TO_8_CHAR);
  cmpl(cnt1, stride);
  jcc(Assembler::less, SCAN_TO_CHAR);
  if (UseAVX < 2) {
    movdl(vec1, ch);
    pshuflw(vec1, vec1, 0x00);
    pshufd(vec1, vec1, 0);
    pxor(vec2, vec2);
  }
  movl(tmp, cnt1);
  andl(tmp, 0xFFFFFFF8);  //vector count (in chars)
  andl(cnt1,0x00000007);  //tail count (in chars)

  bind(SCAN_TO_8_CHAR_LOOP);
  movdqu(vec3, Address(result, 0));
  pcmpeqw(vec3, vec1);
  ptest(vec2, vec3);
  jcc(Assembler::carryClear, FOUND_CHAR);
  addptr(result, 16);
  subl(tmp, stride);
  jcc(Assembler::notZero, SCAN_TO_8_CHAR_LOOP);
  bind(SCAN_TO_CHAR);
  testl(cnt1, cnt1);
  jcc(Assembler::zero, RET_NOT_FOUND);
  bind(SCAN_TO_CHAR_LOOP);
  load_unsigned_short(tmp, Address(result, 0));
  cmpl(ch, tmp);
  jccb(Assembler::equal, FOUND_SEQ_CHAR);
  addptr(result, 2);
  subl(cnt1, 1);
  jccb(Assembler::zero, RET_NOT_FOUND);
  jmp(SCAN_TO_CHAR_LOOP);

  bind(RET_NOT_FOUND);
  movl(result, -1);
  jmpb(DONE_LABEL);

  bind(FOUND_CHAR);
  if (UseAVX >= 2) {
    vpmovmskb(tmp, vec3);
  } else {
    pmovmskb(tmp, vec3);
  }
  bsfl(ch, tmp);
  addptr(result, ch);

  bind(FOUND_SEQ_CHAR);
  subptr(result, str1);
  shrl(result, 1);

  bind(DONE_LABEL);
} // string_indexof_char

void C2_MacroAssembler::stringL_indexof_char(Register str1, Register cnt1, Register ch, Register result,
                                            XMMRegister vec1, XMMRegister vec2, XMMRegister vec3, Register tmp) {
  ShortBranchVerifier sbv(this);
  assert(UseSSE42Intrinsics, "SSE4.2 intrinsics are required");

  int stride = 16;

  Label FOUND_CHAR, SCAN_TO_CHAR_INIT, SCAN_TO_CHAR_LOOP,
        SCAN_TO_16_CHAR, SCAN_TO_16_CHAR_LOOP, SCAN_TO_32_CHAR_LOOP,
        RET_NOT_FOUND, SCAN_TO_16_CHAR_INIT,
        FOUND_SEQ_CHAR, DONE_LABEL;

  movptr(result, str1);
  if (UseAVX >= 2) {
    cmpl(cnt1, stride);
    jcc(Assembler::less, SCAN_TO_CHAR_INIT);
    cmpl(cnt1, stride*2);
    jcc(Assembler::less, SCAN_TO_16_CHAR_INIT);
    movdl(vec1, ch);
    vpbroadcastb(vec1, vec1, Assembler::AVX_256bit);
    vpxor(vec2, vec2);
    movl(tmp, cnt1);
    andl(tmp, 0xFFFFFFE0);  //vector count (in chars)
    andl(cnt1,0x0000001F);  //tail count (in chars)

    bind(SCAN_TO_32_CHAR_LOOP);
    vmovdqu(vec3, Address(result, 0));
    vpcmpeqb(vec3, vec3, vec1, Assembler::AVX_256bit);
    vptest(vec2, vec3);
    jcc(Assembler::carryClear, FOUND_CHAR);
    addptr(result, 32);
    subl(tmp, stride*2);
    jcc(Assembler::notZero, SCAN_TO_32_CHAR_LOOP);
    jmp(SCAN_TO_16_CHAR);

    bind(SCAN_TO_16_CHAR_INIT);
    movdl(vec1, ch);
    pxor(vec2, vec2);
    pshufb(vec1, vec2);
  }

  bind(SCAN_TO_16_CHAR);
  cmpl(cnt1, stride);
  jcc(Assembler::less, SCAN_TO_CHAR_INIT);//less than 16 entries left
  if (UseAVX < 2) {
    movdl(vec1, ch);
    pxor(vec2, vec2);
    pshufb(vec1, vec2);
  }
  movl(tmp, cnt1);
  andl(tmp, 0xFFFFFFF0);  //vector count (in bytes)
  andl(cnt1,0x0000000F);  //tail count (in bytes)

  bind(SCAN_TO_16_CHAR_LOOP);
  movdqu(vec3, Address(result, 0));
  pcmpeqb(vec3, vec1);
  ptest(vec2, vec3);
  jcc(Assembler::carryClear, FOUND_CHAR);
  addptr(result, 16);
  subl(tmp, stride);
  jcc(Assembler::notZero, SCAN_TO_16_CHAR_LOOP);//last 16 items...

  bind(SCAN_TO_CHAR_INIT);
  testl(cnt1, cnt1);
  jcc(Assembler::zero, RET_NOT_FOUND);
  bind(SCAN_TO_CHAR_LOOP);
  load_unsigned_byte(tmp, Address(result, 0));
  cmpl(ch, tmp);
  jccb(Assembler::equal, FOUND_SEQ_CHAR);
  addptr(result, 1);
  subl(cnt1, 1);
  jccb(Assembler::zero, RET_NOT_FOUND);
  jmp(SCAN_TO_CHAR_LOOP);

  bind(RET_NOT_FOUND);
  movl(result, -1);
  jmpb(DONE_LABEL);

  bind(FOUND_CHAR);
  if (UseAVX >= 2) {
    vpmovmskb(tmp, vec3);
  } else {
    pmovmskb(tmp, vec3);
  }
  bsfl(ch, tmp);
  addptr(result, ch);

  bind(FOUND_SEQ_CHAR);
  subptr(result, str1);

  bind(DONE_LABEL);
} // stringL_indexof_char

int C2_MacroAssembler::arrays_hashcode_elsize(BasicType eltype) {
  switch (eltype) {
  case T_BOOLEAN: return sizeof(jboolean);
  case T_BYTE:  return sizeof(jbyte);
  case T_SHORT: return sizeof(jshort);
  case T_CHAR:  return sizeof(jchar);
  case T_INT:   return sizeof(jint);
  default:
    ShouldNotReachHere();
    return -1;
  }
}

void C2_MacroAssembler::arrays_hashcode_elload(Register dst, Address src, BasicType eltype) {
  switch (eltype) {
  // T_BOOLEAN used as surrogate for unsigned byte
  case T_BOOLEAN: movzbl(dst, src);   break;
  case T_BYTE:    movsbl(dst, src);   break;
  case T_SHORT:   movswl(dst, src);   break;
  case T_CHAR:    movzwl(dst, src);   break;
  case T_INT:     movl(dst, src);     break;
  default:
    ShouldNotReachHere();
  }
}

void C2_MacroAssembler::arrays_hashcode_elvload(XMMRegister dst, Address src, BasicType eltype) {
  load_vector(dst, src, arrays_hashcode_elsize(eltype) * 8);
}

void C2_MacroAssembler::arrays_hashcode_elvload(XMMRegister dst, AddressLiteral src, BasicType eltype) {
  load_vector(dst, src, arrays_hashcode_elsize(eltype) * 8);
}

void C2_MacroAssembler::arrays_hashcode_elvcast(XMMRegister dst, BasicType eltype) {
  const int vlen = Assembler::AVX_256bit;
  switch (eltype) {
  case T_BOOLEAN: vector_unsigned_cast(dst, dst, vlen, T_BYTE, T_INT);  break;
  case T_BYTE:      vector_signed_cast(dst, dst, vlen, T_BYTE, T_INT);  break;
  case T_SHORT:     vector_signed_cast(dst, dst, vlen, T_SHORT, T_INT); break;
  case T_CHAR:    vector_unsigned_cast(dst, dst, vlen, T_SHORT, T_INT); break;
  case T_INT:
    // do nothing
    break;
  default:
    ShouldNotReachHere();
  }
}

void C2_MacroAssembler::arrays_hashcode(Register ary1, Register cnt1, Register result,
                                        Register index, Register tmp2, Register tmp3, XMMRegister vnext,
                                        XMMRegister vcoef0, XMMRegister vcoef1, XMMRegister vcoef2, XMMRegister vcoef3,
                                        XMMRegister vresult0, XMMRegister vresult1, XMMRegister vresult2, XMMRegister vresult3,
                                        XMMRegister vtmp0, XMMRegister vtmp1, XMMRegister vtmp2, XMMRegister vtmp3,
                                        BasicType eltype) {
  ShortBranchVerifier sbv(this);
  assert(UseAVX >= 2, "AVX2 intrinsics are required");
  assert_different_registers(ary1, cnt1, result, index, tmp2, tmp3);
  assert_different_registers(vnext, vcoef0, vcoef1, vcoef2, vcoef3, vresult0, vresult1, vresult2, vresult3, vtmp0, vtmp1, vtmp2, vtmp3);

  Label SHORT_UNROLLED_BEGIN, SHORT_UNROLLED_LOOP_BEGIN,
        SHORT_UNROLLED_LOOP_EXIT,
        UNROLLED_SCALAR_LOOP_BEGIN, UNROLLED_SCALAR_SKIP, UNROLLED_SCALAR_RESUME,
        UNROLLED_VECTOR_LOOP_BEGIN,
        END;
  switch (eltype) {
  case T_BOOLEAN: BLOCK_COMMENT("arrays_hashcode(unsigned byte) {"); break;
  case T_CHAR:    BLOCK_COMMENT("arrays_hashcode(char) {");          break;
  case T_BYTE:    BLOCK_COMMENT("arrays_hashcode(byte) {");          break;
  case T_SHORT:   BLOCK_COMMENT("arrays_hashcode(short) {");         break;
  case T_INT:     BLOCK_COMMENT("arrays_hashcode(int) {");           break;
  default:        BLOCK_COMMENT("arrays_hashcode {");                break;
  }

  // For "renaming" for readibility of the code
  const XMMRegister vcoef[] = { vcoef0, vcoef1, vcoef2, vcoef3 },
                    vresult[] = { vresult0, vresult1, vresult2, vresult3 },
                    vtmp[] = { vtmp0, vtmp1, vtmp2, vtmp3 };

  const int elsize = arrays_hashcode_elsize(eltype);

  /*
    if (cnt1 >= 2) {
      if (cnt1 >= 32) {
        UNROLLED VECTOR LOOP
      }
      UNROLLED SCALAR LOOP
    }
    SINGLE SCALAR
   */

  cmpl(cnt1, 32);
  jcc(Assembler::less, SHORT_UNROLLED_BEGIN);

  // cnt1 >= 32 && generate_vectorized_loop
  xorl(index, index);

  // vresult = IntVector.zero(I256);
  for (int idx = 0; idx < 4; idx++) {
    vpxor(vresult[idx], vresult[idx]);
  }
  // vnext = IntVector.broadcast(I256, power_of_31_backwards[0]);
  Register bound = tmp2;
  Register next = tmp3;
  lea(tmp2, ExternalAddress(StubRoutines::x86::arrays_hashcode_powers_of_31() + (0 * sizeof(jint))));
  movl(next, Address(tmp2, 0));
  movdl(vnext, next);
  vpbroadcastd(vnext, vnext, Assembler::AVX_256bit);

  // index = 0;
  // bound = cnt1 & ~(32 - 1);
  movl(bound, cnt1);
  andl(bound, ~(32 - 1));
  // for (; index < bound; index += 32) {
  bind(UNROLLED_VECTOR_LOOP_BEGIN);
  // result *= next;
  imull(result, next);
  // loop fission to upfront the cost of fetching from memory, OOO execution
  // can then hopefully do a better job of prefetching
  for (int idx = 0; idx < 4; idx++) {
    arrays_hashcode_elvload(vtmp[idx], Address(ary1, index, Address::times(elsize), 8 * idx * elsize), eltype);
  }
  // vresult = vresult * vnext + ary1[index+8*idx:index+8*idx+7];
  for (int idx = 0; idx < 4; idx++) {
    vpmulld(vresult[idx], vresult[idx], vnext, Assembler::AVX_256bit);
    arrays_hashcode_elvcast(vtmp[idx], eltype);
    vpaddd(vresult[idx], vresult[idx], vtmp[idx], Assembler::AVX_256bit);
  }
  // index += 32;
  addl(index, 32);
  // index < bound;
  cmpl(index, bound);
  jcc(Assembler::less, UNROLLED_VECTOR_LOOP_BEGIN);
  // }

  lea(ary1, Address(ary1, bound, Address::times(elsize)));
  subl(cnt1, bound);
  // release bound

  // vresult *= IntVector.fromArray(I256, power_of_31_backwards, 1);
  for (int idx = 0; idx < 4; idx++) {
    lea(tmp2, ExternalAddress(StubRoutines::x86::arrays_hashcode_powers_of_31() + ((8 * idx + 1) * sizeof(jint))));
    arrays_hashcode_elvload(vcoef[idx], Address(tmp2, 0), T_INT);
    vpmulld(vresult[idx], vresult[idx], vcoef[idx], Assembler::AVX_256bit);
  }
  // result += vresult.reduceLanes(ADD);
  for (int idx = 0; idx < 4; idx++) {
    reduceI(Op_AddReductionVI, 256/(sizeof(jint) * 8), result, result, vresult[idx], vtmp[(idx * 2 + 0) % 4], vtmp[(idx * 2 + 1) % 4]);
  }

  // } else if (cnt1 < 32) {

  bind(SHORT_UNROLLED_BEGIN);
  // int i = 1;
  movl(index, 1);
  cmpl(index, cnt1);
  jcc(Assembler::greaterEqual, SHORT_UNROLLED_LOOP_EXIT);

  // for (; i < cnt1 ; i += 2) {
  bind(SHORT_UNROLLED_LOOP_BEGIN);
  movl(tmp3, 961);
  imull(result, tmp3);
  arrays_hashcode_elload(tmp2, Address(ary1, index, Address::times(elsize), -elsize), eltype);
  movl(tmp3, tmp2);
  shll(tmp3, 5);
  subl(tmp3, tmp2);
  addl(result, tmp3);
  arrays_hashcode_elload(tmp3, Address(ary1, index, Address::times(elsize)), eltype);
  addl(result, tmp3);
  addl(index, 2);
  cmpl(index, cnt1);
  jccb(Assembler::less, SHORT_UNROLLED_LOOP_BEGIN);

  // }
  // if (i >= cnt1) {
  bind(SHORT_UNROLLED_LOOP_EXIT);
  jccb(Assembler::greater, END);
  movl(tmp2, result);
  shll(result, 5);
  subl(result, tmp2);
  arrays_hashcode_elload(tmp3, Address(ary1, index, Address::times(elsize), -elsize), eltype);
  addl(result, tmp3);
  // }
  bind(END);

  BLOCK_COMMENT("} // arrays_hashcode");

} // arrays_hashcode

// helper function for string_compare
void C2_MacroAssembler::load_next_elements(Register elem1, Register elem2, Register str1, Register str2,
                                           Address::ScaleFactor scale, Address::ScaleFactor scale1,
                                           Address::ScaleFactor scale2, Register index, int ae) {
  if (ae == StrIntrinsicNode::LL) {
    load_unsigned_byte(elem1, Address(str1, index, scale, 0));
    load_unsigned_byte(elem2, Address(str2, index, scale, 0));
  } else if (ae == StrIntrinsicNode::UU) {
    load_unsigned_short(elem1, Address(str1, index, scale, 0));
    load_unsigned_short(elem2, Address(str2, index, scale, 0));
  } else {
    load_unsigned_byte(elem1, Address(str1, index, scale1, 0));
    load_unsigned_short(elem2, Address(str2, index, scale2, 0));
  }
}

// Compare strings, used for char[] and byte[].
void C2_MacroAssembler::string_compare(Register str1, Register str2,
                                       Register cnt1, Register cnt2, Register result,
                                       XMMRegister vec1, int ae, KRegister mask) {
  ShortBranchVerifier sbv(this);
  Label LENGTH_DIFF_LABEL, POP_LABEL, DONE_LABEL, WHILE_HEAD_LABEL;
  Label COMPARE_WIDE_VECTORS_LOOP_FAILED;  // used only _LP64 && AVX3
  int stride, stride2, adr_stride, adr_stride1, adr_stride2;
  int stride2x2 = 0x40;
  Address::ScaleFactor scale = Address::no_scale;
  Address::ScaleFactor scale1 = Address::no_scale;
  Address::ScaleFactor scale2 = Address::no_scale;

  if (ae != StrIntrinsicNode::LL) {
    stride2x2 = 0x20;
  }

  if (ae == StrIntrinsicNode::LU || ae == StrIntrinsicNode::UL) {
    shrl(cnt2, 1);
  }
  // Compute the minimum of the string lengths and the
  // difference of the string lengths (stack).
  // Do the conditional move stuff
  movl(result, cnt1);
  subl(cnt1, cnt2);
  push(cnt1);
  cmov32(Assembler::lessEqual, cnt2, result);    // cnt2 = min(cnt1, cnt2)

  // Is the minimum length zero?
  testl(cnt2, cnt2);
  jcc(Assembler::zero, LENGTH_DIFF_LABEL);
  if (ae == StrIntrinsicNode::LL) {
    // Load first bytes
    load_unsigned_byte(result, Address(str1, 0));  // result = str1[0]
    load_unsigned_byte(cnt1, Address(str2, 0));    // cnt1   = str2[0]
  } else if (ae == StrIntrinsicNode::UU) {
    // Load first characters
    load_unsigned_short(result, Address(str1, 0));
    load_unsigned_short(cnt1, Address(str2, 0));
  } else {
    load_unsigned_byte(result, Address(str1, 0));
    load_unsigned_short(cnt1, Address(str2, 0));
  }
  subl(result, cnt1);
  jcc(Assembler::notZero,  POP_LABEL);

  if (ae == StrIntrinsicNode::UU) {
    // Divide length by 2 to get number of chars
    shrl(cnt2, 1);
  }
  cmpl(cnt2, 1);
  jcc(Assembler::equal, LENGTH_DIFF_LABEL);

  // Check if the strings start at the same location and setup scale and stride
  if (ae == StrIntrinsicNode::LL || ae == StrIntrinsicNode::UU) {
    cmpptr(str1, str2);
    jcc(Assembler::equal, LENGTH_DIFF_LABEL);
    if (ae == StrIntrinsicNode::LL) {
      scale = Address::times_1;
      stride = 16;
    } else {
      scale = Address::times_2;
      stride = 8;
    }
  } else {
    scale1 = Address::times_1;
    scale2 = Address::times_2;
    // scale not used
    stride = 8;
  }

  if (UseAVX >= 2 && UseSSE42Intrinsics) {
    Label COMPARE_WIDE_VECTORS, VECTOR_NOT_EQUAL, COMPARE_WIDE_TAIL, COMPARE_SMALL_STR;
    Label COMPARE_WIDE_VECTORS_LOOP, COMPARE_16_CHARS, COMPARE_INDEX_CHAR;
    Label COMPARE_WIDE_VECTORS_LOOP_AVX2;
    Label COMPARE_TAIL_LONG;
    Label COMPARE_WIDE_VECTORS_LOOP_AVX3;  // used only _LP64 && AVX3

    int pcmpmask = 0x19;
    if (ae == StrIntrinsicNode::LL) {
      pcmpmask &= ~0x01;
    }

    // Setup to compare 16-chars (32-bytes) vectors,
    // start from first character again because it has aligned address.
    if (ae == StrIntrinsicNode::LL) {
      stride2 = 32;
    } else {
      stride2 = 16;
    }
    if (ae == StrIntrinsicNode::LL || ae == StrIntrinsicNode::UU) {
      adr_stride = stride << scale;
    } else {
      adr_stride1 = 8;  //stride << scale1;
      adr_stride2 = 16; //stride << scale2;
    }

    assert(result == rax && cnt2 == rdx && cnt1 == rcx, "pcmpestri");
    // rax and rdx are used by pcmpestri as elements counters
    movl(result, cnt2);
    andl(cnt2, ~(stride2-1));   // cnt2 holds the vector count
    jcc(Assembler::zero, COMPARE_TAIL_LONG);

    // fast path : compare first 2 8-char vectors.
    bind(COMPARE_16_CHARS);
    if (ae == StrIntrinsicNode::LL || ae == StrIntrinsicNode::UU) {
      movdqu(vec1, Address(str1, 0));
    } else {
      pmovzxbw(vec1, Address(str1, 0));
    }
    pcmpestri(vec1, Address(str2, 0), pcmpmask);
    jccb(Assembler::below, COMPARE_INDEX_CHAR);

    if (ae == StrIntrinsicNode::LL || ae == StrIntrinsicNode::UU) {
      movdqu(vec1, Address(str1, adr_stride));
      pcmpestri(vec1, Address(str2, adr_stride), pcmpmask);
    } else {
      pmovzxbw(vec1, Address(str1, adr_stride1));
      pcmpestri(vec1, Address(str2, adr_stride2), pcmpmask);
    }
    jccb(Assembler::aboveEqual, COMPARE_WIDE_VECTORS);
    addl(cnt1, stride);

    // Compare the characters at index in cnt1
    bind(COMPARE_INDEX_CHAR); // cnt1 has the offset of the mismatching character
    load_next_elements(result, cnt2, str1, str2, scale, scale1, scale2, cnt1, ae);
    subl(result, cnt2);
    jmp(POP_LABEL);

    // Setup the registers to start vector comparison loop
    bind(COMPARE_WIDE_VECTORS);
    if (ae == StrIntrinsicNode::LL || ae == StrIntrinsicNode::UU) {
      lea(str1, Address(str1, result, scale));
      lea(str2, Address(str2, result, scale));
    } else {
      lea(str1, Address(str1, result, scale1));
      lea(str2, Address(str2, result, scale2));
    }
    subl(result, stride2);
    subl(cnt2, stride2);
    jcc(Assembler::zero, COMPARE_WIDE_TAIL);
    negptr(result);

    //  In a loop, compare 16-chars (32-bytes) at once using (vpxor+vptest)
    bind(COMPARE_WIDE_VECTORS_LOOP);

#ifdef _LP64
    if ((AVX3Threshold == 0) && VM_Version::supports_avx512vlbw()) { // trying 64 bytes fast loop
      cmpl(cnt2, stride2x2);
      jccb(Assembler::below, COMPARE_WIDE_VECTORS_LOOP_AVX2);
      testl(cnt2, stride2x2-1);   // cnt2 holds the vector count
      jccb(Assembler::notZero, COMPARE_WIDE_VECTORS_LOOP_AVX2);   // means we cannot subtract by 0x40

      bind(COMPARE_WIDE_VECTORS_LOOP_AVX3); // the hottest loop
      if (ae == StrIntrinsicNode::LL || ae == StrIntrinsicNode::UU) {
        evmovdquq(vec1, Address(str1, result, scale), Assembler::AVX_512bit);
        evpcmpeqb(mask, vec1, Address(str2, result, scale), Assembler::AVX_512bit); // k7 == 11..11, if operands equal, otherwise k7 has some 0
      } else {
        vpmovzxbw(vec1, Address(str1, result, scale1), Assembler::AVX_512bit);
        evpcmpeqb(mask, vec1, Address(str2, result, scale2), Assembler::AVX_512bit); // k7 == 11..11, if operands equal, otherwise k7 has some 0
      }
      kortestql(mask, mask);
      jcc(Assembler::aboveEqual, COMPARE_WIDE_VECTORS_LOOP_FAILED);     // miscompare
      addptr(result, stride2x2);  // update since we already compared at this addr
      subl(cnt2, stride2x2);      // and sub the size too
      jccb(Assembler::notZero, COMPARE_WIDE_VECTORS_LOOP_AVX3);

      vpxor(vec1, vec1);
      jmpb(COMPARE_WIDE_TAIL);
    }//if (VM_Version::supports_avx512vlbw())
#endif // _LP64


    bind(COMPARE_WIDE_VECTORS_LOOP_AVX2);
    if (ae == StrIntrinsicNode::LL || ae == StrIntrinsicNode::UU) {
      vmovdqu(vec1, Address(str1, result, scale));
      vpxor(vec1, Address(str2, result, scale));
    } else {
      vpmovzxbw(vec1, Address(str1, result, scale1), Assembler::AVX_256bit);
      vpxor(vec1, Address(str2, result, scale2));
    }
    vptest(vec1, vec1);
    jcc(Assembler::notZero, VECTOR_NOT_EQUAL);
    addptr(result, stride2);
    subl(cnt2, stride2);
    jcc(Assembler::notZero, COMPARE_WIDE_VECTORS_LOOP);
    // clean upper bits of YMM registers
    vpxor(vec1, vec1);

    // compare wide vectors tail
    bind(COMPARE_WIDE_TAIL);
    testptr(result, result);
    jcc(Assembler::zero, LENGTH_DIFF_LABEL);

    movl(result, stride2);
    movl(cnt2, result);
    negptr(result);
    jmp(COMPARE_WIDE_VECTORS_LOOP_AVX2);

    // Identifies the mismatching (higher or lower)16-bytes in the 32-byte vectors.
    bind(VECTOR_NOT_EQUAL);
    // clean upper bits of YMM registers
    vpxor(vec1, vec1);
    if (ae == StrIntrinsicNode::LL || ae == StrIntrinsicNode::UU) {
      lea(str1, Address(str1, result, scale));
      lea(str2, Address(str2, result, scale));
    } else {
      lea(str1, Address(str1, result, scale1));
      lea(str2, Address(str2, result, scale2));
    }
    jmp(COMPARE_16_CHARS);

    // Compare tail chars, length between 1 to 15 chars
    bind(COMPARE_TAIL_LONG);
    movl(cnt2, result);
    cmpl(cnt2, stride);
    jcc(Assembler::less, COMPARE_SMALL_STR);

    if (ae == StrIntrinsicNode::LL || ae == StrIntrinsicNode::UU) {
      movdqu(vec1, Address(str1, 0));
    } else {
      pmovzxbw(vec1, Address(str1, 0));
    }
    pcmpestri(vec1, Address(str2, 0), pcmpmask);
    jcc(Assembler::below, COMPARE_INDEX_CHAR);
    subptr(cnt2, stride);
    jcc(Assembler::zero, LENGTH_DIFF_LABEL);
    if (ae == StrIntrinsicNode::LL || ae == StrIntrinsicNode::UU) {
      lea(str1, Address(str1, result, scale));
      lea(str2, Address(str2, result, scale));
    } else {
      lea(str1, Address(str1, result, scale1));
      lea(str2, Address(str2, result, scale2));
    }
    negptr(cnt2);
    jmpb(WHILE_HEAD_LABEL);

    bind(COMPARE_SMALL_STR);
  } else if (UseSSE42Intrinsics) {
    Label COMPARE_WIDE_VECTORS, VECTOR_NOT_EQUAL, COMPARE_TAIL;
    int pcmpmask = 0x19;
    // Setup to compare 8-char (16-byte) vectors,
    // start from first character again because it has aligned address.
    movl(result, cnt2);
    andl(cnt2, ~(stride - 1));   // cnt2 holds the vector count
    if (ae == StrIntrinsicNode::LL) {
      pcmpmask &= ~0x01;
    }
    jcc(Assembler::zero, COMPARE_TAIL);
    if (ae == StrIntrinsicNode::LL || ae == StrIntrinsicNode::UU) {
      lea(str1, Address(str1, result, scale));
      lea(str2, Address(str2, result, scale));
    } else {
      lea(str1, Address(str1, result, scale1));
      lea(str2, Address(str2, result, scale2));
    }
    negptr(result);

    // pcmpestri
    //   inputs:
    //     vec1- substring
    //     rax - negative string length (elements count)
    //     mem - scanned string
    //     rdx - string length (elements count)
    //     pcmpmask - cmp mode: 11000 (string compare with negated result)
    //               + 00 (unsigned bytes) or  + 01 (unsigned shorts)
    //   outputs:
    //     rcx - first mismatched element index
    assert(result == rax && cnt2 == rdx && cnt1 == rcx, "pcmpestri");

    bind(COMPARE_WIDE_VECTORS);
    if (ae == StrIntrinsicNode::LL || ae == StrIntrinsicNode::UU) {
      movdqu(vec1, Address(str1, result, scale));
      pcmpestri(vec1, Address(str2, result, scale), pcmpmask);
    } else {
      pmovzxbw(vec1, Address(str1, result, scale1));
      pcmpestri(vec1, Address(str2, result, scale2), pcmpmask);
    }
    // After pcmpestri cnt1(rcx) contains mismatched element index

    jccb(Assembler::below, VECTOR_NOT_EQUAL);  // CF==1
    addptr(result, stride);
    subptr(cnt2, stride);
    jccb(Assembler::notZero, COMPARE_WIDE_VECTORS);

    // compare wide vectors tail
    testptr(result, result);
    jcc(Assembler::zero, LENGTH_DIFF_LABEL);

    movl(cnt2, stride);
    movl(result, stride);
    negptr(result);
    if (ae == StrIntrinsicNode::LL || ae == StrIntrinsicNode::UU) {
      movdqu(vec1, Address(str1, result, scale));
      pcmpestri(vec1, Address(str2, result, scale), pcmpmask);
    } else {
      pmovzxbw(vec1, Address(str1, result, scale1));
      pcmpestri(vec1, Address(str2, result, scale2), pcmpmask);
    }
    jccb(Assembler::aboveEqual, LENGTH_DIFF_LABEL);

    // Mismatched characters in the vectors
    bind(VECTOR_NOT_EQUAL);
    addptr(cnt1, result);
    load_next_elements(result, cnt2, str1, str2, scale, scale1, scale2, cnt1, ae);
    subl(result, cnt2);
    jmpb(POP_LABEL);

    bind(COMPARE_TAIL); // limit is zero
    movl(cnt2, result);
    // Fallthru to tail compare
  }
  // Shift str2 and str1 to the end of the arrays, negate min
  if (ae == StrIntrinsicNode::LL || ae == StrIntrinsicNode::UU) {
    lea(str1, Address(str1, cnt2, scale));
    lea(str2, Address(str2, cnt2, scale));
  } else {
    lea(str1, Address(str1, cnt2, scale1));
    lea(str2, Address(str2, cnt2, scale2));
  }
  decrementl(cnt2);  // first character was compared already
  negptr(cnt2);

  // Compare the rest of the elements
  bind(WHILE_HEAD_LABEL);
  load_next_elements(result, cnt1, str1, str2, scale, scale1, scale2, cnt2, ae);
  subl(result, cnt1);
  jccb(Assembler::notZero, POP_LABEL);
  increment(cnt2);
  jccb(Assembler::notZero, WHILE_HEAD_LABEL);

  // Strings are equal up to min length.  Return the length difference.
  bind(LENGTH_DIFF_LABEL);
  pop(result);
  if (ae == StrIntrinsicNode::UU) {
    // Divide diff by 2 to get number of chars
    sarl(result, 1);
  }
  jmpb(DONE_LABEL);

#ifdef _LP64
  if (VM_Version::supports_avx512vlbw()) {

    bind(COMPARE_WIDE_VECTORS_LOOP_FAILED);

    kmovql(cnt1, mask);
    notq(cnt1);
    bsfq(cnt2, cnt1);
    if (ae != StrIntrinsicNode::LL) {
      // Divide diff by 2 to get number of chars
      sarl(cnt2, 1);
    }
    addq(result, cnt2);
    if (ae == StrIntrinsicNode::LL) {
      load_unsigned_byte(cnt1, Address(str2, result));
      load_unsigned_byte(result, Address(str1, result));
    } else if (ae == StrIntrinsicNode::UU) {
      load_unsigned_short(cnt1, Address(str2, result, scale));
      load_unsigned_short(result, Address(str1, result, scale));
    } else {
      load_unsigned_short(cnt1, Address(str2, result, scale2));
      load_unsigned_byte(result, Address(str1, result, scale1));
    }
    subl(result, cnt1);
    jmpb(POP_LABEL);
  }//if (VM_Version::supports_avx512vlbw())
#endif // _LP64

  // Discard the stored length difference
  bind(POP_LABEL);
  pop(cnt1);

  // That's it
  bind(DONE_LABEL);
  if(ae == StrIntrinsicNode::UL) {
    negl(result);
  }

}

// Search for Non-ASCII character (Negative byte value) in a byte array,
// return the index of the first such character, otherwise the length
// of the array segment searched.
//   ..\jdk\src\java.base\share\classes\java\lang\StringCoding.java
//   @IntrinsicCandidate
//   public static int countPositives(byte[] ba, int off, int len) {
//     for (int i = off; i < off + len; i++) {
//       if (ba[i] < 0) {
//         return i - off;
//       }
//     }
//     return len;
//   }
void C2_MacroAssembler::count_positives(Register ary1, Register len,
  Register result, Register tmp1,
  XMMRegister vec1, XMMRegister vec2, KRegister mask1, KRegister mask2) {
  // rsi: byte array
  // rcx: len
  // rax: result
  ShortBranchVerifier sbv(this);
  assert_different_registers(ary1, len, result, tmp1);
  assert_different_registers(vec1, vec2);
  Label ADJUST, TAIL_ADJUST, DONE, TAIL_START, CHAR_ADJUST, COMPARE_CHAR, COMPARE_VECTORS, COMPARE_BYTE;

  movl(result, len); // copy
  // len == 0
  testl(len, len);
  jcc(Assembler::zero, DONE);

  if ((AVX3Threshold == 0) && (UseAVX > 2) && // AVX512
    VM_Version::supports_avx512vlbw() &&
    VM_Version::supports_bmi2()) {

    Label test_64_loop, test_tail, BREAK_LOOP;
    movl(tmp1, len);
    vpxor(vec2, vec2, vec2, Assembler::AVX_512bit);

    andl(tmp1, 0x0000003f); // tail count (in chars) 0x3F
    andl(len,  0xffffffc0); // vector count (in chars)
    jccb(Assembler::zero, test_tail);

    lea(ary1, Address(ary1, len, Address::times_1));
    negptr(len);

    bind(test_64_loop);
    // Check whether our 64 elements of size byte contain negatives
    evpcmpgtb(mask1, vec2, Address(ary1, len, Address::times_1), Assembler::AVX_512bit);
    kortestql(mask1, mask1);
    jcc(Assembler::notZero, BREAK_LOOP);

    addptr(len, 64);
    jccb(Assembler::notZero, test_64_loop);

    bind(test_tail);
    // bail out when there is nothing to be done
    testl(tmp1, -1);
    jcc(Assembler::zero, DONE);


    // check the tail for absense of negatives
    // ~(~0 << len) applied up to two times (for 32-bit scenario)
#ifdef _LP64
    {
      Register tmp3_aliased = len;
      mov64(tmp3_aliased, 0xFFFFFFFFFFFFFFFF);
      shlxq(tmp3_aliased, tmp3_aliased, tmp1);
      notq(tmp3_aliased);
      kmovql(mask2, tmp3_aliased);
    }
#else
    Label k_init;
    jmp(k_init);

    // We could not read 64-bits from a general purpose register thus we move
    // data required to compose 64 1's to the instruction stream
    // We emit 64 byte wide series of elements from 0..63 which later on would
    // be used as a compare targets with tail count contained in tmp1 register.
    // Result would be a k register having tmp1 consecutive number or 1
    // counting from least significant bit.
    address tmp = pc();
    emit_int64(0x0706050403020100);
    emit_int64(0x0F0E0D0C0B0A0908);
    emit_int64(0x1716151413121110);
    emit_int64(0x1F1E1D1C1B1A1918);
    emit_int64(0x2726252423222120);
    emit_int64(0x2F2E2D2C2B2A2928);
    emit_int64(0x3736353433323130);
    emit_int64(0x3F3E3D3C3B3A3938);

    bind(k_init);
    lea(len, InternalAddress(tmp));
    // create mask to test for negative byte inside a vector
    evpbroadcastb(vec1, tmp1, Assembler::AVX_512bit);
    evpcmpgtb(mask2, vec1, Address(len, 0), Assembler::AVX_512bit);

#endif
    evpcmpgtb(mask1, mask2, vec2, Address(ary1, 0), Assembler::AVX_512bit);
    ktestq(mask1, mask2);
    jcc(Assembler::zero, DONE);

    // do a full check for negative registers in the tail
    movl(len, tmp1); // tmp1 holds low 6-bit from original len;
                     // ary1 already pointing to the right place
    jmpb(TAIL_START);

    bind(BREAK_LOOP);
    // At least one byte in the last 64 byte block was negative.
    // Set up to look at the last 64 bytes as if they were a tail
    lea(ary1, Address(ary1, len, Address::times_1));
    addptr(result, len);
    // Ignore the very last byte: if all others are positive,
    // it must be negative, so we can skip right to the 2+1 byte
    // end comparison at this point
    orl(result, 63);
    movl(len, 63);
    // Fallthru to tail compare
  } else {

    if (UseAVX >= 2 && UseSSE >= 2) {
      // With AVX2, use 32-byte vector compare
      Label COMPARE_WIDE_VECTORS, BREAK_LOOP;

      // Compare 32-byte vectors
      testl(len, 0xffffffe0);   // vector count (in bytes)
      jccb(Assembler::zero, TAIL_START);

      andl(len, 0xffffffe0);
      lea(ary1, Address(ary1, len, Address::times_1));
      negptr(len);

      movl(tmp1, 0x80808080);   // create mask to test for Unicode chars in vector
      movdl(vec2, tmp1);
      vpbroadcastd(vec2, vec2, Assembler::AVX_256bit);

      bind(COMPARE_WIDE_VECTORS);
      vmovdqu(vec1, Address(ary1, len, Address::times_1));
      vptest(vec1, vec2);
      jccb(Assembler::notZero, BREAK_LOOP);
      addptr(len, 32);
      jccb(Assembler::notZero, COMPARE_WIDE_VECTORS);

      testl(result, 0x0000001f);   // any bytes remaining?
      jcc(Assembler::zero, DONE);

      // Quick test using the already prepared vector mask
      movl(len, result);
      andl(len, 0x0000001f);
      vmovdqu(vec1, Address(ary1, len, Address::times_1, -32));
      vptest(vec1, vec2);
      jcc(Assembler::zero, DONE);
      // There are zeros, jump to the tail to determine exactly where
      jmpb(TAIL_START);

      bind(BREAK_LOOP);
      // At least one byte in the last 32-byte vector is negative.
      // Set up to look at the last 32 bytes as if they were a tail
      lea(ary1, Address(ary1, len, Address::times_1));
      addptr(result, len);
      // Ignore the very last byte: if all others are positive,
      // it must be negative, so we can skip right to the 2+1 byte
      // end comparison at this point
      orl(result, 31);
      movl(len, 31);
      // Fallthru to tail compare
    } else if (UseSSE42Intrinsics) {
      // With SSE4.2, use double quad vector compare
      Label COMPARE_WIDE_VECTORS, BREAK_LOOP;

      // Compare 16-byte vectors
      testl(len, 0xfffffff0);   // vector count (in bytes)
      jcc(Assembler::zero, TAIL_START);

      andl(len, 0xfffffff0);
      lea(ary1, Address(ary1, len, Address::times_1));
      negptr(len);

      movl(tmp1, 0x80808080);
      movdl(vec2, tmp1);
      pshufd(vec2, vec2, 0);

      bind(COMPARE_WIDE_VECTORS);
      movdqu(vec1, Address(ary1, len, Address::times_1));
      ptest(vec1, vec2);
      jccb(Assembler::notZero, BREAK_LOOP);
      addptr(len, 16);
      jccb(Assembler::notZero, COMPARE_WIDE_VECTORS);

      testl(result, 0x0000000f); // len is zero, any bytes remaining?
      jcc(Assembler::zero, DONE);

      // Quick test using the already prepared vector mask
      movl(len, result);
      andl(len, 0x0000000f);   // tail count (in bytes)
      movdqu(vec1, Address(ary1, len, Address::times_1, -16));
      ptest(vec1, vec2);
      jcc(Assembler::zero, DONE);
      jmpb(TAIL_START);

      bind(BREAK_LOOP);
      // At least one byte in the last 16-byte vector is negative.
      // Set up and look at the last 16 bytes as if they were a tail
      lea(ary1, Address(ary1, len, Address::times_1));
      addptr(result, len);
      // Ignore the very last byte: if all others are positive,
      // it must be negative, so we can skip right to the 2+1 byte
      // end comparison at this point
      orl(result, 15);
      movl(len, 15);
      // Fallthru to tail compare
    }
  }

  bind(TAIL_START);
  // Compare 4-byte vectors
  andl(len, 0xfffffffc); // vector count (in bytes)
  jccb(Assembler::zero, COMPARE_CHAR);

  lea(ary1, Address(ary1, len, Address::times_1));
  negptr(len);

  bind(COMPARE_VECTORS);
  movl(tmp1, Address(ary1, len, Address::times_1));
  andl(tmp1, 0x80808080);
  jccb(Assembler::notZero, TAIL_ADJUST);
  addptr(len, 4);
  jccb(Assembler::notZero, COMPARE_VECTORS);

  // Compare trailing char (final 2-3 bytes), if any
  bind(COMPARE_CHAR);

  testl(result, 0x2);   // tail  char
  jccb(Assembler::zero, COMPARE_BYTE);
  load_unsigned_short(tmp1, Address(ary1, 0));
  andl(tmp1, 0x00008080);
  jccb(Assembler::notZero, CHAR_ADJUST);
  lea(ary1, Address(ary1, 2));

  bind(COMPARE_BYTE);
  testl(result, 0x1);   // tail  byte
  jccb(Assembler::zero, DONE);
  load_unsigned_byte(tmp1, Address(ary1, 0));
  testl(tmp1, 0x00000080);
  jccb(Assembler::zero, DONE);
  subptr(result, 1);
  jmpb(DONE);

  bind(TAIL_ADJUST);
  // there are negative bits in the last 4 byte block.
  // Adjust result and check the next three bytes
  addptr(result, len);
  orl(result, 3);
  lea(ary1, Address(ary1, len, Address::times_1));
  jmpb(COMPARE_CHAR);

  bind(CHAR_ADJUST);
  // We are looking at a char + optional byte tail, and found that one
  // of the bytes in the char is negative. Adjust the result, check the
  // first byte and readjust if needed.
  andl(result, 0xfffffffc);
  testl(tmp1, 0x00000080); // little-endian, so lowest byte comes first
  jccb(Assembler::notZero, DONE);
  addptr(result, 1);

  // That's it
  bind(DONE);
  if (UseAVX >= 2 && UseSSE >= 2) {
    // clean upper bits of YMM registers
    vpxor(vec1, vec1);
    vpxor(vec2, vec2);
  }
}

// Compare char[] or byte[] arrays aligned to 4 bytes or substrings.
void C2_MacroAssembler::arrays_equals(bool is_array_equ, Register ary1, Register ary2,
                                      Register limit, Register result, Register chr,
                                      XMMRegister vec1, XMMRegister vec2, bool is_char, KRegister mask) {
  ShortBranchVerifier sbv(this);
  Label TRUE_LABEL, FALSE_LABEL, DONE, COMPARE_VECTORS, COMPARE_CHAR, COMPARE_BYTE;

  int length_offset  = arrayOopDesc::length_offset_in_bytes();
  int base_offset    = arrayOopDesc::base_offset_in_bytes(is_char ? T_CHAR : T_BYTE);

  if (is_array_equ) {
    // Check the input args
    cmpoop(ary1, ary2);
    jcc(Assembler::equal, TRUE_LABEL);

    // Need additional checks for arrays_equals.
    testptr(ary1, ary1);
    jcc(Assembler::zero, FALSE_LABEL);
    testptr(ary2, ary2);
    jcc(Assembler::zero, FALSE_LABEL);

    // Check the lengths
    movl(limit, Address(ary1, length_offset));
    cmpl(limit, Address(ary2, length_offset));
    jcc(Assembler::notEqual, FALSE_LABEL);
  }

  // count == 0
  testl(limit, limit);
  jcc(Assembler::zero, TRUE_LABEL);

  if (is_array_equ) {
    // Load array address
    lea(ary1, Address(ary1, base_offset));
    lea(ary2, Address(ary2, base_offset));
  }

  if (is_array_equ && is_char) {
    // arrays_equals when used for char[].
    shll(limit, 1);      // byte count != 0
  }
  movl(result, limit); // copy

  if (UseAVX >= 2) {
    // With AVX2, use 32-byte vector compare
    Label COMPARE_WIDE_VECTORS, COMPARE_TAIL;

    // Compare 32-byte vectors
    andl(result, 0x0000001f);  //   tail count (in bytes)
    andl(limit, 0xffffffe0);   // vector count (in bytes)
    jcc(Assembler::zero, COMPARE_TAIL);

    lea(ary1, Address(ary1, limit, Address::times_1));
    lea(ary2, Address(ary2, limit, Address::times_1));
    negptr(limit);

#ifdef _LP64
    if ((AVX3Threshold == 0) && VM_Version::supports_avx512vlbw()) { // trying 64 bytes fast loop
      Label COMPARE_WIDE_VECTORS_LOOP_AVX2, COMPARE_WIDE_VECTORS_LOOP_AVX3;

      cmpl(limit, -64);
      jcc(Assembler::greater, COMPARE_WIDE_VECTORS_LOOP_AVX2);

      bind(COMPARE_WIDE_VECTORS_LOOP_AVX3); // the hottest loop

      evmovdquq(vec1, Address(ary1, limit, Address::times_1), Assembler::AVX_512bit);
      evpcmpeqb(mask, vec1, Address(ary2, limit, Address::times_1), Assembler::AVX_512bit);
      kortestql(mask, mask);
      jcc(Assembler::aboveEqual, FALSE_LABEL);     // miscompare
      addptr(limit, 64);  // update since we already compared at this addr
      cmpl(limit, -64);
      jccb(Assembler::lessEqual, COMPARE_WIDE_VECTORS_LOOP_AVX3);

      // At this point we may still need to compare -limit+result bytes.
      // We could execute the next two instruction and just continue via non-wide path:
      //  cmpl(limit, 0);
      //  jcc(Assembler::equal, COMPARE_TAIL);  // true
      // But since we stopped at the points ary{1,2}+limit which are
      // not farther than 64 bytes from the ends of arrays ary{1,2}+result
      // (|limit| <= 32 and result < 32),
      // we may just compare the last 64 bytes.
      //
      addptr(result, -64);   // it is safe, bc we just came from this area
      evmovdquq(vec1, Address(ary1, result, Address::times_1), Assembler::AVX_512bit);
      evpcmpeqb(mask, vec1, Address(ary2, result, Address::times_1), Assembler::AVX_512bit);
      kortestql(mask, mask);
      jcc(Assembler::aboveEqual, FALSE_LABEL);     // miscompare

      jmp(TRUE_LABEL);

      bind(COMPARE_WIDE_VECTORS_LOOP_AVX2);

    }//if (VM_Version::supports_avx512vlbw())
#endif //_LP64
    bind(COMPARE_WIDE_VECTORS);
    vmovdqu(vec1, Address(ary1, limit, Address::times_1));
    vmovdqu(vec2, Address(ary2, limit, Address::times_1));
    vpxor(vec1, vec2);

    vptest(vec1, vec1);
    jcc(Assembler::notZero, FALSE_LABEL);
    addptr(limit, 32);
    jcc(Assembler::notZero, COMPARE_WIDE_VECTORS);

    testl(result, result);
    jcc(Assembler::zero, TRUE_LABEL);

    vmovdqu(vec1, Address(ary1, result, Address::times_1, -32));
    vmovdqu(vec2, Address(ary2, result, Address::times_1, -32));
    vpxor(vec1, vec2);

    vptest(vec1, vec1);
    jccb(Assembler::notZero, FALSE_LABEL);
    jmpb(TRUE_LABEL);

    bind(COMPARE_TAIL); // limit is zero
    movl(limit, result);
    // Fallthru to tail compare
  } else if (UseSSE42Intrinsics) {
    // With SSE4.2, use double quad vector compare
    Label COMPARE_WIDE_VECTORS, COMPARE_TAIL;

    // Compare 16-byte vectors
    andl(result, 0x0000000f);  //   tail count (in bytes)
    andl(limit, 0xfffffff0);   // vector count (in bytes)
    jcc(Assembler::zero, COMPARE_TAIL);

    lea(ary1, Address(ary1, limit, Address::times_1));
    lea(ary2, Address(ary2, limit, Address::times_1));
    negptr(limit);

    bind(COMPARE_WIDE_VECTORS);
    movdqu(vec1, Address(ary1, limit, Address::times_1));
    movdqu(vec2, Address(ary2, limit, Address::times_1));
    pxor(vec1, vec2);

    ptest(vec1, vec1);
    jcc(Assembler::notZero, FALSE_LABEL);
    addptr(limit, 16);
    jcc(Assembler::notZero, COMPARE_WIDE_VECTORS);

    testl(result, result);
    jcc(Assembler::zero, TRUE_LABEL);

    movdqu(vec1, Address(ary1, result, Address::times_1, -16));
    movdqu(vec2, Address(ary2, result, Address::times_1, -16));
    pxor(vec1, vec2);

    ptest(vec1, vec1);
    jccb(Assembler::notZero, FALSE_LABEL);
    jmpb(TRUE_LABEL);

    bind(COMPARE_TAIL); // limit is zero
    movl(limit, result);
    // Fallthru to tail compare
  }

  // Compare 4-byte vectors
  andl(limit, 0xfffffffc); // vector count (in bytes)
  jccb(Assembler::zero, COMPARE_CHAR);

  lea(ary1, Address(ary1, limit, Address::times_1));
  lea(ary2, Address(ary2, limit, Address::times_1));
  negptr(limit);

  bind(COMPARE_VECTORS);
  movl(chr, Address(ary1, limit, Address::times_1));
  cmpl(chr, Address(ary2, limit, Address::times_1));
  jccb(Assembler::notEqual, FALSE_LABEL);
  addptr(limit, 4);
  jcc(Assembler::notZero, COMPARE_VECTORS);

  // Compare trailing char (final 2 bytes), if any
  bind(COMPARE_CHAR);
  testl(result, 0x2);   // tail  char
  jccb(Assembler::zero, COMPARE_BYTE);
  load_unsigned_short(chr, Address(ary1, 0));
  load_unsigned_short(limit, Address(ary2, 0));
  cmpl(chr, limit);
  jccb(Assembler::notEqual, FALSE_LABEL);

  if (is_array_equ && is_char) {
    bind(COMPARE_BYTE);
  } else {
    lea(ary1, Address(ary1, 2));
    lea(ary2, Address(ary2, 2));

    bind(COMPARE_BYTE);
    testl(result, 0x1);   // tail  byte
    jccb(Assembler::zero, TRUE_LABEL);
    load_unsigned_byte(chr, Address(ary1, 0));
    load_unsigned_byte(limit, Address(ary2, 0));
    cmpl(chr, limit);
    jccb(Assembler::notEqual, FALSE_LABEL);
  }
  bind(TRUE_LABEL);
  movl(result, 1);   // return true
  jmpb(DONE);

  bind(FALSE_LABEL);
  xorl(result, result); // return false

  // That's it
  bind(DONE);
  if (UseAVX >= 2) {
    // clean upper bits of YMM registers
    vpxor(vec1, vec1);
    vpxor(vec2, vec2);
  }
}

#ifdef _LP64

static void convertF2I_slowpath(C2_MacroAssembler& masm, C2GeneralStub<Register, XMMRegister, address>& stub) {
#define __ masm.
  Register dst = stub.data<0>();
  XMMRegister src = stub.data<1>();
  address target = stub.data<2>();
  __ bind(stub.entry());
  __ subptr(rsp, 8);
  __ movdbl(Address(rsp), src);
  __ call(RuntimeAddress(target));
  __ pop(dst);
  __ jmp(stub.continuation());
#undef __
}

void C2_MacroAssembler::convertF2I(BasicType dst_bt, BasicType src_bt, Register dst, XMMRegister src) {
  assert(dst_bt == T_INT || dst_bt == T_LONG, "");
  assert(src_bt == T_FLOAT || src_bt == T_DOUBLE, "");

  address slowpath_target;
  if (dst_bt == T_INT) {
    if (src_bt == T_FLOAT) {
      cvttss2sil(dst, src);
      cmpl(dst, 0x80000000);
      slowpath_target = StubRoutines::x86::f2i_fixup();
    } else {
      cvttsd2sil(dst, src);
      cmpl(dst, 0x80000000);
      slowpath_target = StubRoutines::x86::d2i_fixup();
    }
  } else {
    if (src_bt == T_FLOAT) {
      cvttss2siq(dst, src);
      cmp64(dst, ExternalAddress(StubRoutines::x86::double_sign_flip()));
      slowpath_target = StubRoutines::x86::f2l_fixup();
    } else {
      cvttsd2siq(dst, src);
      cmp64(dst, ExternalAddress(StubRoutines::x86::double_sign_flip()));
      slowpath_target = StubRoutines::x86::d2l_fixup();
    }
  }

  auto stub = C2CodeStub::make<Register, XMMRegister, address>(dst, src, slowpath_target, 23, convertF2I_slowpath);
  jcc(Assembler::equal, stub->entry());
  bind(stub->continuation());
}

#endif // _LP64

void C2_MacroAssembler::evmasked_op(int ideal_opc, BasicType eType, KRegister mask, XMMRegister dst,
                                    XMMRegister src1, int imm8, bool merge, int vlen_enc) {
  switch(ideal_opc) {
    case Op_LShiftVS:
      Assembler::evpsllw(dst, mask, src1, imm8, merge, vlen_enc); break;
    case Op_LShiftVI:
      Assembler::evpslld(dst, mask, src1, imm8, merge, vlen_enc); break;
    case Op_LShiftVL:
      Assembler::evpsllq(dst, mask, src1, imm8, merge, vlen_enc); break;
    case Op_RShiftVS:
      Assembler::evpsraw(dst, mask, src1, imm8, merge, vlen_enc); break;
    case Op_RShiftVI:
      Assembler::evpsrad(dst, mask, src1, imm8, merge, vlen_enc); break;
    case Op_RShiftVL:
      Assembler::evpsraq(dst, mask, src1, imm8, merge, vlen_enc); break;
    case Op_URShiftVS:
      Assembler::evpsrlw(dst, mask, src1, imm8, merge, vlen_enc); break;
    case Op_URShiftVI:
      Assembler::evpsrld(dst, mask, src1, imm8, merge, vlen_enc); break;
    case Op_URShiftVL:
      Assembler::evpsrlq(dst, mask, src1, imm8, merge, vlen_enc); break;
    case Op_RotateRightV:
      evrord(eType, dst, mask, src1, imm8, merge, vlen_enc); break;
    case Op_RotateLeftV:
      evrold(eType, dst, mask, src1, imm8, merge, vlen_enc); break;
    default:
      fatal("Unsupported masked operation"); break;
  }
}

void C2_MacroAssembler::evmasked_op(int ideal_opc, BasicType eType, KRegister mask, XMMRegister dst,
                                    XMMRegister src1, XMMRegister src2, bool merge, int vlen_enc,
                                    bool is_varshift) {
  switch (ideal_opc) {
    case Op_AddVB:
      evpaddb(dst, mask, src1, src2, merge, vlen_enc); break;
    case Op_AddVS:
      evpaddw(dst, mask, src1, src2, merge, vlen_enc); break;
    case Op_AddVI:
      evpaddd(dst, mask, src1, src2, merge, vlen_enc); break;
    case Op_AddVL:
      evpaddq(dst, mask, src1, src2, merge, vlen_enc); break;
    case Op_AddVF:
      evaddps(dst, mask, src1, src2, merge, vlen_enc); break;
    case Op_AddVD:
      evaddpd(dst, mask, src1, src2, merge, vlen_enc); break;
    case Op_SubVB:
      evpsubb(dst, mask, src1, src2, merge, vlen_enc); break;
    case Op_SubVS:
      evpsubw(dst, mask, src1, src2, merge, vlen_enc); break;
    case Op_SubVI:
      evpsubd(dst, mask, src1, src2, merge, vlen_enc); break;
    case Op_SubVL:
      evpsubq(dst, mask, src1, src2, merge, vlen_enc); break;
    case Op_SubVF:
      evsubps(dst, mask, src1, src2, merge, vlen_enc); break;
    case Op_SubVD:
      evsubpd(dst, mask, src1, src2, merge, vlen_enc); break;
    case Op_MulVS:
      evpmullw(dst, mask, src1, src2, merge, vlen_enc); break;
    case Op_MulVI:
      evpmulld(dst, mask, src1, src2, merge, vlen_enc); break;
    case Op_MulVL:
      evpmullq(dst, mask, src1, src2, merge, vlen_enc); break;
    case Op_MulVF:
      evmulps(dst, mask, src1, src2, merge, vlen_enc); break;
    case Op_MulVD:
      evmulpd(dst, mask, src1, src2, merge, vlen_enc); break;
    case Op_DivVF:
      evdivps(dst, mask, src1, src2, merge, vlen_enc); break;
    case Op_DivVD:
      evdivpd(dst, mask, src1, src2, merge, vlen_enc); break;
    case Op_SqrtVF:
      evsqrtps(dst, mask, src1, src2, merge, vlen_enc); break;
    case Op_SqrtVD:
      evsqrtpd(dst, mask, src1, src2, merge, vlen_enc); break;
    case Op_AbsVB:
      evpabsb(dst, mask, src2, merge, vlen_enc); break;
    case Op_AbsVS:
      evpabsw(dst, mask, src2, merge, vlen_enc); break;
    case Op_AbsVI:
      evpabsd(dst, mask, src2, merge, vlen_enc); break;
    case Op_AbsVL:
      evpabsq(dst, mask, src2, merge, vlen_enc); break;
    case Op_FmaVF:
      evpfma213ps(dst, mask, src1, src2, merge, vlen_enc); break;
    case Op_FmaVD:
      evpfma213pd(dst, mask, src1, src2, merge, vlen_enc); break;
    case Op_VectorRearrange:
      evperm(eType, dst, mask, src2, src1, merge, vlen_enc); break;
    case Op_LShiftVS:
      evpsllw(dst, mask, src1, src2, merge, vlen_enc, is_varshift); break;
    case Op_LShiftVI:
      evpslld(dst, mask, src1, src2, merge, vlen_enc, is_varshift); break;
    case Op_LShiftVL:
      evpsllq(dst, mask, src1, src2, merge, vlen_enc, is_varshift); break;
    case Op_RShiftVS:
      evpsraw(dst, mask, src1, src2, merge, vlen_enc, is_varshift); break;
    case Op_RShiftVI:
      evpsrad(dst, mask, src1, src2, merge, vlen_enc, is_varshift); break;
    case Op_RShiftVL:
      evpsraq(dst, mask, src1, src2, merge, vlen_enc, is_varshift); break;
    case Op_URShiftVS:
      evpsrlw(dst, mask, src1, src2, merge, vlen_enc, is_varshift); break;
    case Op_URShiftVI:
      evpsrld(dst, mask, src1, src2, merge, vlen_enc, is_varshift); break;
    case Op_URShiftVL:
      evpsrlq(dst, mask, src1, src2, merge, vlen_enc, is_varshift); break;
    case Op_RotateLeftV:
      evrold(eType, dst, mask, src1, src2, merge, vlen_enc); break;
    case Op_RotateRightV:
      evrord(eType, dst, mask, src1, src2, merge, vlen_enc); break;
    case Op_MaxV:
      evpmaxs(eType, dst, mask, src1, src2, merge, vlen_enc); break;
    case Op_MinV:
      evpmins(eType, dst, mask, src1, src2, merge, vlen_enc); break;
    case Op_XorV:
      evxor(eType, dst, mask, src1, src2, merge, vlen_enc); break;
    case Op_OrV:
      evor(eType, dst, mask, src1, src2, merge, vlen_enc); break;
    case Op_AndV:
      evand(eType, dst, mask, src1, src2, merge, vlen_enc); break;
    default:
      fatal("Unsupported masked operation"); break;
  }
}

void C2_MacroAssembler::evmasked_op(int ideal_opc, BasicType eType, KRegister mask, XMMRegister dst,
                                    XMMRegister src1, Address src2, bool merge, int vlen_enc) {
  switch (ideal_opc) {
    case Op_AddVB:
      evpaddb(dst, mask, src1, src2, merge, vlen_enc); break;
    case Op_AddVS:
      evpaddw(dst, mask, src1, src2, merge, vlen_enc); break;
    case Op_AddVI:
      evpaddd(dst, mask, src1, src2, merge, vlen_enc); break;
    case Op_AddVL:
      evpaddq(dst, mask, src1, src2, merge, vlen_enc); break;
    case Op_AddVF:
      evaddps(dst, mask, src1, src2, merge, vlen_enc); break;
    case Op_AddVD:
      evaddpd(dst, mask, src1, src2, merge, vlen_enc); break;
    case Op_SubVB:
      evpsubb(dst, mask, src1, src2, merge, vlen_enc); break;
    case Op_SubVS:
      evpsubw(dst, mask, src1, src2, merge, vlen_enc); break;
    case Op_SubVI:
      evpsubd(dst, mask, src1, src2, merge, vlen_enc); break;
    case Op_SubVL:
      evpsubq(dst, mask, src1, src2, merge, vlen_enc); break;
    case Op_SubVF:
      evsubps(dst, mask, src1, src2, merge, vlen_enc); break;
    case Op_SubVD:
      evsubpd(dst, mask, src1, src2, merge, vlen_enc); break;
    case Op_MulVS:
      evpmullw(dst, mask, src1, src2, merge, vlen_enc); break;
    case Op_MulVI:
      evpmulld(dst, mask, src1, src2, merge, vlen_enc); break;
    case Op_MulVL:
      evpmullq(dst, mask, src1, src2, merge, vlen_enc); break;
    case Op_MulVF:
      evmulps(dst, mask, src1, src2, merge, vlen_enc); break;
    case Op_MulVD:
      evmulpd(dst, mask, src1, src2, merge, vlen_enc); break;
    case Op_DivVF:
      evdivps(dst, mask, src1, src2, merge, vlen_enc); break;
    case Op_DivVD:
      evdivpd(dst, mask, src1, src2, merge, vlen_enc); break;
    case Op_FmaVF:
      evpfma213ps(dst, mask, src1, src2, merge, vlen_enc); break;
    case Op_FmaVD:
      evpfma213pd(dst, mask, src1, src2, merge, vlen_enc); break;
    case Op_MaxV:
      evpmaxs(eType, dst, mask, src1, src2, merge, vlen_enc); break;
    case Op_MinV:
      evpmins(eType, dst, mask, src1, src2, merge, vlen_enc); break;
    case Op_XorV:
      evxor(eType, dst, mask, src1, src2, merge, vlen_enc); break;
    case Op_OrV:
      evor(eType, dst, mask, src1, src2, merge, vlen_enc); break;
    case Op_AndV:
      evand(eType, dst, mask, src1, src2, merge, vlen_enc); break;
    default:
      fatal("Unsupported masked operation"); break;
  }
}

void C2_MacroAssembler::masked_op(int ideal_opc, int mask_len, KRegister dst,
                                  KRegister src1, KRegister src2) {
  BasicType etype = T_ILLEGAL;
  switch(mask_len) {
    case 2:
    case 4:
    case 8:  etype = T_BYTE; break;
    case 16: etype = T_SHORT; break;
    case 32: etype = T_INT; break;
    case 64: etype = T_LONG; break;
    default: fatal("Unsupported type"); break;
  }
  assert(etype != T_ILLEGAL, "");
  switch(ideal_opc) {
    case Op_AndVMask:
      kand(etype, dst, src1, src2); break;
    case Op_OrVMask:
      kor(etype, dst, src1, src2); break;
    case Op_XorVMask:
      kxor(etype, dst, src1, src2); break;
    default:
      fatal("Unsupported masked operation"); break;
  }
}

/*
 * Following routine handles special floating point values(NaN/Inf/-Inf/Max/Min) for casting operation.
 * If src is NaN, the result is 0.
 * If the src is negative infinity or any value less than or equal to the value of Integer.MIN_VALUE,
 * the result is equal to the value of Integer.MIN_VALUE.
 * If the src is positive infinity or any value greater than or equal to the value of Integer.MAX_VALUE,
 * the result is equal to the value of Integer.MAX_VALUE.
 */
void C2_MacroAssembler::vector_cast_float_to_int_special_cases_avx(XMMRegister dst, XMMRegister src, XMMRegister xtmp1,
                                                                   XMMRegister xtmp2, XMMRegister xtmp3, XMMRegister xtmp4,
                                                                   Register rscratch, AddressLiteral float_sign_flip,
                                                                   int vec_enc) {
  assert(rscratch != noreg || always_reachable(float_sign_flip), "missing");
  Label done;
  vmovdqu(xtmp1, float_sign_flip, vec_enc, rscratch);
  vpcmpeqd(xtmp2, dst, xtmp1, vec_enc);
  vptest(xtmp2, xtmp2, vec_enc);
  jccb(Assembler::equal, done);

  vpcmpeqd(xtmp4, xtmp4, xtmp4, vec_enc);
  vpxor(xtmp1, xtmp1, xtmp4, vec_enc);

  vpxor(xtmp4, xtmp4, xtmp4, vec_enc);
  vcmpps(xtmp3, src, src, Assembler::UNORD_Q, vec_enc);
  vblendvps(dst, dst, xtmp4, xtmp3, vec_enc);

  // Recompute the mask for remaining special value.
  vpxor(xtmp2, xtmp2, xtmp3, vec_enc);
  // Extract SRC values corresponding to TRUE mask lanes.
  vpand(xtmp4, xtmp2, src, vec_enc);
  // Flip mask bits so that MSB bit of MASK lanes corresponding to +ve special
  // values are set.
  vpxor(xtmp3, xtmp2, xtmp4, vec_enc);

  vblendvps(dst, dst, xtmp1, xtmp3, vec_enc);
  bind(done);
}

void C2_MacroAssembler::vector_cast_float_to_int_special_cases_evex(XMMRegister dst, XMMRegister src, XMMRegister xtmp1,
                                                                    XMMRegister xtmp2, KRegister ktmp1, KRegister ktmp2,
                                                                    Register rscratch, AddressLiteral float_sign_flip,
                                                                    int vec_enc) {
  assert(rscratch != noreg || always_reachable(float_sign_flip), "missing");
  Label done;
  evmovdqul(xtmp1, k0, float_sign_flip, false, vec_enc, rscratch);
  Assembler::evpcmpeqd(ktmp1, k0, xtmp1, dst, vec_enc);
  kortestwl(ktmp1, ktmp1);
  jccb(Assembler::equal, done);

  vpxor(xtmp2, xtmp2, xtmp2, vec_enc);
  evcmpps(ktmp2, k0, src, src, Assembler::UNORD_Q, vec_enc);
  evmovdqul(dst, ktmp2, xtmp2, true, vec_enc);

  kxorwl(ktmp1, ktmp1, ktmp2);
  evcmpps(ktmp1, ktmp1, src, xtmp2, Assembler::NLT_UQ, vec_enc);
  vpternlogd(xtmp2, 0x11, xtmp1, xtmp1, vec_enc);
  evmovdqul(dst, ktmp1, xtmp2, true, vec_enc);
  bind(done);
}

void C2_MacroAssembler::vector_cast_float_to_long_special_cases_evex(XMMRegister dst, XMMRegister src, XMMRegister xtmp1,
                                                                     XMMRegister xtmp2, KRegister ktmp1, KRegister ktmp2,
                                                                     Register rscratch, AddressLiteral double_sign_flip,
                                                                     int vec_enc) {
  assert(rscratch != noreg || always_reachable(double_sign_flip), "missing");

  Label done;
  evmovdquq(xtmp1, k0, double_sign_flip, false, vec_enc, rscratch);
  Assembler::evpcmpeqq(ktmp1, k0, xtmp1, dst, vec_enc);
  kortestwl(ktmp1, ktmp1);
  jccb(Assembler::equal, done);

  vpxor(xtmp2, xtmp2, xtmp2, vec_enc);
  evcmpps(ktmp2, k0, src, src, Assembler::UNORD_Q, vec_enc);
  evmovdquq(dst, ktmp2, xtmp2, true, vec_enc);

  kxorwl(ktmp1, ktmp1, ktmp2);
  evcmpps(ktmp1, ktmp1, src, xtmp2, Assembler::NLT_UQ, vec_enc);
  vpternlogq(xtmp2, 0x11, xtmp1, xtmp1, vec_enc);
  evmovdquq(dst, ktmp1, xtmp2, true, vec_enc);
  bind(done);
}

void C2_MacroAssembler::vector_cast_double_to_int_special_cases_evex(XMMRegister dst, XMMRegister src, XMMRegister xtmp1,
                                                                     XMMRegister xtmp2, KRegister ktmp1, KRegister ktmp2,
                                                                     Register rscratch, AddressLiteral float_sign_flip,
                                                                     int vec_enc) {
  assert(rscratch != noreg || always_reachable(float_sign_flip), "missing");
  Label done;
  evmovdquq(xtmp1, k0, float_sign_flip, false, vec_enc, rscratch);
  Assembler::evpcmpeqd(ktmp1, k0, xtmp1, dst, vec_enc);
  kortestwl(ktmp1, ktmp1);
  jccb(Assembler::equal, done);

  vpxor(xtmp2, xtmp2, xtmp2, vec_enc);
  evcmppd(ktmp2, k0, src, src, Assembler::UNORD_Q, vec_enc);
  evmovdqul(dst, ktmp2, xtmp2, true, vec_enc);

  kxorwl(ktmp1, ktmp1, ktmp2);
  evcmppd(ktmp1, ktmp1, src, xtmp2, Assembler::NLT_UQ, vec_enc);
  vpternlogq(xtmp2, 0x11, xtmp1, xtmp1, vec_enc);
  evmovdqul(dst, ktmp1, xtmp2, true, vec_enc);
  bind(done);
}

/*
 * Following routine handles special floating point values(NaN/Inf/-Inf/Max/Min) for casting operation.
 * If src is NaN, the result is 0.
 * If the src is negative infinity or any value less than or equal to the value of Long.MIN_VALUE,
 * the result is equal to the value of Long.MIN_VALUE.
 * If the src is positive infinity or any value greater than or equal to the value of Long.MAX_VALUE,
 * the result is equal to the value of Long.MAX_VALUE.
 */
void C2_MacroAssembler::vector_cast_double_to_long_special_cases_evex(XMMRegister dst, XMMRegister src, XMMRegister xtmp1,
                                                                      XMMRegister xtmp2, KRegister ktmp1, KRegister ktmp2,
                                                                      Register rscratch, AddressLiteral double_sign_flip,
                                                                      int vec_enc) {
  assert(rscratch != noreg || always_reachable(double_sign_flip), "missing");

  Label done;
  evmovdqul(xtmp1, k0, double_sign_flip, false, vec_enc, rscratch);
  evpcmpeqq(ktmp1, xtmp1, dst, vec_enc);
  kortestwl(ktmp1, ktmp1);
  jccb(Assembler::equal, done);

  vpxor(xtmp2, xtmp2, xtmp2, vec_enc);
  evcmppd(ktmp2, k0, src, src, Assembler::UNORD_Q, vec_enc);
  evmovdquq(dst, ktmp2, xtmp2, true, vec_enc);

  kxorwl(ktmp1, ktmp1, ktmp2);
  evcmppd(ktmp1, ktmp1, src, xtmp2, Assembler::NLT_UQ, vec_enc);
  vpternlogq(xtmp2, 0x11, xtmp1, xtmp1, vec_enc);
  evmovdquq(dst, ktmp1, xtmp2, true, vec_enc);
  bind(done);
}

void C2_MacroAssembler::vector_crosslane_doubleword_pack_avx(XMMRegister dst, XMMRegister src, XMMRegister zero,
                                                             XMMRegister xtmp, int index, int vec_enc) {
   assert(vec_enc < Assembler::AVX_512bit, "");
   if (vec_enc == Assembler::AVX_256bit) {
     vextractf128_high(xtmp, src);
     vshufps(dst, src, xtmp, index, vec_enc);
   } else {
     vshufps(dst, src, zero, index, vec_enc);
   }
}

void C2_MacroAssembler::vector_cast_double_to_int_special_cases_avx(XMMRegister dst, XMMRegister src, XMMRegister xtmp1, XMMRegister xtmp2,
                                                                    XMMRegister xtmp3, XMMRegister xtmp4, XMMRegister xtmp5, Register rscratch,
                                                                    AddressLiteral float_sign_flip, int src_vec_enc) {
  assert(rscratch != noreg || always_reachable(float_sign_flip), "missing");

  Label done;
  // Compare the destination lanes with float_sign_flip
  // value to get mask for all special values.
  movdqu(xtmp1, float_sign_flip, rscratch);
  vpcmpeqd(xtmp2, dst, xtmp1, Assembler::AVX_128bit);
  ptest(xtmp2, xtmp2);
  jccb(Assembler::equal, done);

  // Flip float_sign_flip to get max integer value.
  vpcmpeqd(xtmp4, xtmp4, xtmp4, Assembler::AVX_128bit);
  pxor(xtmp1, xtmp4);

  // Set detination lanes corresponding to unordered source lanes as zero.
  vpxor(xtmp4, xtmp4, xtmp4, src_vec_enc);
  vcmppd(xtmp3, src, src, Assembler::UNORD_Q, src_vec_enc);

  // Shuffle mask vector and pack lower doubles word from each quadword lane.
  vector_crosslane_doubleword_pack_avx(xtmp3, xtmp3, xtmp4, xtmp5, 0x88, src_vec_enc);
  vblendvps(dst, dst, xtmp4, xtmp3, Assembler::AVX_128bit);

  // Recompute the mask for remaining special value.
  pxor(xtmp2, xtmp3);
  // Extract mask corresponding to non-negative source lanes.
  vcmppd(xtmp3, src, xtmp4, Assembler::NLT_UQ, src_vec_enc);

  // Shuffle mask vector and pack lower doubles word from each quadword lane.
  vector_crosslane_doubleword_pack_avx(xtmp3, xtmp3, xtmp4, xtmp5, 0x88, src_vec_enc);
  pand(xtmp3, xtmp2);

  // Replace destination lanes holding special value(0x80000000) with max int
  // if corresponding source lane holds a +ve value.
  vblendvps(dst, dst, xtmp1, xtmp3, Assembler::AVX_128bit);
  bind(done);
}


void C2_MacroAssembler::vector_cast_int_to_subword(BasicType to_elem_bt, XMMRegister dst, XMMRegister zero,
                                                   XMMRegister xtmp, Register rscratch, int vec_enc) {
  switch(to_elem_bt) {
    case T_SHORT:
      assert(rscratch != noreg || always_reachable(ExternalAddress(StubRoutines::x86::vector_int_to_short_mask())), "missing");
      vpand(dst, dst, ExternalAddress(StubRoutines::x86::vector_int_to_short_mask()), vec_enc, rscratch);
      vpackusdw(dst, dst, zero, vec_enc);
      if (vec_enc == Assembler::AVX_256bit) {
        vector_crosslane_doubleword_pack_avx(dst, dst, zero, xtmp, 0x44, vec_enc);
      }
      break;
    case  T_BYTE:
      assert(rscratch != noreg || always_reachable(ExternalAddress(StubRoutines::x86::vector_int_to_byte_mask())), "missing");
      vpand(dst, dst, ExternalAddress(StubRoutines::x86::vector_int_to_byte_mask()), vec_enc, rscratch);
      vpackusdw(dst, dst, zero, vec_enc);
      if (vec_enc == Assembler::AVX_256bit) {
        vector_crosslane_doubleword_pack_avx(dst, dst, zero, xtmp, 0x44, vec_enc);
      }
      vpackuswb(dst, dst, zero, vec_enc);
      break;
    default: assert(false, "%s", type2name(to_elem_bt));
  }
}

/*
 * Algorithm for vector D2L and F2I conversions:-
 * a) Perform vector D2L/F2I cast.
 * b) Choose fast path if none of the result vector lane contains 0x80000000 value.
 *    It signifies that source value could be any of the special floating point
 *    values(NaN,-Inf,Inf,Max,-Min).
 * c) Set destination to zero if source is NaN value.
 * d) Replace 0x80000000 with MaxInt if source lane contains a +ve value.
 */

void C2_MacroAssembler::vector_castF2X_avx(BasicType to_elem_bt, XMMRegister dst, XMMRegister src, XMMRegister xtmp1,
                                           XMMRegister xtmp2, XMMRegister xtmp3, XMMRegister xtmp4,
                                           AddressLiteral float_sign_flip, Register rscratch, int vec_enc) {
  int to_elem_sz = type2aelembytes(to_elem_bt);
  assert(to_elem_sz <= 4, "");
  vcvttps2dq(dst, src, vec_enc);
  vector_cast_float_to_int_special_cases_avx(dst, src, xtmp1, xtmp2, xtmp3, xtmp4, rscratch, float_sign_flip, vec_enc);
  if (to_elem_sz < 4) {
    vpxor(xtmp4, xtmp4, xtmp4, vec_enc);
    vector_cast_int_to_subword(to_elem_bt, dst, xtmp4, xtmp3, rscratch, vec_enc);
  }
}

void C2_MacroAssembler::vector_castF2X_evex(BasicType to_elem_bt, XMMRegister dst, XMMRegister src, XMMRegister xtmp1,
                                            XMMRegister xtmp2, KRegister ktmp1, KRegister ktmp2, AddressLiteral float_sign_flip,
                                            Register rscratch, int vec_enc) {
  int to_elem_sz = type2aelembytes(to_elem_bt);
  assert(to_elem_sz <= 4, "");
  vcvttps2dq(dst, src, vec_enc);
  vector_cast_float_to_int_special_cases_evex(dst, src, xtmp1, xtmp2, ktmp1, ktmp2, rscratch, float_sign_flip, vec_enc);
  switch(to_elem_bt) {
    case T_INT:
      break;
    case T_SHORT:
      evpmovdw(dst, dst, vec_enc);
      break;
    case T_BYTE:
      evpmovdb(dst, dst, vec_enc);
      break;
    default: assert(false, "%s", type2name(to_elem_bt));
  }
}

void C2_MacroAssembler::vector_castF2L_evex(XMMRegister dst, XMMRegister src, XMMRegister xtmp1, XMMRegister xtmp2,
                                            KRegister ktmp1, KRegister ktmp2, AddressLiteral double_sign_flip,
                                            Register rscratch, int vec_enc) {
  evcvttps2qq(dst, src, vec_enc);
  vector_cast_float_to_long_special_cases_evex(dst, src, xtmp1, xtmp2, ktmp1, ktmp2, rscratch, double_sign_flip, vec_enc);
}

// Handling for downcasting from double to integer or sub-word types on AVX2.
void C2_MacroAssembler::vector_castD2X_avx(BasicType to_elem_bt, XMMRegister dst, XMMRegister src, XMMRegister xtmp1,
                                           XMMRegister xtmp2, XMMRegister xtmp3, XMMRegister xtmp4, XMMRegister xtmp5,
                                           AddressLiteral float_sign_flip, Register rscratch, int vec_enc) {
  int to_elem_sz = type2aelembytes(to_elem_bt);
  assert(to_elem_sz < 8, "");
  vcvttpd2dq(dst, src, vec_enc);
  vector_cast_double_to_int_special_cases_avx(dst, src, xtmp1, xtmp2, xtmp3, xtmp4, xtmp5, rscratch,
                                              float_sign_flip, vec_enc);
  if (to_elem_sz < 4) {
    // xtmp4 holds all zero lanes.
    vector_cast_int_to_subword(to_elem_bt, dst, xtmp4, xtmp5, rscratch, Assembler::AVX_128bit);
  }
}

void C2_MacroAssembler::vector_castD2X_evex(BasicType to_elem_bt, XMMRegister dst, XMMRegister src,
                                            XMMRegister xtmp1, XMMRegister xtmp2, KRegister ktmp1,
                                            KRegister ktmp2, AddressLiteral sign_flip,
                                            Register rscratch, int vec_enc) {
  if (VM_Version::supports_avx512dq()) {
    evcvttpd2qq(dst, src, vec_enc);
    vector_cast_double_to_long_special_cases_evex(dst, src, xtmp1, xtmp2, ktmp1, ktmp2, rscratch, sign_flip, vec_enc);
    switch(to_elem_bt) {
      case T_LONG:
        break;
      case T_INT:
        evpmovsqd(dst, dst, vec_enc);
        break;
      case T_SHORT:
        evpmovsqd(dst, dst, vec_enc);
        evpmovdw(dst, dst, vec_enc);
        break;
      case T_BYTE:
        evpmovsqd(dst, dst, vec_enc);
        evpmovdb(dst, dst, vec_enc);
        break;
      default: assert(false, "%s", type2name(to_elem_bt));
    }
  } else {
    assert(type2aelembytes(to_elem_bt) <= 4, "");
    vcvttpd2dq(dst, src, vec_enc);
    vector_cast_double_to_int_special_cases_evex(dst, src, xtmp1, xtmp2, ktmp1, ktmp2, rscratch, sign_flip, vec_enc);
    switch(to_elem_bt) {
      case T_INT:
        break;
      case T_SHORT:
        evpmovdw(dst, dst, vec_enc);
        break;
      case T_BYTE:
        evpmovdb(dst, dst, vec_enc);
        break;
      default: assert(false, "%s", type2name(to_elem_bt));
    }
  }
}

#ifdef _LP64
void C2_MacroAssembler::vector_round_double_evex(XMMRegister dst, XMMRegister src,
                                                 AddressLiteral double_sign_flip, AddressLiteral new_mxcsr, int vec_enc,
                                                 Register tmp, XMMRegister xtmp1, XMMRegister xtmp2, KRegister ktmp1, KRegister ktmp2) {
  // Perform floor(val+0.5) operation under the influence of MXCSR.RC mode roundTowards -inf.
  // and re-instantiate original MXCSR.RC mode after that.
  ldmxcsr(new_mxcsr, tmp /*rscratch*/);

  mov64(tmp, julong_cast(0.5L));
  evpbroadcastq(xtmp1, tmp, vec_enc);
  vaddpd(xtmp1, src , xtmp1, vec_enc);
  evcvtpd2qq(dst, xtmp1, vec_enc);
  vector_cast_double_to_long_special_cases_evex(dst, src, xtmp1, xtmp2, ktmp1, ktmp2, tmp /*rscratch*/,
                                                double_sign_flip, vec_enc);;

  ldmxcsr(ExternalAddress(StubRoutines::x86::addr_mxcsr_std()), tmp /*rscratch*/);
}

void C2_MacroAssembler::vector_round_float_evex(XMMRegister dst, XMMRegister src,
                                                AddressLiteral float_sign_flip, AddressLiteral new_mxcsr, int vec_enc,
                                                Register tmp, XMMRegister xtmp1, XMMRegister xtmp2, KRegister ktmp1, KRegister ktmp2) {
  // Perform floor(val+0.5) operation under the influence of MXCSR.RC mode roundTowards -inf.
  // and re-instantiate original MXCSR.RC mode after that.
  ldmxcsr(new_mxcsr, tmp /*rscratch*/);

  movl(tmp, jint_cast(0.5));
  movq(xtmp1, tmp);
  vbroadcastss(xtmp1, xtmp1, vec_enc);
  vaddps(xtmp1, src , xtmp1, vec_enc);
  vcvtps2dq(dst, xtmp1, vec_enc);
  vector_cast_float_to_int_special_cases_evex(dst, src, xtmp1, xtmp2, ktmp1, ktmp2, tmp /*rscratch*/,
                                              float_sign_flip, vec_enc);

  ldmxcsr(ExternalAddress(StubRoutines::x86::addr_mxcsr_std()), tmp /*rscratch*/);
}

void C2_MacroAssembler::vector_round_float_avx(XMMRegister dst, XMMRegister src,
                                               AddressLiteral float_sign_flip, AddressLiteral new_mxcsr, int vec_enc,
                                               Register tmp, XMMRegister xtmp1, XMMRegister xtmp2, XMMRegister xtmp3, XMMRegister xtmp4) {
  // Perform floor(val+0.5) operation under the influence of MXCSR.RC mode roundTowards -inf.
  // and re-instantiate original MXCSR.RC mode after that.
  ldmxcsr(new_mxcsr, tmp /*rscratch*/);

  movl(tmp, jint_cast(0.5));
  movq(xtmp1, tmp);
  vbroadcastss(xtmp1, xtmp1, vec_enc);
  vaddps(xtmp1, src , xtmp1, vec_enc);
  vcvtps2dq(dst, xtmp1, vec_enc);
  vector_cast_float_to_int_special_cases_avx(dst, src, xtmp1, xtmp2, xtmp3, xtmp4, tmp /*rscratch*/, float_sign_flip, vec_enc);

  ldmxcsr(ExternalAddress(StubRoutines::x86::addr_mxcsr_std()), tmp /*rscratch*/);
}
#endif // _LP64

void C2_MacroAssembler::vector_unsigned_cast(XMMRegister dst, XMMRegister src, int vlen_enc,
                                             BasicType from_elem_bt, BasicType to_elem_bt) {
  switch (from_elem_bt) {
    case T_BYTE:
      switch (to_elem_bt) {
        case T_SHORT: vpmovzxbw(dst, src, vlen_enc); break;
        case T_INT:   vpmovzxbd(dst, src, vlen_enc); break;
        case T_LONG:  vpmovzxbq(dst, src, vlen_enc); break;
        default: ShouldNotReachHere();
      }
      break;
    case T_SHORT:
      switch (to_elem_bt) {
        case T_INT:  vpmovzxwd(dst, src, vlen_enc); break;
        case T_LONG: vpmovzxwq(dst, src, vlen_enc); break;
        default: ShouldNotReachHere();
      }
      break;
    case T_INT:
      assert(to_elem_bt == T_LONG, "");
      vpmovzxdq(dst, src, vlen_enc);
      break;
    default:
      ShouldNotReachHere();
  }
}

void C2_MacroAssembler::vector_signed_cast(XMMRegister dst, XMMRegister src, int vlen_enc,
                                           BasicType from_elem_bt, BasicType to_elem_bt) {
  switch (from_elem_bt) {
    case T_BYTE:
      switch (to_elem_bt) {
        case T_SHORT: vpmovsxbw(dst, src, vlen_enc); break;
        case T_INT:   vpmovsxbd(dst, src, vlen_enc); break;
        case T_LONG:  vpmovsxbq(dst, src, vlen_enc); break;
        default: ShouldNotReachHere();
      }
      break;
    case T_SHORT:
      switch (to_elem_bt) {
        case T_INT:  vpmovsxwd(dst, src, vlen_enc); break;
        case T_LONG: vpmovsxwq(dst, src, vlen_enc); break;
        default: ShouldNotReachHere();
      }
      break;
    case T_INT:
      assert(to_elem_bt == T_LONG, "");
      vpmovsxdq(dst, src, vlen_enc);
      break;
    default:
      ShouldNotReachHere();
  }
}

void C2_MacroAssembler::vector_mask_cast(XMMRegister dst, XMMRegister src,
                                         BasicType dst_bt, BasicType src_bt, int vlen) {
  int vlen_enc = vector_length_encoding(MAX2(type2aelembytes(src_bt), type2aelembytes(dst_bt)) * vlen);
  assert(vlen_enc != AVX_512bit, "");

  int dst_bt_size = type2aelembytes(dst_bt);
  int src_bt_size = type2aelembytes(src_bt);
  if (dst_bt_size > src_bt_size) {
    switch (dst_bt_size / src_bt_size) {
      case 2: vpmovsxbw(dst, src, vlen_enc); break;
      case 4: vpmovsxbd(dst, src, vlen_enc); break;
      case 8: vpmovsxbq(dst, src, vlen_enc); break;
      default: ShouldNotReachHere();
    }
  } else {
    assert(dst_bt_size < src_bt_size, "");
    switch (src_bt_size / dst_bt_size) {
      case 2: {
        if (vlen_enc == AVX_128bit) {
          vpacksswb(dst, src, src, vlen_enc);
        } else {
          vpacksswb(dst, src, src, vlen_enc);
          vpermq(dst, dst, 0x08, vlen_enc);
        }
        break;
      }
      case 4: {
        if (vlen_enc == AVX_128bit) {
          vpackssdw(dst, src, src, vlen_enc);
          vpacksswb(dst, dst, dst, vlen_enc);
        } else {
          vpackssdw(dst, src, src, vlen_enc);
          vpermq(dst, dst, 0x08, vlen_enc);
          vpacksswb(dst, dst, dst, AVX_128bit);
        }
        break;
      }
      case 8: {
        if (vlen_enc == AVX_128bit) {
          vpshufd(dst, src, 0x08, vlen_enc);
          vpackssdw(dst, dst, dst, vlen_enc);
          vpacksswb(dst, dst, dst, vlen_enc);
        } else {
          vpshufd(dst, src, 0x08, vlen_enc);
          vpermq(dst, dst, 0x08, vlen_enc);
          vpackssdw(dst, dst, dst, AVX_128bit);
          vpacksswb(dst, dst, dst, AVX_128bit);
        }
        break;
      }
      default: ShouldNotReachHere();
    }
  }
}

void C2_MacroAssembler::evpternlog(XMMRegister dst, int func, KRegister mask, XMMRegister src2, XMMRegister src3,
                                   bool merge, BasicType bt, int vlen_enc) {
  if (bt == T_INT) {
    evpternlogd(dst, func, mask, src2, src3, merge, vlen_enc);
  } else {
    assert(bt == T_LONG, "");
    evpternlogq(dst, func, mask, src2, src3, merge, vlen_enc);
  }
}

void C2_MacroAssembler::evpternlog(XMMRegister dst, int func, KRegister mask, XMMRegister src2, Address src3,
                                   bool merge, BasicType bt, int vlen_enc) {
  if (bt == T_INT) {
    evpternlogd(dst, func, mask, src2, src3, merge, vlen_enc);
  } else {
    assert(bt == T_LONG, "");
    evpternlogq(dst, func, mask, src2, src3, merge, vlen_enc);
  }
}

#ifdef _LP64
void C2_MacroAssembler::vector_long_to_maskvec(XMMRegister dst, Register src, Register rtmp1,
                                               Register rtmp2, XMMRegister xtmp, int mask_len,
                                               int vec_enc) {
  int index = 0;
  int vindex = 0;
  mov64(rtmp1, 0x0101010101010101L);
  pdepq(rtmp1, src, rtmp1);
  if (mask_len > 8) {
    movq(rtmp2, src);
    vpxor(xtmp, xtmp, xtmp, vec_enc);
    movq(xtmp, rtmp1);
  }
  movq(dst, rtmp1);

  mask_len -= 8;
  while (mask_len > 0) {
    assert ((mask_len & 0x7) == 0, "mask must be multiple of 8");
    index++;
    if ((index % 2) == 0) {
      pxor(xtmp, xtmp);
    }
    mov64(rtmp1, 0x0101010101010101L);
    shrq(rtmp2, 8);
    pdepq(rtmp1, rtmp2, rtmp1);
    pinsrq(xtmp, rtmp1, index % 2);
    vindex = index / 2;
    if (vindex) {
      // Write entire 16 byte vector when both 64 bit
      // lanes are update to save redundant instructions.
      if (index % 2) {
        vinsertf128(dst, dst, xtmp, vindex);
      }
    } else {
      vmovdqu(dst, xtmp);
    }
    mask_len -= 8;
  }
}

void C2_MacroAssembler::vector_mask_operation_helper(int opc, Register dst, Register tmp, int masklen) {
  switch(opc) {
    case Op_VectorMaskTrueCount:
      popcntq(dst, tmp);
      break;
    case Op_VectorMaskLastTrue:
      if (VM_Version::supports_lzcnt()) {
        lzcntq(tmp, tmp);
        movl(dst, 63);
        subl(dst, tmp);
      } else {
        movl(dst, -1);
        bsrq(tmp, tmp);
        cmov32(Assembler::notZero, dst, tmp);
      }
      break;
    case Op_VectorMaskFirstTrue:
      if (VM_Version::supports_bmi1()) {
        if (masklen < 32) {
          orl(tmp, 1 << masklen);
          tzcntl(dst, tmp);
        } else if (masklen == 32) {
          tzcntl(dst, tmp);
        } else {
          assert(masklen == 64, "");
          tzcntq(dst, tmp);
        }
      } else {
        if (masklen < 32) {
          orl(tmp, 1 << masklen);
          bsfl(dst, tmp);
        } else {
          assert(masklen == 32 || masklen == 64, "");
          movl(dst, masklen);
          if (masklen == 32)  {
            bsfl(tmp, tmp);
          } else {
            bsfq(tmp, tmp);
          }
          cmov32(Assembler::notZero, dst, tmp);
        }
      }
      break;
    case Op_VectorMaskToLong:
      assert(dst == tmp, "Dst and tmp should be the same for toLong operations");
      break;
    default: assert(false, "Unhandled mask operation");
  }
}

void C2_MacroAssembler::vector_mask_operation(int opc, Register dst, KRegister mask, Register tmp,
                                              int masklen, int masksize, int vec_enc) {
  assert(VM_Version::supports_popcnt(), "");

  if(VM_Version::supports_avx512bw()) {
    kmovql(tmp, mask);
  } else {
    assert(masklen <= 16, "");
    kmovwl(tmp, mask);
  }

  // Mask generated out of partial vector comparisons/replicate/mask manipulation
  // operations needs to be clipped.
  if (masksize < 16 && opc != Op_VectorMaskFirstTrue) {
    andq(tmp, (1 << masklen) - 1);
  }

  vector_mask_operation_helper(opc, dst, tmp, masklen);
}

void C2_MacroAssembler::vector_mask_operation(int opc, Register dst, XMMRegister mask, XMMRegister xtmp,
                                              Register tmp, int masklen, BasicType bt, int vec_enc) {
  assert((vec_enc == AVX_128bit && VM_Version::supports_avx()) ||
         (vec_enc == AVX_256bit && (VM_Version::supports_avx2() || type2aelembytes(bt) >= 4)), "");
  assert(VM_Version::supports_popcnt(), "");

  bool need_clip = false;
  switch(bt) {
    case T_BOOLEAN:
      // While masks of other types contain 0, -1; boolean masks contain lane values of 0, 1
      vpxor(xtmp, xtmp, xtmp, vec_enc);
      vpsubb(xtmp, xtmp, mask, vec_enc);
      vpmovmskb(tmp, xtmp, vec_enc);
      need_clip = masklen < 16;
      break;
    case T_BYTE:
      vpmovmskb(tmp, mask, vec_enc);
      need_clip = masklen < 16;
      break;
    case T_SHORT:
      vpacksswb(xtmp, mask, mask, vec_enc);
      if (masklen >= 16) {
        vpermpd(xtmp, xtmp, 8, vec_enc);
      }
      vpmovmskb(tmp, xtmp, Assembler::AVX_128bit);
      need_clip = masklen < 16;
      break;
    case T_INT:
    case T_FLOAT:
      vmovmskps(tmp, mask, vec_enc);
      need_clip = masklen < 4;
      break;
    case T_LONG:
    case T_DOUBLE:
      vmovmskpd(tmp, mask, vec_enc);
      need_clip = masklen < 2;
      break;
    default: assert(false, "Unhandled type, %s", type2name(bt));
  }

  // Mask generated out of partial vector comparisons/replicate/mask manipulation
  // operations needs to be clipped.
  if (need_clip && opc != Op_VectorMaskFirstTrue) {
    // need_clip implies masklen < 32
    andq(tmp, (1 << masklen) - 1);
  }

  vector_mask_operation_helper(opc, dst, tmp, masklen);
}

void C2_MacroAssembler::vector_mask_compress(KRegister dst, KRegister src, Register rtmp1,
                                             Register rtmp2, int mask_len) {
  kmov(rtmp1, src);
  andq(rtmp1, (0xFFFFFFFFFFFFFFFFUL >> (64 - mask_len)));
  mov64(rtmp2, -1L);
  pextq(rtmp2, rtmp2, rtmp1);
  kmov(dst, rtmp2);
}

#ifdef _LP64
void C2_MacroAssembler::vector_compress_expand_avx2(int opcode, XMMRegister dst, XMMRegister src,
                                                    XMMRegister mask, Register rtmp, Register rscratch,
                                                    XMMRegister permv, XMMRegister xtmp, BasicType bt,
                                                    int vec_enc) {
  assert(type2aelembytes(bt) >= 4, "");
  assert(opcode == Op_CompressV || opcode == Op_ExpandV, "");
  address compress_perm_table = nullptr;
  address expand_perm_table = nullptr;
  if (type2aelembytes(bt) == 8) {
    compress_perm_table = StubRoutines::x86::compress_perm_table64();
    expand_perm_table  = StubRoutines::x86::expand_perm_table64();
    vmovmskpd(rtmp, mask, vec_enc);
  } else {
    compress_perm_table = StubRoutines::x86::compress_perm_table32();
    expand_perm_table = StubRoutines::x86::expand_perm_table32();
    vmovmskps(rtmp, mask, vec_enc);
  }
  shlq(rtmp, 5); // for 32 byte permute row.
  if (opcode == Op_CompressV) {
    lea(rscratch, ExternalAddress(compress_perm_table));
  } else {
    lea(rscratch, ExternalAddress(expand_perm_table));
  }
  addptr(rtmp, rscratch);
  vmovdqu(permv, Address(rtmp));
  vpermps(dst, permv, src, Assembler::AVX_256bit);
  vpxor(xtmp, xtmp, xtmp, vec_enc);
  // Blend the result with zero vector using permute mask, each column entry
  // in a permute table row contains either a valid permute index or a -1 (default)
  // value, this can potentially be used as a blending mask after
  // compressing/expanding the source vector lanes.
  vblendvps(dst, dst, xtmp, permv, vec_enc, false, permv);
}
#endif

void C2_MacroAssembler::vector_compress_expand(int opcode, XMMRegister dst, XMMRegister src, KRegister mask,
                                               bool merge, BasicType bt, int vec_enc) {
  if (opcode == Op_CompressV) {
    switch(bt) {
    case T_BYTE:
      evpcompressb(dst, mask, src, merge, vec_enc);
      break;
    case T_CHAR:
    case T_SHORT:
      evpcompressw(dst, mask, src, merge, vec_enc);
      break;
    case T_INT:
      evpcompressd(dst, mask, src, merge, vec_enc);
      break;
    case T_FLOAT:
      evcompressps(dst, mask, src, merge, vec_enc);
      break;
    case T_LONG:
      evpcompressq(dst, mask, src, merge, vec_enc);
      break;
    case T_DOUBLE:
      evcompresspd(dst, mask, src, merge, vec_enc);
      break;
    default:
      fatal("Unsupported type %s", type2name(bt));
      break;
    }
  } else {
    assert(opcode == Op_ExpandV, "");
    switch(bt) {
    case T_BYTE:
      evpexpandb(dst, mask, src, merge, vec_enc);
      break;
    case T_CHAR:
    case T_SHORT:
      evpexpandw(dst, mask, src, merge, vec_enc);
      break;
    case T_INT:
      evpexpandd(dst, mask, src, merge, vec_enc);
      break;
    case T_FLOAT:
      evexpandps(dst, mask, src, merge, vec_enc);
      break;
    case T_LONG:
      evpexpandq(dst, mask, src, merge, vec_enc);
      break;
    case T_DOUBLE:
      evexpandpd(dst, mask, src, merge, vec_enc);
      break;
    default:
      fatal("Unsupported type %s", type2name(bt));
      break;
    }
  }
}
#endif

void C2_MacroAssembler::vector_signum_evex(int opcode, XMMRegister dst, XMMRegister src, XMMRegister zero, XMMRegister one,
                                           KRegister ktmp1, int vec_enc) {
  if (opcode == Op_SignumVD) {
    vsubpd(dst, zero, one, vec_enc);
    // if src < 0 ? -1 : 1
    evcmppd(ktmp1, k0, src, zero, Assembler::LT_OQ, vec_enc);
    evblendmpd(dst, ktmp1, one, dst, true, vec_enc);
    // if src == NaN, -0.0 or 0.0 return src.
    evcmppd(ktmp1, k0, src, zero, Assembler::EQ_UQ, vec_enc);
    evblendmpd(dst, ktmp1, dst, src, true, vec_enc);
  } else {
    assert(opcode == Op_SignumVF, "");
    vsubps(dst, zero, one, vec_enc);
    // if src < 0 ? -1 : 1
    evcmpps(ktmp1, k0, src, zero, Assembler::LT_OQ, vec_enc);
    evblendmps(dst, ktmp1, one, dst, true, vec_enc);
    // if src == NaN, -0.0 or 0.0 return src.
    evcmpps(ktmp1, k0, src, zero, Assembler::EQ_UQ, vec_enc);
    evblendmps(dst, ktmp1, dst, src, true, vec_enc);
  }
}

void C2_MacroAssembler::vector_signum_avx(int opcode, XMMRegister dst, XMMRegister src, XMMRegister zero, XMMRegister one,
                                          XMMRegister xtmp1, int vec_enc) {
  if (opcode == Op_SignumVD) {
    vsubpd(dst, zero, one, vec_enc);
    // if src < 0 ? -1 : 1
    vblendvpd(dst, one, dst, src, vec_enc, true, xtmp1);
    // if src == NaN, -0.0 or 0.0 return src.
    vcmppd(xtmp1, src, zero, Assembler::EQ_UQ, vec_enc);
    vblendvpd(dst, dst, src, xtmp1, vec_enc, false, xtmp1);
  } else {
    assert(opcode == Op_SignumVF, "");
    vsubps(dst, zero, one, vec_enc);
    // if src < 0 ? -1 : 1
    vblendvps(dst, one, dst, src, vec_enc, true, xtmp1);
    // if src == NaN, -0.0 or 0.0 return src.
    vcmpps(xtmp1, src, zero, Assembler::EQ_UQ, vec_enc);
    vblendvps(dst, dst, src, xtmp1, vec_enc, false, xtmp1);
  }
}

void C2_MacroAssembler::vector_maskall_operation(KRegister dst, Register src, int mask_len) {
  if (VM_Version::supports_avx512bw()) {
    if (mask_len > 32) {
      kmovql(dst, src);
    } else {
      kmovdl(dst, src);
      if (mask_len != 32) {
        kshiftrdl(dst, dst, 32 - mask_len);
      }
    }
  } else {
    assert(mask_len <= 16, "");
    kmovwl(dst, src);
    if (mask_len != 16) {
      kshiftrwl(dst, dst, 16 - mask_len);
    }
  }
}

void C2_MacroAssembler::vbroadcast(BasicType bt, XMMRegister dst, int imm32, Register rtmp, int vec_enc) {
  int lane_size = type2aelembytes(bt);
  bool is_LP64 = LP64_ONLY(true) NOT_LP64(false);
  if ((is_LP64 || lane_size < 8) &&
      ((is_non_subword_integral_type(bt) && VM_Version::supports_avx512vl()) ||
       (is_subword_type(bt) && VM_Version::supports_avx512vlbw()))) {
    movptr(rtmp, imm32);
    switch(lane_size) {
      case 1 : evpbroadcastb(dst, rtmp, vec_enc); break;
      case 2 : evpbroadcastw(dst, rtmp, vec_enc); break;
      case 4 : evpbroadcastd(dst, rtmp, vec_enc); break;
      case 8 : evpbroadcastq(dst, rtmp, vec_enc); break;
      fatal("Unsupported lane size %d", lane_size);
      break;
    }
  } else {
    movptr(rtmp, imm32);
    LP64_ONLY(movq(dst, rtmp)) NOT_LP64(movdl(dst, rtmp));
    switch(lane_size) {
      case 1 : vpbroadcastb(dst, dst, vec_enc); break;
      case 2 : vpbroadcastw(dst, dst, vec_enc); break;
      case 4 : vpbroadcastd(dst, dst, vec_enc); break;
      case 8 : vpbroadcastq(dst, dst, vec_enc); break;
      fatal("Unsupported lane size %d", lane_size);
      break;
    }
  }
}

//
// Following is lookup table based popcount computation algorithm:-
//       Index   Bit set count
//     [ 0000 ->   0,
//       0001 ->   1,
//       0010 ->   1,
//       0011 ->   2,
//       0100 ->   1,
//       0101 ->   2,
//       0110 ->   2,
//       0111 ->   3,
//       1000 ->   1,
//       1001 ->   2,
//       1010 ->   3,
//       1011 ->   3,
//       1100 ->   2,
//       1101 ->   3,
//       1111 ->   4 ]
//  a. Count the number of 1s in 4 LSB bits of each byte. These bits are used as
//     shuffle indices for lookup table access.
//  b. Right shift each byte of vector lane by 4 positions.
//  c. Count the number of 1s in 4 MSB bits each byte. These bits are used as
//     shuffle indices for lookup table access.
//  d. Add the bitset count of upper and lower 4 bits of each byte.
//  e. Unpack double words to quad words and compute sum of absolute difference of bitset
//     count of all the bytes of a quadword.
//  f. Perform step e. for upper 128bit vector lane.
//  g. Pack the bitset count of quadwords back to double word.
//  h. Unpacking and packing operations are not needed for 64bit vector lane.

void C2_MacroAssembler::vector_popcount_byte(XMMRegister dst, XMMRegister src, XMMRegister xtmp1,
                                             XMMRegister xtmp2, Register rtmp, int vec_enc) {
  assert((vec_enc == Assembler::AVX_512bit && VM_Version::supports_avx512bw()) || VM_Version::supports_avx2(), "");
  vbroadcast(T_INT, xtmp1, 0x0F0F0F0F, rtmp, vec_enc);
  vpsrlw(dst, src, 4, vec_enc);
  vpand(dst, dst, xtmp1, vec_enc);
  vpand(xtmp1, src, xtmp1, vec_enc);
  vmovdqu(xtmp2, ExternalAddress(StubRoutines::x86::vector_popcount_lut()), vec_enc, noreg);
  vpshufb(xtmp1, xtmp2, xtmp1, vec_enc);
  vpshufb(dst, xtmp2, dst, vec_enc);
  vpaddb(dst, dst, xtmp1, vec_enc);
}

void C2_MacroAssembler::vector_popcount_int(XMMRegister dst, XMMRegister src, XMMRegister xtmp1,
                                            XMMRegister xtmp2, Register rtmp, int vec_enc) {
  vector_popcount_byte(xtmp1, src, dst, xtmp2, rtmp, vec_enc);
  // Following code is as per steps e,f,g and h of above algorithm.
  vpxor(xtmp2, xtmp2, xtmp2, vec_enc);
  vpunpckhdq(dst, xtmp1, xtmp2, vec_enc);
  vpsadbw(dst, dst, xtmp2, vec_enc);
  vpunpckldq(xtmp1, xtmp1, xtmp2, vec_enc);
  vpsadbw(xtmp1, xtmp1, xtmp2, vec_enc);
  vpackuswb(dst, xtmp1, dst, vec_enc);
}

void C2_MacroAssembler::vector_popcount_short(XMMRegister dst, XMMRegister src, XMMRegister xtmp1,
                                              XMMRegister xtmp2, Register rtmp, int vec_enc) {
  vector_popcount_byte(xtmp1, src, dst, xtmp2, rtmp, vec_enc);
  // Add the popcount of upper and lower bytes of word.
  vbroadcast(T_INT, xtmp2, 0x00FF00FF, rtmp, vec_enc);
  vpsrlw(dst, xtmp1, 8, vec_enc);
  vpand(xtmp1, xtmp1, xtmp2, vec_enc);
  vpaddw(dst, dst, xtmp1, vec_enc);
}

void C2_MacroAssembler::vector_popcount_long(XMMRegister dst, XMMRegister src, XMMRegister xtmp1,
                                             XMMRegister xtmp2, Register rtmp, int vec_enc) {
  vector_popcount_byte(xtmp1, src, dst, xtmp2, rtmp, vec_enc);
  vpxor(xtmp2, xtmp2, xtmp2, vec_enc);
  vpsadbw(dst, xtmp1, xtmp2, vec_enc);
}

void C2_MacroAssembler::vector_popcount_integral(BasicType bt, XMMRegister dst, XMMRegister src, XMMRegister xtmp1,
                                                 XMMRegister xtmp2, Register rtmp, int vec_enc) {
  switch(bt) {
    case T_LONG:
      vector_popcount_long(dst, src, xtmp1, xtmp2, rtmp, vec_enc);
      break;
    case T_INT:
      vector_popcount_int(dst, src, xtmp1, xtmp2, rtmp, vec_enc);
      break;
    case T_CHAR:
    case T_SHORT:
      vector_popcount_short(dst, src, xtmp1, xtmp2, rtmp, vec_enc);
      break;
    case T_BYTE:
    case T_BOOLEAN:
      vector_popcount_byte(dst, src, xtmp1, xtmp2, rtmp, vec_enc);
      break;
    default:
      fatal("Unsupported type %s", type2name(bt));
      break;
  }
}

void C2_MacroAssembler::vector_popcount_integral_evex(BasicType bt, XMMRegister dst, XMMRegister src,
                                                      KRegister mask, bool merge, int vec_enc) {
  assert(VM_Version::supports_avx512vl() || vec_enc == Assembler::AVX_512bit, "");
  switch(bt) {
    case T_LONG:
      assert(VM_Version::supports_avx512_vpopcntdq(), "");
      evpopcntq(dst, mask, src, merge, vec_enc);
      break;
    case T_INT:
      assert(VM_Version::supports_avx512_vpopcntdq(), "");
      evpopcntd(dst, mask, src, merge, vec_enc);
      break;
    case T_CHAR:
    case T_SHORT:
      assert(VM_Version::supports_avx512_bitalg(), "");
      evpopcntw(dst, mask, src, merge, vec_enc);
      break;
    case T_BYTE:
    case T_BOOLEAN:
      assert(VM_Version::supports_avx512_bitalg(), "");
      evpopcntb(dst, mask, src, merge, vec_enc);
      break;
    default:
      fatal("Unsupported type %s", type2name(bt));
      break;
  }
}

#ifndef _LP64
void C2_MacroAssembler::vector_maskall_operation32(KRegister dst, Register src, KRegister tmp, int mask_len) {
  assert(VM_Version::supports_avx512bw(), "");
  kmovdl(tmp, src);
  kunpckdql(dst, tmp, tmp);
}
#endif

// Bit reversal algorithm first reverses the bits of each byte followed by
// a byte level reversal for multi-byte primitive types (short/int/long).
// Algorithm performs a lookup table access to get reverse bit sequence
// corresponding to a 4 bit value. Thus a reverse bit sequence for a byte
// is obtained by swapping the reverse bit sequences of upper and lower
// nibble of a byte.
void C2_MacroAssembler::vector_reverse_bit(BasicType bt, XMMRegister dst, XMMRegister src, XMMRegister xtmp1,
                                           XMMRegister xtmp2, Register rtmp, int vec_enc) {
  if (VM_Version::supports_avx512vlbw()) {

    // Get the reverse bit sequence of lower nibble of each byte.
    vmovdqu(xtmp1, ExternalAddress(StubRoutines::x86::vector_reverse_bit_lut()), vec_enc, noreg);
    vbroadcast(T_INT, xtmp2, 0x0F0F0F0F, rtmp, vec_enc);
    evpandq(dst, xtmp2, src, vec_enc);
    vpshufb(dst, xtmp1, dst, vec_enc);
    vpsllq(dst, dst, 4, vec_enc);

    // Get the reverse bit sequence of upper nibble of each byte.
    vpandn(xtmp2, xtmp2, src, vec_enc);
    vpsrlq(xtmp2, xtmp2, 4, vec_enc);
    vpshufb(xtmp2, xtmp1, xtmp2, vec_enc);

    // Perform logical OR operation b/w left shifted reverse bit sequence of lower nibble and
    // right shifted reverse bit sequence of upper nibble to obtain the reverse bit sequence of each byte.
    evporq(xtmp2, dst, xtmp2, vec_enc);
    vector_reverse_byte(bt, dst, xtmp2, vec_enc);

  } else if(vec_enc == Assembler::AVX_512bit) {
    // Shift based bit reversal.
    assert(bt == T_LONG || bt == T_INT, "");

    // Swap lower and upper nibble of each byte.
    vector_swap_nbits(4, 0x0F0F0F0F, xtmp1, src, xtmp2, rtmp, vec_enc);

    // Swap two least and most significant bits of each nibble.
    vector_swap_nbits(2, 0x33333333, dst, xtmp1, xtmp2, rtmp, vec_enc);

    // Swap adjacent pair of bits.
    evmovdqul(xtmp1, k0, dst, true, vec_enc);
    vector_swap_nbits(1, 0x55555555, dst, xtmp1, xtmp2, rtmp, vec_enc);

    evmovdqul(xtmp1, k0, dst, true, vec_enc);
    vector_reverse_byte64(bt, dst, xtmp1, xtmp1, xtmp2, rtmp, vec_enc);
  } else {
    vmovdqu(xtmp1, ExternalAddress(StubRoutines::x86::vector_reverse_bit_lut()), vec_enc, rtmp);
    vbroadcast(T_INT, xtmp2, 0x0F0F0F0F, rtmp, vec_enc);

    // Get the reverse bit sequence of lower nibble of each byte.
    vpand(dst, xtmp2, src, vec_enc);
    vpshufb(dst, xtmp1, dst, vec_enc);
    vpsllq(dst, dst, 4, vec_enc);

    // Get the reverse bit sequence of upper nibble of each byte.
    vpandn(xtmp2, xtmp2, src, vec_enc);
    vpsrlq(xtmp2, xtmp2, 4, vec_enc);
    vpshufb(xtmp2, xtmp1, xtmp2, vec_enc);

    // Perform logical OR operation b/w left shifted reverse bit sequence of lower nibble and
    // right shifted reverse bit sequence of upper nibble to obtain the reverse bit sequence of each byte.
    vpor(xtmp2, dst, xtmp2, vec_enc);
    vector_reverse_byte(bt, dst, xtmp2, vec_enc);
  }
}

void C2_MacroAssembler::vector_reverse_bit_gfni(BasicType bt, XMMRegister dst, XMMRegister src, AddressLiteral mask, int vec_enc,
                                                XMMRegister xtmp, Register rscratch) {
  assert(VM_Version::supports_gfni(), "");
  assert(rscratch != noreg || always_reachable(mask), "missing");

  // Galois field instruction based bit reversal based on following algorithm.
  // http://0x80.pl/articles/avx512-galois-field-for-bit-shuffling.html
  vpbroadcastq(xtmp, mask, vec_enc, rscratch);
  vgf2p8affineqb(xtmp, src, xtmp, 0, vec_enc);
  vector_reverse_byte(bt, dst, xtmp, vec_enc);
}

void C2_MacroAssembler::vector_swap_nbits(int nbits, int bitmask, XMMRegister dst, XMMRegister src,
                                          XMMRegister xtmp1, Register rtmp, int vec_enc) {
  vbroadcast(T_INT, xtmp1, bitmask, rtmp, vec_enc);
  evpandq(dst, xtmp1, src, vec_enc);
  vpsllq(dst, dst, nbits, vec_enc);
  vpandn(xtmp1, xtmp1, src, vec_enc);
  vpsrlq(xtmp1, xtmp1, nbits, vec_enc);
  evporq(dst, dst, xtmp1, vec_enc);
}

void C2_MacroAssembler::vector_reverse_byte64(BasicType bt, XMMRegister dst, XMMRegister src, XMMRegister xtmp1,
                                              XMMRegister xtmp2, Register rtmp, int vec_enc) {
  // Shift based bit reversal.
  assert(VM_Version::supports_evex(), "");
  switch(bt) {
    case T_LONG:
      // Swap upper and lower double word of each quad word.
      evprorq(xtmp1, k0, src, 32, true, vec_enc);
      evprord(xtmp1, k0, xtmp1, 16, true, vec_enc);
      vector_swap_nbits(8, 0x00FF00FF, dst, xtmp1, xtmp2, rtmp, vec_enc);
      break;
    case T_INT:
      // Swap upper and lower word of each double word.
      evprord(xtmp1, k0, src, 16, true, vec_enc);
      vector_swap_nbits(8, 0x00FF00FF, dst, xtmp1, xtmp2, rtmp, vec_enc);
      break;
    case T_CHAR:
    case T_SHORT:
      // Swap upper and lower byte of each word.
      vector_swap_nbits(8, 0x00FF00FF, dst, src, xtmp2, rtmp, vec_enc);
      break;
    case T_BYTE:
      evmovdquq(dst, k0, src, true, vec_enc);
      break;
    default:
      fatal("Unsupported type %s", type2name(bt));
      break;
  }
}

void C2_MacroAssembler::vector_reverse_byte(BasicType bt, XMMRegister dst, XMMRegister src, int vec_enc) {
  if (bt == T_BYTE) {
    if (VM_Version::supports_avx512vl() || vec_enc == Assembler::AVX_512bit) {
      evmovdquq(dst, k0, src, true, vec_enc);
    } else {
      vmovdqu(dst, src);
    }
    return;
  }
  // Perform byte reversal by shuffling the bytes of a multi-byte primitive type using
  // pre-computed shuffle indices.
  switch(bt) {
    case T_LONG:
      vmovdqu(dst, ExternalAddress(StubRoutines::x86::vector_reverse_byte_perm_mask_long()), vec_enc, noreg);
      break;
    case T_INT:
      vmovdqu(dst, ExternalAddress(StubRoutines::x86::vector_reverse_byte_perm_mask_int()), vec_enc, noreg);
      break;
    case T_CHAR:
    case T_SHORT:
      vmovdqu(dst, ExternalAddress(StubRoutines::x86::vector_reverse_byte_perm_mask_short()), vec_enc, noreg);
      break;
    default:
      fatal("Unsupported type %s", type2name(bt));
      break;
  }
  vpshufb(dst, src, dst, vec_enc);
}

void C2_MacroAssembler::vector_count_leading_zeros_evex(BasicType bt, XMMRegister dst, XMMRegister src,
                                                        XMMRegister xtmp1, XMMRegister xtmp2, XMMRegister xtmp3,
                                                        KRegister ktmp, Register rtmp, bool merge, int vec_enc) {
  assert(is_integral_type(bt), "");
  assert(VM_Version::supports_avx512vl() || vec_enc == Assembler::AVX_512bit, "");
  assert(VM_Version::supports_avx512cd(), "");
  switch(bt) {
    case T_LONG:
      evplzcntq(dst, ktmp, src, merge, vec_enc);
      break;
    case T_INT:
      evplzcntd(dst, ktmp, src, merge, vec_enc);
      break;
    case T_SHORT:
      vpternlogd(xtmp1, 0xff, xtmp1, xtmp1, vec_enc);
      vpunpcklwd(xtmp2, xtmp1, src, vec_enc);
      evplzcntd(xtmp2, ktmp, xtmp2, merge, vec_enc);
      vpunpckhwd(dst, xtmp1, src, vec_enc);
      evplzcntd(dst, ktmp, dst, merge, vec_enc);
      vpackusdw(dst, xtmp2, dst, vec_enc);
      break;
    case T_BYTE:
      // T1 = Compute leading zero counts of 4 LSB bits of each byte by
      // accessing the lookup table.
      // T2 = Compute leading zero counts of 4 MSB bits of each byte by
      // accessing the lookup table.
      // Add T1 to T2 if 4 MSB bits of byte are all zeros.
      assert(VM_Version::supports_avx512bw(), "");
      evmovdquq(xtmp1, ExternalAddress(StubRoutines::x86::vector_count_leading_zeros_lut()), vec_enc, rtmp);
      vbroadcast(T_INT, dst, 0x0F0F0F0F, rtmp, vec_enc);
      vpand(xtmp2, dst, src, vec_enc);
      vpshufb(xtmp2, xtmp1, xtmp2, vec_enc);
      vpsrlw(xtmp3, src, 4, vec_enc);
      vpand(xtmp3, dst, xtmp3, vec_enc);
      vpshufb(dst, xtmp1, xtmp3, vec_enc);
      vpxor(xtmp1, xtmp1, xtmp1, vec_enc);
      evpcmpeqb(ktmp, xtmp1, xtmp3, vec_enc);
      evpaddb(dst, ktmp, dst, xtmp2, true, vec_enc);
      break;
    default:
      fatal("Unsupported type %s", type2name(bt));
      break;
  }
}

void C2_MacroAssembler::vector_count_leading_zeros_byte_avx(XMMRegister dst, XMMRegister src, XMMRegister xtmp1,
                                                            XMMRegister xtmp2, XMMRegister xtmp3, Register rtmp, int vec_enc) {
  vmovdqu(xtmp1, ExternalAddress(StubRoutines::x86::vector_count_leading_zeros_lut()), rtmp);
  vbroadcast(T_INT, xtmp2, 0x0F0F0F0F, rtmp, vec_enc);
  // T1 = Compute leading zero counts of 4 LSB bits of each byte by
  // accessing the lookup table.
  vpand(dst, xtmp2, src, vec_enc);
  vpshufb(dst, xtmp1, dst, vec_enc);
  // T2 = Compute leading zero counts of 4 MSB bits of each byte by
  // accessing the lookup table.
  vpsrlw(xtmp3, src, 4, vec_enc);
  vpand(xtmp3, xtmp2, xtmp3, vec_enc);
  vpshufb(xtmp2, xtmp1, xtmp3, vec_enc);
  // Add T1 to T2 if 4 MSB bits of byte are all zeros.
  vpxor(xtmp1, xtmp1, xtmp1, vec_enc);
  vpcmpeqb(xtmp3, xtmp1, xtmp3, vec_enc);
  vpaddb(dst, dst, xtmp2, vec_enc);
  vpblendvb(dst, xtmp2, dst, xtmp3, vec_enc);
}

void C2_MacroAssembler::vector_count_leading_zeros_short_avx(XMMRegister dst, XMMRegister src, XMMRegister xtmp1,
                                                             XMMRegister xtmp2, XMMRegister xtmp3, Register rtmp, int vec_enc) {
  vector_count_leading_zeros_byte_avx(dst, src, xtmp1, xtmp2, xtmp3, rtmp, vec_enc);
  // Add zero counts of lower byte and upper byte of a word if
  // upper byte holds a zero value.
  vpsrlw(xtmp3, src, 8, vec_enc);
  // xtmp1 is set to all zeros by vector_count_leading_zeros_byte_avx.
  vpcmpeqw(xtmp3, xtmp1, xtmp3, vec_enc);
  vpsllw(xtmp2, dst, 8, vec_enc);
  vpaddw(xtmp2, xtmp2, dst, vec_enc);
  vpblendvb(dst, dst, xtmp2, xtmp3, vec_enc);
  vpsrlw(dst, dst, 8, vec_enc);
}

void C2_MacroAssembler::vector_count_leading_zeros_int_avx(XMMRegister dst, XMMRegister src, XMMRegister xtmp1,
                                                           XMMRegister xtmp2, XMMRegister xtmp3, int vec_enc) {
  // Since IEEE 754 floating point format represents mantissa in 1.0 format
  // hence biased exponent can be used to compute leading zero count as per
  // following formula:-
  // LZCNT = 32 - (biased_exp - 127)
  // Special handling has been introduced for Zero, Max_Int and -ve source values.

  // Broadcast 0xFF
  vpcmpeqd(xtmp1, xtmp1, xtmp1, vec_enc);
  vpsrld(xtmp1, xtmp1, 24, vec_enc);

  // Extract biased exponent.
  vcvtdq2ps(dst, src, vec_enc);
  vpsrld(dst, dst, 23, vec_enc);
  vpand(dst, dst, xtmp1, vec_enc);

  // Broadcast 127.
  vpsrld(xtmp1, xtmp1, 1, vec_enc);
  // Exponent = biased_exp - 127
  vpsubd(dst, dst, xtmp1, vec_enc);

  // Exponent = Exponent  + 1
  vpsrld(xtmp3, xtmp1, 6, vec_enc);
  vpaddd(dst, dst, xtmp3, vec_enc);

  // Replace -ve exponent with zero, exponent is -ve when src
  // lane contains a zero value.
  vpxor(xtmp2, xtmp2, xtmp2, vec_enc);
  vblendvps(dst, dst, xtmp2, dst, vec_enc);

  // Rematerialize broadcast 32.
  vpslld(xtmp1, xtmp3, 5, vec_enc);
  // Exponent is 32 if corresponding source lane contains max_int value.
  vpcmpeqd(xtmp2, dst, xtmp1, vec_enc);
  // LZCNT = 32 - exponent
  vpsubd(dst, xtmp1, dst, vec_enc);

  // Replace LZCNT with a value 1 if corresponding source lane
  // contains max_int value.
  vpblendvb(dst, dst, xtmp3, xtmp2, vec_enc);

  // Replace biased_exp with 0 if source lane value is less than zero.
  vpxor(xtmp2, xtmp2, xtmp2, vec_enc);
  vblendvps(dst, dst, xtmp2, src, vec_enc);
}

void C2_MacroAssembler::vector_count_leading_zeros_long_avx(XMMRegister dst, XMMRegister src, XMMRegister xtmp1,
                                                            XMMRegister xtmp2, XMMRegister xtmp3, Register rtmp, int vec_enc) {
  vector_count_leading_zeros_short_avx(dst, src, xtmp1, xtmp2, xtmp3, rtmp, vec_enc);
  // Add zero counts of lower word and upper word of a double word if
  // upper word holds a zero value.
  vpsrld(xtmp3, src, 16, vec_enc);
  // xtmp1 is set to all zeros by vector_count_leading_zeros_byte_avx.
  vpcmpeqd(xtmp3, xtmp1, xtmp3, vec_enc);
  vpslld(xtmp2, dst, 16, vec_enc);
  vpaddd(xtmp2, xtmp2, dst, vec_enc);
  vpblendvb(dst, dst, xtmp2, xtmp3, vec_enc);
  vpsrld(dst, dst, 16, vec_enc);
  // Add zero counts of lower doubleword and upper doubleword of a
  // quadword if upper doubleword holds a zero value.
  vpsrlq(xtmp3, src, 32, vec_enc);
  vpcmpeqq(xtmp3, xtmp1, xtmp3, vec_enc);
  vpsllq(xtmp2, dst, 32, vec_enc);
  vpaddq(xtmp2, xtmp2, dst, vec_enc);
  vpblendvb(dst, dst, xtmp2, xtmp3, vec_enc);
  vpsrlq(dst, dst, 32, vec_enc);
}

void C2_MacroAssembler::vector_count_leading_zeros_avx(BasicType bt, XMMRegister dst, XMMRegister src,
                                                       XMMRegister xtmp1, XMMRegister xtmp2, XMMRegister xtmp3,
                                                       Register rtmp, int vec_enc) {
  assert(is_integral_type(bt), "unexpected type");
  assert(vec_enc < Assembler::AVX_512bit, "");
  switch(bt) {
    case T_LONG:
      vector_count_leading_zeros_long_avx(dst, src, xtmp1, xtmp2, xtmp3, rtmp, vec_enc);
      break;
    case T_INT:
      vector_count_leading_zeros_int_avx(dst, src, xtmp1, xtmp2, xtmp3, vec_enc);
      break;
    case T_SHORT:
      vector_count_leading_zeros_short_avx(dst, src, xtmp1, xtmp2, xtmp3, rtmp, vec_enc);
      break;
    case T_BYTE:
      vector_count_leading_zeros_byte_avx(dst, src, xtmp1, xtmp2, xtmp3, rtmp, vec_enc);
      break;
    default:
      fatal("Unsupported type %s", type2name(bt));
      break;
  }
}

void C2_MacroAssembler::vpsub(BasicType bt, XMMRegister dst, XMMRegister src1, XMMRegister src2, int vec_enc) {
  switch(bt) {
    case T_BYTE:
      vpsubb(dst, src1, src2, vec_enc);
      break;
    case T_SHORT:
      vpsubw(dst, src1, src2, vec_enc);
      break;
    case T_INT:
      vpsubd(dst, src1, src2, vec_enc);
      break;
    case T_LONG:
      vpsubq(dst, src1, src2, vec_enc);
      break;
    default:
      fatal("Unsupported type %s", type2name(bt));
      break;
  }
}

// Trailing zero count computation is based on leading zero count operation as per
// following equation. All AVX3 targets support AVX512CD feature which offers
// direct vector instruction to compute leading zero count.
//      CTZ = PRIM_TYPE_WIDHT - CLZ((x - 1) & ~x)
void C2_MacroAssembler::vector_count_trailing_zeros_evex(BasicType bt, XMMRegister dst, XMMRegister src,
                                                         XMMRegister xtmp1, XMMRegister xtmp2, XMMRegister xtmp3,
                                                         XMMRegister xtmp4, KRegister ktmp, Register rtmp, int vec_enc) {
  assert(is_integral_type(bt), "");
  // xtmp = -1
  vpternlogd(xtmp4, 0xff, xtmp4, xtmp4, vec_enc);
  // xtmp = xtmp + src
  vpadd(bt, xtmp4, xtmp4, src, vec_enc);
  // xtmp = xtmp & ~src
  vpternlogd(xtmp4, 0x40, xtmp4, src, vec_enc);
  vector_count_leading_zeros_evex(bt, dst, xtmp4, xtmp1, xtmp2, xtmp3, ktmp, rtmp, true, vec_enc);
  vbroadcast(bt, xtmp4, 8 * type2aelembytes(bt), rtmp, vec_enc);
  vpsub(bt, dst, xtmp4, dst, vec_enc);
}

// Trailing zero count computation for AVX2 targets is based on popcount operation as per following equation
//      CTZ = PRIM_TYPE_WIDHT - POPC(x | -x)
void C2_MacroAssembler::vector_count_trailing_zeros_avx(BasicType bt, XMMRegister dst, XMMRegister src, XMMRegister xtmp1,
                                                        XMMRegister xtmp2, XMMRegister xtmp3, Register rtmp, int vec_enc) {
  assert(is_integral_type(bt), "");
  // xtmp = 0
  vpxor(xtmp3 , xtmp3, xtmp3, vec_enc);
  // xtmp = 0 - src
  vpsub(bt, xtmp3, xtmp3, src, vec_enc);
  // xtmp = xtmp | src
  vpor(xtmp3, xtmp3, src, vec_enc);
  vector_popcount_integral(bt, dst, xtmp3, xtmp1, xtmp2, rtmp, vec_enc);
  vbroadcast(bt, xtmp1, 8 * type2aelembytes(bt), rtmp, vec_enc);
  vpsub(bt, dst, xtmp1, dst, vec_enc);
}

void C2_MacroAssembler::udivI(Register rax, Register divisor, Register rdx) {
  Label done;
  Label neg_divisor_fastpath;
  cmpl(divisor, 0);
  jccb(Assembler::less, neg_divisor_fastpath);
  xorl(rdx, rdx);
  divl(divisor);
  jmpb(done);
  bind(neg_divisor_fastpath);
  // Fastpath for divisor < 0:
  // quotient = (dividend & ~(dividend - divisor)) >>> (Integer.SIZE - 1)
  // See Hacker's Delight (2nd ed), section 9.3 which is implemented in java.lang.Long.divideUnsigned()
  movl(rdx, rax);
  subl(rdx, divisor);
  if (VM_Version::supports_bmi1()) {
    andnl(rax, rdx, rax);
  } else {
    notl(rdx);
    andl(rax, rdx);
  }
  shrl(rax, 31);
  bind(done);
}

void C2_MacroAssembler::umodI(Register rax, Register divisor, Register rdx) {
  Label done;
  Label neg_divisor_fastpath;
  cmpl(divisor, 0);
  jccb(Assembler::less, neg_divisor_fastpath);
  xorl(rdx, rdx);
  divl(divisor);
  jmpb(done);
  bind(neg_divisor_fastpath);
  // Fastpath when divisor < 0:
  // remainder = dividend - (((dividend & ~(dividend - divisor)) >> (Integer.SIZE - 1)) & divisor)
  // See Hacker's Delight (2nd ed), section 9.3 which is implemented in java.lang.Long.remainderUnsigned()
  movl(rdx, rax);
  subl(rax, divisor);
  if (VM_Version::supports_bmi1()) {
    andnl(rax, rax, rdx);
  } else {
    notl(rax);
    andl(rax, rdx);
  }
  sarl(rax, 31);
  andl(rax, divisor);
  subl(rdx, rax);
  bind(done);
}

void C2_MacroAssembler::udivmodI(Register rax, Register divisor, Register rdx, Register tmp) {
  Label done;
  Label neg_divisor_fastpath;

  cmpl(divisor, 0);
  jccb(Assembler::less, neg_divisor_fastpath);
  xorl(rdx, rdx);
  divl(divisor);
  jmpb(done);
  bind(neg_divisor_fastpath);
  // Fastpath for divisor < 0:
  // quotient = (dividend & ~(dividend - divisor)) >>> (Integer.SIZE - 1)
  // remainder = dividend - (((dividend & ~(dividend - divisor)) >> (Integer.SIZE - 1)) & divisor)
  // See Hacker's Delight (2nd ed), section 9.3 which is implemented in
  // java.lang.Long.divideUnsigned() and java.lang.Long.remainderUnsigned()
  movl(rdx, rax);
  subl(rax, divisor);
  if (VM_Version::supports_bmi1()) {
    andnl(rax, rax, rdx);
  } else {
    notl(rax);
    andl(rax, rdx);
  }
  movl(tmp, rax);
  shrl(rax, 31); // quotient
  sarl(tmp, 31);
  andl(tmp, divisor);
  subl(rdx, tmp); // remainder
  bind(done);
}

#ifdef _LP64
void C2_MacroAssembler::reverseI(Register dst, Register src, XMMRegister xtmp1,
                                 XMMRegister xtmp2, Register rtmp) {
  if(VM_Version::supports_gfni()) {
    // Galois field instruction based bit reversal based on following algorithm.
    // http://0x80.pl/articles/avx512-galois-field-for-bit-shuffling.html
    mov64(rtmp, 0x8040201008040201L);
    movq(xtmp1, src);
    movq(xtmp2, rtmp);
    gf2p8affineqb(xtmp1, xtmp2, 0);
    movq(dst, xtmp1);
  } else {
    // Swap even and odd numbered bits.
    movl(rtmp, src);
    andl(rtmp, 0x55555555);
    shll(rtmp, 1);
    movl(dst, src);
    andl(dst, 0xAAAAAAAA);
    shrl(dst, 1);
    orl(dst, rtmp);

    // Swap LSB and MSB 2 bits of each nibble.
    movl(rtmp, dst);
    andl(rtmp, 0x33333333);
    shll(rtmp, 2);
    andl(dst, 0xCCCCCCCC);
    shrl(dst, 2);
    orl(dst, rtmp);

    // Swap LSB and MSB 4 bits of each byte.
    movl(rtmp, dst);
    andl(rtmp, 0x0F0F0F0F);
    shll(rtmp, 4);
    andl(dst, 0xF0F0F0F0);
    shrl(dst, 4);
    orl(dst, rtmp);
  }
  bswapl(dst);
}

void C2_MacroAssembler::reverseL(Register dst, Register src, XMMRegister xtmp1,
                                 XMMRegister xtmp2, Register rtmp1, Register rtmp2) {
  if(VM_Version::supports_gfni()) {
    // Galois field instruction based bit reversal based on following algorithm.
    // http://0x80.pl/articles/avx512-galois-field-for-bit-shuffling.html
    mov64(rtmp1, 0x8040201008040201L);
    movq(xtmp1, src);
    movq(xtmp2, rtmp1);
    gf2p8affineqb(xtmp1, xtmp2, 0);
    movq(dst, xtmp1);
  } else {
    // Swap even and odd numbered bits.
    movq(rtmp1, src);
    mov64(rtmp2, 0x5555555555555555L);
    andq(rtmp1, rtmp2);
    shlq(rtmp1, 1);
    movq(dst, src);
    notq(rtmp2);
    andq(dst, rtmp2);
    shrq(dst, 1);
    orq(dst, rtmp1);

    // Swap LSB and MSB 2 bits of each nibble.
    movq(rtmp1, dst);
    mov64(rtmp2, 0x3333333333333333L);
    andq(rtmp1, rtmp2);
    shlq(rtmp1, 2);
    notq(rtmp2);
    andq(dst, rtmp2);
    shrq(dst, 2);
    orq(dst, rtmp1);

    // Swap LSB and MSB 4 bits of each byte.
    movq(rtmp1, dst);
    mov64(rtmp2, 0x0F0F0F0F0F0F0F0FL);
    andq(rtmp1, rtmp2);
    shlq(rtmp1, 4);
    notq(rtmp2);
    andq(dst, rtmp2);
    shrq(dst, 4);
    orq(dst, rtmp1);
  }
  bswapq(dst);
}

void C2_MacroAssembler::udivL(Register rax, Register divisor, Register rdx) {
  Label done;
  Label neg_divisor_fastpath;
  cmpq(divisor, 0);
  jccb(Assembler::less, neg_divisor_fastpath);
  xorl(rdx, rdx);
  divq(divisor);
  jmpb(done);
  bind(neg_divisor_fastpath);
  // Fastpath for divisor < 0:
  // quotient = (dividend & ~(dividend - divisor)) >>> (Long.SIZE - 1)
  // See Hacker's Delight (2nd ed), section 9.3 which is implemented in java.lang.Long.divideUnsigned()
  movq(rdx, rax);
  subq(rdx, divisor);
  if (VM_Version::supports_bmi1()) {
    andnq(rax, rdx, rax);
  } else {
    notq(rdx);
    andq(rax, rdx);
  }
  shrq(rax, 63);
  bind(done);
}

void C2_MacroAssembler::umodL(Register rax, Register divisor, Register rdx) {
  Label done;
  Label neg_divisor_fastpath;
  cmpq(divisor, 0);
  jccb(Assembler::less, neg_divisor_fastpath);
  xorq(rdx, rdx);
  divq(divisor);
  jmp(done);
  bind(neg_divisor_fastpath);
  // Fastpath when divisor < 0:
  // remainder = dividend - (((dividend & ~(dividend - divisor)) >> (Long.SIZE - 1)) & divisor)
  // See Hacker's Delight (2nd ed), section 9.3 which is implemented in java.lang.Long.remainderUnsigned()
  movq(rdx, rax);
  subq(rax, divisor);
  if (VM_Version::supports_bmi1()) {
    andnq(rax, rax, rdx);
  } else {
    notq(rax);
    andq(rax, rdx);
  }
  sarq(rax, 63);
  andq(rax, divisor);
  subq(rdx, rax);
  bind(done);
}

void C2_MacroAssembler::udivmodL(Register rax, Register divisor, Register rdx, Register tmp) {
  Label done;
  Label neg_divisor_fastpath;
  cmpq(divisor, 0);
  jccb(Assembler::less, neg_divisor_fastpath);
  xorq(rdx, rdx);
  divq(divisor);
  jmp(done);
  bind(neg_divisor_fastpath);
  // Fastpath for divisor < 0:
  // quotient = (dividend & ~(dividend - divisor)) >>> (Long.SIZE - 1)
  // remainder = dividend - (((dividend & ~(dividend - divisor)) >> (Long.SIZE - 1)) & divisor)
  // See Hacker's Delight (2nd ed), section 9.3 which is implemented in
  // java.lang.Long.divideUnsigned() and java.lang.Long.remainderUnsigned()
  movq(rdx, rax);
  subq(rax, divisor);
  if (VM_Version::supports_bmi1()) {
    andnq(rax, rax, rdx);
  } else {
    notq(rax);
    andq(rax, rdx);
  }
  movq(tmp, rax);
  shrq(rax, 63); // quotient
  sarq(tmp, 63);
  andq(tmp, divisor);
  subq(rdx, tmp); // remainder
  bind(done);
}
#endif

void C2_MacroAssembler::rearrange_bytes(XMMRegister dst, XMMRegister shuffle, XMMRegister src, XMMRegister xtmp1,
                                        XMMRegister xtmp2, XMMRegister xtmp3, Register rtmp, KRegister ktmp,
                                        int vlen_enc) {
  assert(VM_Version::supports_avx512bw(), "");
  // Byte shuffles are inlane operations and indices are determined using
  // lower 4 bit of each shuffle lane, thus all shuffle indices are
  // normalized to index range 0-15. This makes sure that all the multiples
  // of an index value are placed at same relative position in 128 bit
  // lane i.e. elements corresponding to shuffle indices 16, 32 and 64
  // will be 16th element in their respective 128 bit lanes.
  movl(rtmp, 16);
  evpbroadcastb(xtmp1, rtmp, vlen_enc);

  // Compute a mask for shuffle vector by comparing indices with expression INDEX < 16,
  // Broadcast first 128 bit lane across entire vector, shuffle the vector lanes using
  // original shuffle indices and move the shuffled lanes corresponding to true
  // mask to destination vector.
  evpcmpb(ktmp, k0, shuffle, xtmp1, Assembler::lt, true, vlen_enc);
  evshufi64x2(xtmp2, src, src, 0x0, vlen_enc);
  evpshufb(dst, ktmp, xtmp2, shuffle, false, vlen_enc);

  // Perform above steps with lane comparison expression as INDEX >= 16 && INDEX < 32
  // and broadcasting second 128 bit lane.
  evpcmpb(ktmp, k0, shuffle,  xtmp1, Assembler::nlt, true, vlen_enc);
  vpsllq(xtmp2, xtmp1, 0x1, vlen_enc);
  evpcmpb(ktmp, ktmp, shuffle, xtmp2, Assembler::lt, true, vlen_enc);
  evshufi64x2(xtmp3, src, src, 0x55, vlen_enc);
  evpshufb(dst, ktmp, xtmp3, shuffle, true, vlen_enc);

  // Perform above steps with lane comparison expression as INDEX >= 32 && INDEX < 48
  // and broadcasting third 128 bit lane.
  evpcmpb(ktmp, k0, shuffle,  xtmp2, Assembler::nlt, true, vlen_enc);
  vpaddb(xtmp1, xtmp1, xtmp2, vlen_enc);
  evpcmpb(ktmp, ktmp, shuffle,  xtmp1, Assembler::lt, true, vlen_enc);
  evshufi64x2(xtmp3, src, src, 0xAA, vlen_enc);
  evpshufb(dst, ktmp, xtmp3, shuffle, true, vlen_enc);

  // Perform above steps with lane comparison expression as INDEX >= 48 && INDEX < 64
  // and broadcasting third 128 bit lane.
  evpcmpb(ktmp, k0, shuffle,  xtmp1, Assembler::nlt, true, vlen_enc);
  vpsllq(xtmp2, xtmp2, 0x1, vlen_enc);
  evpcmpb(ktmp, ktmp, shuffle,  xtmp2, Assembler::lt, true, vlen_enc);
  evshufi64x2(xtmp3, src, src, 0xFF, vlen_enc);
  evpshufb(dst, ktmp, xtmp3, shuffle, true, vlen_enc);
}

void C2_MacroAssembler::vector_rearrange_int_float(BasicType bt, XMMRegister dst,
                                                   XMMRegister shuffle, XMMRegister src, int vlen_enc) {
  if (vlen_enc == AVX_128bit) {
    vpermilps(dst, src, shuffle, vlen_enc);
  } else if (bt == T_INT) {
    vpermd(dst, shuffle, src, vlen_enc);
  } else {
    assert(bt == T_FLOAT, "");
    vpermps(dst, shuffle, src, vlen_enc);
  }
}<|MERGE_RESOLUTION|>--- conflicted
+++ resolved
@@ -33,14 +33,10 @@
 #include "opto/output.hpp"
 #include "opto/opcodes.hpp"
 #include "opto/subnode.hpp"
-<<<<<<< HEAD
 #include "runtime/basicLock.hpp"
 #include "runtime/globals.hpp"
 #include "runtime/javaThread.inline.hpp"
 #include "runtime/lockStack.hpp"
-=======
-#include "runtime/globals.hpp"
->>>>>>> 18cea823
 #include "runtime/objectMonitor.hpp"
 #include "runtime/stubRoutines.hpp"
 #include "runtime/synchronizer.hpp"
@@ -48,10 +44,7 @@
 #include "utilities/globalDefinitions.hpp"
 #include "utilities/powerOfTwo.hpp"
 #include "utilities/sizes.hpp"
-<<<<<<< HEAD
 #include "utilities/macros.hpp"
-=======
->>>>>>> 18cea823
 
 #ifdef PRODUCT
 #define BLOCK_COMMENT(str) /* nothing */
@@ -570,11 +563,8 @@
                                  RTMLockingCounters* stack_rtm_counters,
                                  Metadata* method_data,
                                  bool use_rtm, bool profile_rtm) {
-<<<<<<< HEAD
+  assert(LockingMode != LM_LIGHTWEIGHT, "lightweight locking should use fast_lock_lightweight");
   assert(LockingMode != LM_PLACEHOLDER, "uses fast_lock_placeholder");
-=======
-  assert(LockingMode != LM_LIGHTWEIGHT, "lightweight locking should use fast_lock_lightweight");
->>>>>>> 18cea823
   // Ensure the register assignments are disjoint
   assert(tmpReg == rax, "");
 
@@ -772,11 +762,8 @@
 // Xcheck:jni is enabled.
 
 void C2_MacroAssembler::fast_unlock(Register objReg, Register boxReg, Register tmpReg, bool use_rtm) {
-<<<<<<< HEAD
+  assert(LockingMode != LM_LIGHTWEIGHT, "lightweight locking should use fast_unlock_lightweight");
   assert(LockingMode != LM_PLACEHOLDER, "uses fast_unlock_placeholder");
-=======
-  assert(LockingMode != LM_LIGHTWEIGHT, "lightweight locking should use fast_unlock_lightweight");
->>>>>>> 18cea823
   assert(boxReg == rax, "");
   assert_different_registers(objReg, boxReg, tmpReg);
 
@@ -956,15 +943,9 @@
   bind(NO_COUNT);
 }
 
-<<<<<<< HEAD
-void C2_MacroAssembler::fast_lock_placeholder(Register obj, Register box, Register rax_reg,
-                                              Register t, Register thread) {
-  assert(LockingMode == LM_PLACEHOLDER, "must be");
-=======
 void C2_MacroAssembler::fast_lock_lightweight(Register obj, Register box, Register rax_reg,
                                               Register t, Register thread) {
   assert(LockingMode == LM_LIGHTWEIGHT, "must be");
->>>>>>> 18cea823
   assert(rax_reg == rax, "Used for CAS");
   assert_different_registers(obj, box, rax_reg, t, thread);
 
@@ -975,12 +956,6 @@
   // Finish fast lock unsuccessfully. MUST jump with ZF == 0
   Label slow_path;
 
-<<<<<<< HEAD
-  // Clear box. TODO: Is this neccesarry? May also defer this to not write twice.
-  movptr(Address(box, BasicLock::displaced_header_offset_in_bytes()), 0);
-
-=======
->>>>>>> 18cea823
   if (DiagnoseSyncOnValueBasedClasses != 0) {
     load_klass(rax_reg, obj, t);
     movl(rax_reg, Address(rax_reg, Klass::access_flags_offset()));
@@ -990,11 +965,7 @@
 
   const Register mark = t;
 
-<<<<<<< HEAD
-  { // Placeholder Lock
-=======
   { // Lightweight Lock
->>>>>>> 18cea823
 
     Label push;
 
@@ -1003,22 +974,13 @@
     // Load the mark.
     movptr(mark, Address(obj, oopDesc::mark_offset_in_bytes()));
 
-<<<<<<< HEAD
-=======
     // Prefetch top.
     movl(top, Address(thread, JavaThread::lock_stack_top_offset()));
 
->>>>>>> 18cea823
     // Check for monitor (0b10).
     testptr(mark, markWord::monitor_value);
     jcc(Assembler::notZero, inflated);
 
-<<<<<<< HEAD
-    // Prefetch top.
-    movl(top, Address(thread, JavaThread::lock_stack_top_offset()));
-
-=======
->>>>>>> 18cea823
     // Check if lock-stack is full.
     cmpl(top, LockStack::end_offset() - 1);
     jcc(Assembler::greater, slow_path);
@@ -1044,69 +1006,6 @@
   { // Handle inflated monitor.
     bind(inflated);
 
-<<<<<<< HEAD
-    const Register monitor = t;
-
-    if (!OMUseC2Cache) {
-      jmp(slow_path);
-    } else {
-      if (OMCacheHitRate) increment(Address(thread, JavaThread::lock_lookup_offset()));
-
-      // Fetch ObjectMonitor* from the cache or take the slow-path.
-      Label monitor_found, loop;
-      // Load cache address
-      lea(t, Address(thread, JavaThread::om_cache_oops_offset()));
-
-      // Search for obj in cache.
-      bind(loop);
-
-      // Check for match.
-      cmpptr(obj, Address(t));
-      jccb(Assembler::equal, monitor_found);
-
-      // Search until null encountered, guaranteed _null_sentinel at end.
-      cmpptr(Address(t), 1);
-      jcc(Assembler::below, slow_path); // 0 check, but with ZF=0 when *t == 0
-      increment(t, oopSize);
-      jmpb(loop);
-
-      // Cache hit.
-      bind(monitor_found);
-      movptr(monitor, Address(t, OMCache::oop_to_monitor_difference()));
-      if (OMCacheHitRate) increment(Address(thread, JavaThread::lock_hit_offset()));
-
-      Label monitor_locked;
-      // Lock the monitor.
-      Label recursion;
-      if (OMRecursiveFastPath) {
-        // Check owner for recursion first.
-        cmpptr(thread, Address(monitor, ObjectMonitor::owner_offset()));
-        jccb(Assembler::equal, recursion);
-      }
-
-      // CAS owner (null => current thread).
-      xorptr(rax, rax);
-      lock(); cmpxchgptr(thread, Address(monitor, ObjectMonitor::owner_offset()));
-      jccb(Assembler::equal, monitor_locked);
-
-      if (OMRecursiveFastPath) {
-        // Recursion already checked.
-        jmpb(slow_path);
-      } else {
-        // Check if recursive.
-        cmpptr(thread, rax);
-        jccb(Assembler::notEqual, slow_path);
-      }
-
-      // Recursive.
-      bind(recursion);
-      increment(Address(monitor, ObjectMonitor::recursions_offset()));
-
-      bind(monitor_locked);
-      // Cache the monitor for unlock
-      movptr(Address(box, BasicLock::displaced_header_offset_in_bytes()), monitor);
-    }
-=======
     const Register tagged_monitor = mark;
 
     // CAS owner (null => current thread).
@@ -1120,7 +1019,6 @@
 
     // Recursive.
     increment(Address(tagged_monitor, OM_OFFSET_NO_MONITOR_VALUE_TAG(recursions)));
->>>>>>> 18cea823
   }
 
   bind(locked);
@@ -1145,13 +1043,8 @@
   // C2 uses the value of ZF to determine the continuation.
 }
 
-<<<<<<< HEAD
-void C2_MacroAssembler::fast_unlock_placeholder(Register obj, Register reg_rax, Register t, Register thread) {
-  assert(LockingMode == LM_PLACEHOLDER, "must be");
-=======
 void C2_MacroAssembler::fast_unlock_lightweight(Register obj, Register reg_rax, Register t, Register thread) {
   assert(LockingMode == LM_LIGHTWEIGHT, "must be");
->>>>>>> 18cea823
   assert(reg_rax == rax, "Used for CAS");
   assert_different_registers(obj, reg_rax, t);
 
@@ -1164,17 +1057,6 @@
   decrement(Address(thread, JavaThread::held_monitor_count_offset()));
 
   const Register mark = t;
-<<<<<<< HEAD
-  const Register monitor = t;
-  const Register top = t;
-  const Register box = reg_rax;
-
-  Label dummy;
-  C2FastUnlockPlaceholderStub* stub = nullptr;
-
-  if (!Compile::current()->output()->in_scratch_emit_size()) {
-    stub = new (Compile::current()->comp_arena()) C2FastUnlockPlaceholderStub(obj, monitor, reg_rax, thread);
-=======
   const Register top = reg_rax;
 
   Label dummy;
@@ -1182,30 +1064,20 @@
 
   if (!Compile::current()->output()->in_scratch_emit_size()) {
     stub = new (Compile::current()->comp_arena()) C2FastUnlockLightweightStub(obj, mark, reg_rax, thread);
->>>>>>> 18cea823
     Compile::current()->output()->add_stub(stub);
   }
 
   Label& push_and_slow_path = stub == nullptr ? dummy : stub->push_and_slow_path();
   Label& check_successor = stub == nullptr ? dummy : stub->check_successor();
-<<<<<<< HEAD
-  Label& slow_path = stub == nullptr ? dummy : stub->slow_path();
-
-  { // Placeholder Unlock
-=======
 
   { // Lightweight Unlock
->>>>>>> 18cea823
 
     // Load top.
     movl(top, Address(thread, JavaThread::lock_stack_top_offset()));
 
-<<<<<<< HEAD
-=======
     // Prefetch mark.
     movptr(mark, Address(obj, oopDesc::mark_offset_in_bytes()));
 
->>>>>>> 18cea823
     // Check if obj is top of lock-stack.
     cmpptr(obj, Address(thread, top, Address::times_1, -oopSize));
     // Top of lock stack was not obj. Must be monitor.
@@ -1221,12 +1093,6 @@
 
     // We elide the monitor check, let the CAS fail instead.
 
-<<<<<<< HEAD
-    // Load mark.
-    movptr(mark, Address(obj, oopDesc::mark_offset_in_bytes()));
-
-=======
->>>>>>> 18cea823
     // Try to unlock. Transition lock bits 0b00 => 0b01
     movptr(reg_rax, mark);
     andptr(reg_rax, ~(int32_t)markWord::lock_mask);
@@ -1248,11 +1114,6 @@
     jccb(Assembler::notEqual, inflated_check_lock_stack);
     stop("Fast Unlock lock on stack");
     bind(check_done);
-<<<<<<< HEAD
-    const Register mark = t;
-    movptr(mark, Address(obj, oopDesc::mark_offset_in_bytes()));
-=======
->>>>>>> 18cea823
     testptr(mark, markWord::monitor_value);
     jccb(Assembler::notZero, inflated);
     stop("Fast Unlock not monitor");
@@ -1260,7 +1121,303 @@
 
     bind(inflated);
 
-<<<<<<< HEAD
+    // mark contains the tagged ObjectMonitor*.
+    const Register monitor = mark;
+
+#ifndef _LP64
+    // Check if recursive.
+    xorptr(reg_rax, reg_rax);
+    orptr(reg_rax, Address(monitor, OM_OFFSET_NO_MONITOR_VALUE_TAG(recursions)));
+    jcc(Assembler::notZero, check_successor);
+
+    // Check if the entry lists are empty.
+    movptr(reg_rax, Address(monitor, OM_OFFSET_NO_MONITOR_VALUE_TAG(EntryList)));
+    orptr(reg_rax, Address(monitor, OM_OFFSET_NO_MONITOR_VALUE_TAG(cxq)));
+    jcc(Assembler::notZero, check_successor);
+
+    // Release lock.
+    movptr(Address(monitor, OM_OFFSET_NO_MONITOR_VALUE_TAG(owner)), NULL_WORD);
+#else // _LP64
+    Label recursive;
+
+    // Check if recursive.
+    cmpptr(Address(monitor, OM_OFFSET_NO_MONITOR_VALUE_TAG(recursions)), 0);
+    jccb(Assembler::notEqual, recursive);
+
+    // Check if the entry lists are empty.
+    movptr(reg_rax, Address(monitor, OM_OFFSET_NO_MONITOR_VALUE_TAG(cxq)));
+    orptr(reg_rax, Address(monitor, OM_OFFSET_NO_MONITOR_VALUE_TAG(EntryList)));
+    jcc(Assembler::notZero, check_successor);
+
+    // Release lock.
+    movptr(Address(monitor, OM_OFFSET_NO_MONITOR_VALUE_TAG(owner)), NULL_WORD);
+    jmpb(unlocked);
+
+    // Recursive unlock.
+    bind(recursive);
+    decrement(Address(monitor, OM_OFFSET_NO_MONITOR_VALUE_TAG(recursions)));
+    xorl(t, t);
+#endif
+  }
+
+  bind(unlocked);
+  if (stub != nullptr) {
+    bind(stub->unlocked_continuation());
+  }
+
+#ifdef ASSERT
+  // Check that unlocked label is reached with ZF set.
+  Label zf_correct;
+  jccb(Assembler::zero, zf_correct);
+  stop("Fast Unlock ZF != 1");
+#endif
+
+  if (stub != nullptr) {
+    bind(stub->slow_path_continuation());
+  }
+#ifdef ASSERT
+  // Check that stub->continuation() label is reached with ZF not set.
+  jccb(Assembler::notZero, zf_correct);
+  stop("Fast Unlock ZF != 0");
+  bind(zf_correct);
+#endif
+  // C2 uses the value of ZF to determine the continuation.
+}
+
+void C2_MacroAssembler::fast_lock_placeholder(Register obj, Register box, Register rax_reg,
+                                              Register t, Register thread) {
+  assert(LockingMode == LM_PLACEHOLDER, "must be");
+  assert(rax_reg == rax, "Used for CAS");
+  assert_different_registers(obj, box, rax_reg, t, thread);
+
+  // Handle inflated monitor.
+  Label inflated;
+  // Finish fast lock successfully. ZF value is irrelevant.
+  Label locked;
+  // Finish fast lock unsuccessfully. MUST jump with ZF == 0
+  Label slow_path;
+
+  // Clear box. TODO: Is this neccesarry? May also defer this to not write twice.
+  movptr(Address(box, BasicLock::displaced_header_offset_in_bytes()), 0);
+
+  if (DiagnoseSyncOnValueBasedClasses != 0) {
+    load_klass(rax_reg, obj, t);
+    movl(rax_reg, Address(rax_reg, Klass::access_flags_offset()));
+    testl(rax_reg, JVM_ACC_IS_VALUE_BASED_CLASS);
+    jcc(Assembler::notZero, slow_path);
+  }
+
+  const Register mark = t;
+
+  { // Placeholder Lock
+
+    Label push;
+
+    const Register top = box;
+
+    // Load the mark.
+    movptr(mark, Address(obj, oopDesc::mark_offset_in_bytes()));
+
+    // Check for monitor (0b10).
+    testptr(mark, markWord::monitor_value);
+    jcc(Assembler::notZero, inflated);
+
+    // Prefetch top.
+    movl(top, Address(thread, JavaThread::lock_stack_top_offset()));
+
+    // Check if lock-stack is full.
+    cmpl(top, LockStack::end_offset() - 1);
+    jcc(Assembler::greater, slow_path);
+
+    // Check if recursive.
+    cmpptr(obj, Address(thread, top, Address::times_1, -oopSize));
+    jccb(Assembler::equal, push);
+
+    // Try to lock. Transition lock bits 0b01 => 0b00
+    movptr(rax_reg, mark);
+    orptr(rax_reg, markWord::unlocked_value);
+    andptr(mark, ~(int32_t)markWord::unlocked_value);
+    lock(); cmpxchgptr(mark, Address(obj, oopDesc::mark_offset_in_bytes()));
+    jcc(Assembler::notEqual, slow_path);
+
+    bind(push);
+    // After successful lock, push object on lock-stack.
+    movptr(Address(thread, top), obj);
+    addl(Address(thread, JavaThread::lock_stack_top_offset()), oopSize);
+    jmpb(locked);
+  }
+
+  { // Handle inflated monitor.
+    bind(inflated);
+
+    const Register monitor = t;
+
+    if (!OMUseC2Cache) {
+      jmp(slow_path);
+    } else {
+      if (OMCacheHitRate) increment(Address(thread, JavaThread::lock_lookup_offset()));
+
+      // Fetch ObjectMonitor* from the cache or take the slow-path.
+      Label monitor_found, loop;
+      // Load cache address
+      lea(t, Address(thread, JavaThread::om_cache_oops_offset()));
+
+      // Search for obj in cache.
+      bind(loop);
+
+      // Check for match.
+      cmpptr(obj, Address(t));
+      jccb(Assembler::equal, monitor_found);
+
+      // Search until null encountered, guaranteed _null_sentinel at end.
+      cmpptr(Address(t), 1);
+      jcc(Assembler::below, slow_path); // 0 check, but with ZF=0 when *t == 0
+      increment(t, oopSize);
+      jmpb(loop);
+
+      // Cache hit.
+      bind(monitor_found);
+      movptr(monitor, Address(t, OMCache::oop_to_monitor_difference()));
+      if (OMCacheHitRate) increment(Address(thread, JavaThread::lock_hit_offset()));
+
+      Label monitor_locked;
+      // Lock the monitor.
+      Label recursion;
+      if (OMRecursiveFastPath) {
+        // Check owner for recursion first.
+        cmpptr(thread, Address(monitor, ObjectMonitor::owner_offset()));
+        jccb(Assembler::equal, recursion);
+      }
+
+      // CAS owner (null => current thread).
+      xorptr(rax, rax);
+      lock(); cmpxchgptr(thread, Address(monitor, ObjectMonitor::owner_offset()));
+      jccb(Assembler::equal, monitor_locked);
+
+      if (OMRecursiveFastPath) {
+        // Recursion already checked.
+        jmpb(slow_path);
+      } else {
+        // Check if recursive.
+        cmpptr(thread, rax);
+        jccb(Assembler::notEqual, slow_path);
+      }
+
+      // Recursive.
+      bind(recursion);
+      increment(Address(monitor, ObjectMonitor::recursions_offset()));
+
+      bind(monitor_locked);
+      // Cache the monitor for unlock
+      movptr(Address(box, BasicLock::displaced_header_offset_in_bytes()), monitor);
+    }
+  }
+
+  bind(locked);
+  increment(Address(thread, JavaThread::held_monitor_count_offset()));
+  // Set ZF = 1
+  xorl(rax_reg, rax_reg);
+
+#ifdef ASSERT
+  // Check that locked label is reached with ZF set.
+  Label zf_correct;
+  jccb(Assembler::zero, zf_correct);
+  stop("Fast Lock ZF != 1");
+#endif
+
+  bind(slow_path);
+#ifdef ASSERT
+  // Check that slow_path label is reached with ZF not set.
+  jccb(Assembler::notZero, zf_correct);
+  stop("Fast Lock ZF != 0");
+  bind(zf_correct);
+#endif
+  // C2 uses the value of ZF to determine the continuation.
+}
+
+void C2_MacroAssembler::fast_unlock_placeholder(Register obj, Register reg_rax, Register t, Register thread) {
+  assert(LockingMode == LM_PLACEHOLDER, "must be");
+  assert(reg_rax == rax, "Used for CAS");
+  assert_different_registers(obj, reg_rax, t);
+
+  // Handle inflated monitor.
+  Label inflated, inflated_check_lock_stack;
+  // Finish fast unlock successfully.  MUST jump with ZF == 1
+  Label unlocked;
+
+  // Assume success.
+  decrement(Address(thread, JavaThread::held_monitor_count_offset()));
+
+  const Register mark = t;
+  const Register monitor = t;
+  const Register top = t;
+  const Register box = reg_rax;
+
+  Label dummy;
+  C2FastUnlockPlaceholderStub* stub = nullptr;
+
+  if (!Compile::current()->output()->in_scratch_emit_size()) {
+    stub = new (Compile::current()->comp_arena()) C2FastUnlockPlaceholderStub(obj, monitor, reg_rax, thread);
+    Compile::current()->output()->add_stub(stub);
+  }
+
+  Label& push_and_slow_path = stub == nullptr ? dummy : stub->push_and_slow_path();
+  Label& check_successor = stub == nullptr ? dummy : stub->check_successor();
+  Label& slow_path = stub == nullptr ? dummy : stub->slow_path();
+
+  { // Placeholder Unlock
+
+    // Load top.
+    movl(top, Address(thread, JavaThread::lock_stack_top_offset()));
+
+    // Check if obj is top of lock-stack.
+    cmpptr(obj, Address(thread, top, Address::times_1, -oopSize));
+    // Top of lock stack was not obj. Must be monitor.
+    jcc(Assembler::notEqual, inflated_check_lock_stack);
+
+    // Pop lock-stack.
+    DEBUG_ONLY(movptr(Address(thread, top, Address::times_1, -oopSize), 0);)
+    subl(Address(thread, JavaThread::lock_stack_top_offset()), oopSize);
+
+    // Check if recursive.
+    cmpptr(obj, Address(thread, top, Address::times_1, -2 * oopSize));
+    jcc(Assembler::equal, unlocked);
+
+    // We elide the monitor check, let the CAS fail instead.
+
+    // Load mark.
+    movptr(mark, Address(obj, oopDesc::mark_offset_in_bytes()));
+
+    // Try to unlock. Transition lock bits 0b00 => 0b01
+    movptr(reg_rax, mark);
+    andptr(reg_rax, ~(int32_t)markWord::lock_mask);
+    orptr(mark, markWord::unlocked_value);
+    lock(); cmpxchgptr(mark, Address(obj, oopDesc::mark_offset_in_bytes()));
+    jcc(Assembler::notEqual, push_and_slow_path);
+    jmp(unlocked);
+  }
+
+
+  { // Handle inflated monitor.
+    bind(inflated_check_lock_stack);
+#ifdef ASSERT
+    Label check_done;
+    subl(top, oopSize);
+    cmpl(top, in_bytes(JavaThread::lock_stack_base_offset()));
+    jcc(Assembler::below, check_done);
+    cmpptr(obj, Address(thread, top));
+    jccb(Assembler::notEqual, inflated_check_lock_stack);
+    stop("Fast Unlock lock on stack");
+    bind(check_done);
+    const Register mark = t;
+    movptr(mark, Address(obj, oopDesc::mark_offset_in_bytes()));
+    testptr(mark, markWord::monitor_value);
+    jccb(Assembler::notZero, inflated);
+    stop("Fast Unlock not monitor");
+#endif
+
+    bind(inflated);
+
     if (!OMUseC2Cache) {
       jmp(slow_path);
     } else {
@@ -1309,54 +1466,11 @@
         xorl(t, t);
 #endif
     }
-=======
-    // mark contains the tagged ObjectMonitor*.
-    const Register monitor = mark;
-
-#ifndef _LP64
-    // Check if recursive.
-    xorptr(reg_rax, reg_rax);
-    orptr(reg_rax, Address(monitor, OM_OFFSET_NO_MONITOR_VALUE_TAG(recursions)));
-    jcc(Assembler::notZero, check_successor);
-
-    // Check if the entry lists are empty.
-    movptr(reg_rax, Address(monitor, OM_OFFSET_NO_MONITOR_VALUE_TAG(EntryList)));
-    orptr(reg_rax, Address(monitor, OM_OFFSET_NO_MONITOR_VALUE_TAG(cxq)));
-    jcc(Assembler::notZero, check_successor);
-
-    // Release lock.
-    movptr(Address(monitor, OM_OFFSET_NO_MONITOR_VALUE_TAG(owner)), NULL_WORD);
-#else // _LP64
-    Label recursive;
-
-    // Check if recursive.
-    cmpptr(Address(monitor, OM_OFFSET_NO_MONITOR_VALUE_TAG(recursions)), 0);
-    jccb(Assembler::notEqual, recursive);
-
-    // Check if the entry lists are empty.
-    movptr(reg_rax, Address(monitor, OM_OFFSET_NO_MONITOR_VALUE_TAG(cxq)));
-    orptr(reg_rax, Address(monitor, OM_OFFSET_NO_MONITOR_VALUE_TAG(EntryList)));
-    jcc(Assembler::notZero, check_successor);
-
-    // Release lock.
-    movptr(Address(monitor, OM_OFFSET_NO_MONITOR_VALUE_TAG(owner)), NULL_WORD);
-    jmpb(unlocked);
-
-    // Recursive unlock.
-    bind(recursive);
-    decrement(Address(monitor, OM_OFFSET_NO_MONITOR_VALUE_TAG(recursions)));
-    xorl(t, t);
-#endif
->>>>>>> 18cea823
   }
 
   bind(unlocked);
   if (stub != nullptr) {
-<<<<<<< HEAD
     bind(stub->unlocked());
-=======
-    bind(stub->unlocked_continuation());
->>>>>>> 18cea823
   }
 
 #ifdef ASSERT
@@ -1367,11 +1481,7 @@
 #endif
 
   if (stub != nullptr) {
-<<<<<<< HEAD
     bind(stub->continuation());
-=======
-    bind(stub->slow_path_continuation());
->>>>>>> 18cea823
   }
 #ifdef ASSERT
   // Check that stub->continuation() label is reached with ZF not set.
