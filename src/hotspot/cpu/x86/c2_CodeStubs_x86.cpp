--- conflicted
+++ resolved
@@ -73,37 +73,24 @@
   __ jmp(continuation(), false /* maybe_short */);
 }
 
-<<<<<<< HEAD
-int C2CheckLockStackStub::max_size() const {
-  return 10;
-}
-
-void C2CheckLockStackStub::emit(C2_MacroAssembler& masm) {
-  __ bind(entry());
-  assert(StubRoutines::x86::check_lock_stack() != NULL, "need runtime call stub");
-  __ call(RuntimeAddress(StubRoutines::x86::check_lock_stack()));
-  __ jmp(continuation(), false /* maybe_short */);
-}
-
-#ifdef _LP64
-int C2HandleAnonOMOwnerStub::max_size() const {
-  return 18;
-=======
 #ifdef _LP64
 int C2HandleAnonOMOwnerStub::max_size() const {
   // Max size of stub has been determined by testing with 0, in which case
   // C2CodeStubList::emit() will throw an assertion and report the actual size that
   // is needed.
   return DEBUG_ONLY(36) NOT_DEBUG(21);
->>>>>>> cc9f7ad9
 }
 
 void C2HandleAnonOMOwnerStub::emit(C2_MacroAssembler& masm) {
   __ bind(entry());
   Register mon = monitor();
-<<<<<<< HEAD
+  Register t = tmp();
   __ movptr(Address(mon, OM_OFFSET_NO_MONITOR_VALUE_TAG(owner)), r15_thread);
-  __ subptr(Address(r15_thread, JavaThread::lock_stack_current_offset()), oopSize);
+  __ subl(Address(r15_thread, JavaThread::lock_stack_top_offset()), oopSize);
+#ifdef ASSERT
+  __ movl(t, Address(r15_thread, JavaThread::lock_stack_top_offset()));
+  __ movptr(Address(r15_thread, t), 0);
+#endif
   __ jmp(continuation());
 }
 
@@ -115,15 +102,6 @@
   __ bind(entry());
   Register d = dst();
   __ movq(d, Address(d, OM_OFFSET_NO_MONITOR_VALUE_TAG(header)));
-=======
-  Register t = tmp();
-  __ movptr(Address(mon, OM_OFFSET_NO_MONITOR_VALUE_TAG(owner)), r15_thread);
-  __ subl(Address(r15_thread, JavaThread::lock_stack_top_offset()), oopSize);
-#ifdef ASSERT
-  __ movl(t, Address(r15_thread, JavaThread::lock_stack_top_offset()));
-  __ movptr(Address(r15_thread, t), 0);
-#endif
->>>>>>> cc9f7ad9
   __ jmp(continuation());
 }
 #endif
