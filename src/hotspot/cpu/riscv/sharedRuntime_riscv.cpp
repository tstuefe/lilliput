--- conflicted
+++ resolved
@@ -1679,11 +1679,7 @@
       __ sd(swap_reg, Address(lock_reg, mark_word_offset));
 
       // src -> dest if dest == x10 else x10 <- dest
-<<<<<<< HEAD
-      __ cmpxchg_obj_header(x10, lock_reg, obj_reg, t0, count, /*fallthrough*/NULL);
-=======
       __ cmpxchg_obj_header(x10, lock_reg, obj_reg, lock_tmp, count, /*fallthrough*/nullptr);
->>>>>>> 6d36eb78
 
       // Test if the oopMark is an obvious stack pointer, i.e.,
       //  1) (mark & 3) == 0, and
